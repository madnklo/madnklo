################################################################################
#
# Copyright (c) 2009 The MadGraph Development team and Contributors
#
# This file is a part of the MadGraph 5 project, an application which 
# automatically generates Feynman diagrams and matrix elements for arbitrary
# high-energy processes in the Standard Model and beyond.
#
# It is subject to the MadGraph license which should accompany this 
# distribution.
#
# For more information, please visit: http://madgraph.phys.ucl.ac.be
#
################################################################################

"""Unit test library for the export v4 format routines"""

import StringIO
import copy
import fractions
import os 
import sys

root_path = os.path.split(os.path.dirname(os.path.realpath( __file__ )))[0]
sys.path.append(os.path.join(root_path, os.path.pardir, os.path.pardir))

import tests.unit_tests as unittest

import madgraph.iolibs.misc as misc
import madgraph.iolibs.export_v4 as export_v4
import madgraph.iolibs.file_writers as writers
import madgraph.iolibs.helas_call_writers as helas_call_writers
import madgraph.iolibs.save_load_object as save_load_object        
import madgraph.core.base_objects as base_objects
import madgraph.core.helas_objects as helas_objects
import madgraph.core.diagram_generation as diagram_generation
import madgraph.core.color_algebra as color
import madgraph.core.color_amp as color_amp
import tests.unit_tests.core.test_helas_objects as test_helas_objects
import tests.unit_tests.iolibs.test_file_writers as test_file_writers
import tests.unit_tests.iolibs.test_helas_call_writers as \
                                            test_helas_call_writers

_file_path = os.path.dirname(os.path.realpath(__file__))
_input_file_path = os.path.join(_file_path, os.path.pardir, os.path.pardir,
                                'input_files')
#===============================================================================
# IOImportV4Test
#===============================================================================
class IOExportV4Test(unittest.TestCase,
                     test_file_writers.CheckFileCreate):
    """Test class for the export v4 module"""

    mymodel = base_objects.Model()
    mymatrixelement = helas_objects.HelasMatrixElement()
    myfortranmodel = helas_call_writers.FortranHelasCallWriter(mymodel)
    created_files = ['test'
                    ]

    def setUp(self):

        test_file_writers.CheckFileCreate.clean_files
        # Set up model

        mypartlist = base_objects.ParticleList()
        myinterlist = base_objects.InteractionList()

        # A electron and positron
        mypartlist.append(base_objects.Particle({'name':'e-',
                      'antiname':'e+',
                      'spin':2,
                      'color':1,
                      'mass':'zero',
                      'width':'zero',
                      'texname':'e^-',
                      'antitexname':'e^+',
                      'line':'straight',
                      'charge':-1.,
                      'pdg_code':11,
                      'propagating':True,
                      'is_part':True,
                      'self_antipart':False}))
        eminus = mypartlist[len(mypartlist) - 1]
        eplus = copy.copy(eminus)
        eplus.set('is_part', False)

        # A photon
        mypartlist.append(base_objects.Particle({'name':'a',
                      'antiname':'a',
                      'spin':3,
                      'color':1,
                      'mass':'zero',
                      'width':'zero',
                      'texname':'\gamma',
                      'antitexname':'\gamma',
                      'line':'wavy',
                      'charge':0.,
                      'pdg_code':22,
                      'propagating':True,
                      'is_part':True,
                      'self_antipart':True}))
        a = mypartlist[len(mypartlist) - 1]

        # Coupling of e to gamma
        myinterlist.append(base_objects.Interaction({
                      'id': 7,
                      'particles': base_objects.ParticleList(\
                                            [eminus, \
                                             eplus, \
                                             a]),
                      'color': [],
                      'lorentz':[''],
                      'couplings':{(0, 0):'MGVX12'},
                      'orders':{'QED':1}}))

        self.mymodel.set('particles', mypartlist)
        self.mymodel.set('interactions', myinterlist)

        myleglist = base_objects.LegList()

        myleglist.append(base_objects.Leg({'id':-11,
                                         'state':False}))
        myleglist.append(base_objects.Leg({'id':11,
                                         'state':False}))
        myleglist.append(base_objects.Leg({'id':22,
                                         'state':True}))
        myleglist.append(base_objects.Leg({'id':22,
                                         'state':True}))
        myleglist.append(base_objects.Leg({'id':22,
                                         'state':True}))

        myproc = base_objects.Process({'legs':myleglist,
                                       'model':self.mymodel})

        myamplitude = diagram_generation.Amplitude({'process': myproc})

        self.mymatrixelement = helas_objects.HelasMatrixElement(myamplitude)
        self.myfortranmodel.downcase = False

    tearDown = test_file_writers.CheckFileCreate.clean_files

    def test_export_matrix_element_v4_standalone(self):
        """Test the result of exporting a matrix element to file"""

        goal_matrix_f = \
"""      SUBROUTINE SMATRIX(P,ANS)
C     
C     Generated by MadGraph 5 v. %(version)s, %(date)s
C     By the MadGraph Development Team
C     Please visit us at https://launchpad.net/madgraph5
C     
C     MadGraph StandAlone Version
C     
C     Returns amplitude squared summed/avg over colors
C     and helicities
C     for the point in phase space P(0:3,NEXTERNAL)
C     
C     Process: e+ e- > a a a
C     
      IMPLICIT NONE
C     
C     CONSTANTS
C     
      INTEGER    NEXTERNAL
      PARAMETER (NEXTERNAL=5)
      INTEGER                 NCOMB
      PARAMETER (             NCOMB=32)
C     
C     ARGUMENTS 
C     
      REAL*8 P(0:3,NEXTERNAL),ANS
C     
C     LOCAL VARIABLES 
C     
      INTEGER NHEL(NEXTERNAL,NCOMB),NTRY
      REAL*8 T
      REAL*8 MATRIX
      INTEGER IHEL,IDEN, I
      INTEGER JC(NEXTERNAL)
      LOGICAL GOODHEL(NCOMB)
      DATA NTRY/0/
      DATA GOODHEL/NCOMB*.FALSE./
      DATA (NHEL(IHEL,   1),IHEL=1,5) /-1,-1,-1,-1,-1/
      DATA (NHEL(IHEL,   2),IHEL=1,5) /-1,-1,-1,-1, 1/
      DATA (NHEL(IHEL,   3),IHEL=1,5) /-1,-1,-1, 1,-1/
      DATA (NHEL(IHEL,   4),IHEL=1,5) /-1,-1,-1, 1, 1/
      DATA (NHEL(IHEL,   5),IHEL=1,5) /-1,-1, 1,-1,-1/
      DATA (NHEL(IHEL,   6),IHEL=1,5) /-1,-1, 1,-1, 1/
      DATA (NHEL(IHEL,   7),IHEL=1,5) /-1,-1, 1, 1,-1/
      DATA (NHEL(IHEL,   8),IHEL=1,5) /-1,-1, 1, 1, 1/
      DATA (NHEL(IHEL,   9),IHEL=1,5) /-1, 1,-1,-1,-1/
      DATA (NHEL(IHEL,  10),IHEL=1,5) /-1, 1,-1,-1, 1/
      DATA (NHEL(IHEL,  11),IHEL=1,5) /-1, 1,-1, 1,-1/
      DATA (NHEL(IHEL,  12),IHEL=1,5) /-1, 1,-1, 1, 1/
      DATA (NHEL(IHEL,  13),IHEL=1,5) /-1, 1, 1,-1,-1/
      DATA (NHEL(IHEL,  14),IHEL=1,5) /-1, 1, 1,-1, 1/
      DATA (NHEL(IHEL,  15),IHEL=1,5) /-1, 1, 1, 1,-1/
      DATA (NHEL(IHEL,  16),IHEL=1,5) /-1, 1, 1, 1, 1/
      DATA (NHEL(IHEL,  17),IHEL=1,5) / 1,-1,-1,-1,-1/
      DATA (NHEL(IHEL,  18),IHEL=1,5) / 1,-1,-1,-1, 1/
      DATA (NHEL(IHEL,  19),IHEL=1,5) / 1,-1,-1, 1,-1/
      DATA (NHEL(IHEL,  20),IHEL=1,5) / 1,-1,-1, 1, 1/
      DATA (NHEL(IHEL,  21),IHEL=1,5) / 1,-1, 1,-1,-1/
      DATA (NHEL(IHEL,  22),IHEL=1,5) / 1,-1, 1,-1, 1/
      DATA (NHEL(IHEL,  23),IHEL=1,5) / 1,-1, 1, 1,-1/
      DATA (NHEL(IHEL,  24),IHEL=1,5) / 1,-1, 1, 1, 1/
      DATA (NHEL(IHEL,  25),IHEL=1,5) / 1, 1,-1,-1,-1/
      DATA (NHEL(IHEL,  26),IHEL=1,5) / 1, 1,-1,-1, 1/
      DATA (NHEL(IHEL,  27),IHEL=1,5) / 1, 1,-1, 1,-1/
      DATA (NHEL(IHEL,  28),IHEL=1,5) / 1, 1,-1, 1, 1/
      DATA (NHEL(IHEL,  29),IHEL=1,5) / 1, 1, 1,-1,-1/
      DATA (NHEL(IHEL,  30),IHEL=1,5) / 1, 1, 1,-1, 1/
      DATA (NHEL(IHEL,  31),IHEL=1,5) / 1, 1, 1, 1,-1/
      DATA (NHEL(IHEL,  32),IHEL=1,5) / 1, 1, 1, 1, 1/
      DATA IDEN/24/
C     ----------
C     BEGIN CODE
C     ----------
      NTRY=NTRY+1
      DO IHEL=1,NEXTERNAL
        JC(IHEL) = +1
      ENDDO
      ANS = 0D0
      DO IHEL=1,NCOMB
        IF (GOODHEL(IHEL) .OR. NTRY .LT. 2) THEN
          T=MATRIX(P ,NHEL(1,IHEL),JC(1))
          ANS=ANS+T
          IF (T .NE. 0D0 .AND. .NOT.    GOODHEL(IHEL)) THEN
            GOODHEL(IHEL)=.TRUE.
          ENDIF
        ENDIF
      ENDDO
      ANS=ANS/DBLE(IDEN)
      END


      REAL*8 FUNCTION MATRIX(P,NHEL,IC)
C     
C     Generated by MadGraph 5 v. %(version)s, %(date)s
C     By the MadGraph Development Team
C     Please visit us at https://launchpad.net/madgraph5
C     
C     Returns amplitude squared summed/avg over colors
C     for the point with external lines W(0:6,NEXTERNAL)
C     
C     Process: e+ e- > a a a
C     
      IMPLICIT NONE
C     
C     CONSTANTS
C     
      INTEGER    NGRAPHS
      PARAMETER (NGRAPHS=6)
      INTEGER    NEXTERNAL
      PARAMETER (NEXTERNAL=5)
      INTEGER    NWAVEFUNCS, NCOLOR
      PARAMETER (NWAVEFUNCS=11, NCOLOR=1)
      REAL*8     ZERO
      PARAMETER (ZERO=0D0)
C     
C     ARGUMENTS 
C     
      REAL*8 P(0:3,NEXTERNAL)
      INTEGER NHEL(NEXTERNAL), IC(NEXTERNAL)
C     
C     LOCAL VARIABLES 
C     
      INTEGER I,J
      COMPLEX*16 ZTEMP
      REAL*8 DENOM(NCOLOR), CF(NCOLOR,NCOLOR)
      COMPLEX*16 AMP(NGRAPHS), JAMP(NCOLOR)
      COMPLEX*16 W(18,NWAVEFUNCS)
C     
C     GLOBAL VARIABLES
C     
      INCLUDE 'coupl.inc'
C     
C     COLOR DATA
C     
      DATA DENOM(1)/1/
      DATA (CF(I,1),I=1,1) /1/
C     ----------
C     BEGIN CODE
C     ----------
      CALL OXXXXX(P(0,1),ZERO,NHEL(1),-1*IC(1),W(1,1))
      CALL IXXXXX(P(0,2),ZERO,NHEL(2),+1*IC(2),W(1,2))
      CALL VXXXXX(P(0,3),ZERO,NHEL(3),+1*IC(3),W(1,3))
      CALL VXXXXX(P(0,4),ZERO,NHEL(4),+1*IC(4),W(1,4))
      CALL VXXXXX(P(0,5),ZERO,NHEL(5),+1*IC(5),W(1,5))
      CALL FVOXXX(W(1,1),W(1,3),MGVX12,ZERO,ZERO,W(1,6))
      CALL FVIXXX(W(1,2),W(1,4),MGVX12,ZERO,ZERO,W(1,7))
C     Amplitude(s) for diagram number 1
      CALL IOVXXX(W(1,7),W(1,6),W(1,5),MGVX12,AMP(1))
      CALL FVIXXX(W(1,2),W(1,5),MGVX12,ZERO,ZERO,W(1,8))
C     Amplitude(s) for diagram number 2
      CALL IOVXXX(W(1,8),W(1,6),W(1,4),MGVX12,AMP(2))
      CALL FVOXXX(W(1,1),W(1,4),MGVX12,ZERO,ZERO,W(1,9))
      CALL FVIXXX(W(1,2),W(1,3),MGVX12,ZERO,ZERO,W(1,10))
C     Amplitude(s) for diagram number 3
      CALL IOVXXX(W(1,10),W(1,9),W(1,5),MGVX12,AMP(3))
C     Amplitude(s) for diagram number 4
      CALL IOVXXX(W(1,8),W(1,9),W(1,3),MGVX12,AMP(4))
      CALL FVOXXX(W(1,1),W(1,5),MGVX12,ZERO,ZERO,W(1,11))
C     Amplitude(s) for diagram number 5
      CALL IOVXXX(W(1,10),W(1,11),W(1,4),MGVX12,AMP(5))
C     Amplitude(s) for diagram number 6
      CALL IOVXXX(W(1,7),W(1,11),W(1,3),MGVX12,AMP(6))
      JAMP(1)=-AMP(1)-AMP(2)-AMP(3)-AMP(4)-AMP(5)-AMP(6)

      MATRIX = 0.D0
      DO I = 1, NCOLOR
        ZTEMP = (0.D0,0.D0)
        DO J = 1, NCOLOR
          ZTEMP = ZTEMP + CF(J,I)*JAMP(J)
        ENDDO
        MATRIX = MATRIX+ZTEMP*DCONJG(JAMP(I))/DENOM(I)
      ENDDO
      END
""" % misc.get_pkg_info()

        export_v4.write_matrix_element_v4_standalone(\
            writers.FortranWriter(self.give_pos('test')),
            self.mymatrixelement,
            self.myfortranmodel)

        self.assertFileContains('test', goal_matrix_f)

    def test_coeff_string(self):
        """Test the coeff string for JAMP lines"""

        self.assertEqual(export_v4.coeff(1,
                                         fractions.Fraction(1),
                                         False, 0), '+')

        self.assertEqual(export_v4.coeff(-1,
                                         fractions.Fraction(1),
                                         False, 0), '-')

        self.assertEqual(export_v4.coeff(-1,
                                         fractions.Fraction(-3),
                                         False, 0), '+3*')

        self.assertEqual(export_v4.coeff(-1,
                                         fractions.Fraction(3, 5),
                                         True, -2), '-1./15.*complex(0,1)*')


#===============================================================================
# FullHelasOutputTest
#===============================================================================
class FullHelasOutputTest(test_helas_call_writers.HelasModelTestSetup,
                          test_file_writers.CheckFileCreate):
    """Test class for the output of various processes. In practice,
    tests both HelasObject generation and MG4 output."""

    created_files = ['leshouche'
                    ]

    tearDown = test_file_writers.CheckFileCreate.clean_files

    def test_generate_helas_diagrams_ea_ae(self):
        """Testing the helas diagram generation e- a > a e-
        """

        # Test e- a > a e-

        myleglist = base_objects.LegList()

        myleglist.append(base_objects.Leg({'id':11,
                                         'state':False}))
        myleglist.append(base_objects.Leg({'id':22,
                                         'state':False}))
        myleglist.append(base_objects.Leg({'id':22,
                                         'state':True}))
        myleglist.append(base_objects.Leg({'id':11,
                                         'state':True}))

        myproc = base_objects.Process({'legs':myleglist,
                                       'model':self.mybasemodel})

        myamplitude = diagram_generation.Amplitude({'process': myproc})

        matrix_element = helas_objects.HelasMatrixElement(myamplitude, 1)

        # I have checked that the resulting Helas calls
        # below give identical result as MG4
        self.assertEqual("\n".join(\
            helas_call_writers.FortranHelasCallWriter(self.mymodel).\
            get_matrix_element_calls(matrix_element)),
                         """CALL IXXXXX(P(0,1),me,NHEL(1),+1*IC(1),W(1,1))
CALL VXXXXX(P(0,2),zero,NHEL(2),-1*IC(2),W(1,2))
CALL VXXXXX(P(0,3),zero,NHEL(3),+1*IC(3),W(1,3))
CALL OXXXXX(P(0,4),me,NHEL(4),+1*IC(4),W(1,4))
CALL FVIXXX(W(1,1),W(1,2),MGVX12,me,zero,W(1,5))
# Amplitude(s) for diagram number 1
CALL IOVXXX(W(1,5),W(1,4),W(1,3),MGVX12,AMP(1))
CALL FVIXXX(W(1,1),W(1,3),MGVX12,me,zero,W(1,6))
# Amplitude(s) for diagram number 2
CALL IOVXXX(W(1,6),W(1,4),W(1,2),MGVX12,AMP(2))""")

    def test_generate_helas_diagrams_uux_gepem_no_optimization(self):
        """Testing the helas diagram generation u u~ > g e+ e-
        """

        # Test u u~ > g e+ e-

        myleglist = base_objects.LegList()

        myleglist.append(base_objects.Leg({'id':2,
                                         'state':False}))
        myleglist.append(base_objects.Leg({'id':-2,
                                         'state':False}))
        myleglist.append(base_objects.Leg({'id':21,
                                         'state':True}))
        myleglist.append(base_objects.Leg({'id':11,
                                         'state':True}))
        myleglist.append(base_objects.Leg({'id':-11,
                                         'state':True}))

        myproc = base_objects.Process({'legs':myleglist,
                                       'model':self.mybasemodel})

        myamplitude = diagram_generation.Amplitude({'process': myproc})

        matrix_element = helas_objects.HelasMatrixElement(\
            myamplitude,
            0)

        # I have checked that the resulting Helas calls
        # below give identical result as MG4
        self.assertEqual("\n".join(\
            helas_call_writers.FortranHelasCallWriter(self.mymodel).\
                                   get_matrix_element_calls(matrix_element)),
                         """CALL IXXXXX(P(0,1),mu,NHEL(1),+1*IC(1),W(1,1))
CALL OXXXXX(P(0,2),mu,NHEL(2),-1*IC(2),W(1,2))
CALL VXXXXX(P(0,3),zero,NHEL(3),+1*IC(3),W(1,3))
CALL OXXXXX(P(0,4),me,NHEL(4),+1*IC(4),W(1,4))
CALL IXXXXX(P(0,5),me,NHEL(5),-1*IC(5),W(1,5))
CALL FVIXXX(W(1,1),W(1,3),GG,mu,zero,W(1,6))
CALL JIOXXX(W(1,5),W(1,4),MGVX12,zero,zero,W(1,7))
# Amplitude(s) for diagram number 1
CALL IOVXXX(W(1,6),W(1,2),W(1,7),MGVX15,AMP(1))
CALL IXXXXX(P(0,1),mu,NHEL(1),+1*IC(1),W(1,1))
CALL OXXXXX(P(0,2),mu,NHEL(2),-1*IC(2),W(1,2))
CALL VXXXXX(P(0,3),zero,NHEL(3),+1*IC(3),W(1,3))
CALL OXXXXX(P(0,4),me,NHEL(4),+1*IC(4),W(1,4))
CALL IXXXXX(P(0,5),me,NHEL(5),-1*IC(5),W(1,5))
CALL FVOXXX(W(1,2),W(1,3),GG,mu,zero,W(1,6))
CALL JIOXXX(W(1,5),W(1,4),MGVX12,zero,zero,W(1,7))
# Amplitude(s) for diagram number 2
CALL IOVXXX(W(1,1),W(1,6),W(1,7),MGVX15,AMP(2))""")

    def test_generate_helas_diagrams_uux_uuxuux(self):
        """Test calls for u u~ > u u~ u u~ and MadEvent files"""

        # Set up local model

        mybasemodel = base_objects.Model()
        mypartlist = base_objects.ParticleList()
        myinterlist = base_objects.InteractionList()

        # A quark U and its antiparticle
        mypartlist.append(base_objects.Particle({'name':'u',
                      'antiname':'u~',
                      'spin':2,
                      'color':3,
                      'mass':'zero',
                      'width':'zero',
                      'texname':'u',
                      'antitexname':'\bar u',
                      'line':'straight',
                      'charge':2. / 3.,
                      'pdg_code':2,
                      'propagating':True,
                      'is_part':True,
                      'self_antipart':False}))
        u = mypartlist[len(mypartlist) - 1]
        antiu = copy.copy(u)
        antiu.set('is_part', False)

        # A gluon
        mypartlist.append(base_objects.Particle({'name':'g',
                      'antiname':'g',
                      'spin':3,
                      'color':8,
                      'mass':'zero',
                      'width':'zero',
                      'texname':'g',
                      'antitexname':'g',
                      'line':'curly',
                      'charge':0.,
                      'pdg_code':21,
                      'propagating':True,
                      'is_part':True,
                      'self_antipart':True}))

        g = mypartlist[len(mypartlist) - 1]

        # Gluon couplings to quarks
        myinterlist.append(base_objects.Interaction({
                      'id': 1,
                      'particles': base_objects.ParticleList(\
                                            [antiu, \
                                             u, \
                                             g]),
                      'color': [color.ColorString([color.T(2, 1, 0)])],
                      'lorentz':[''],
                      'couplings':{(0, 0):'GG'},
                      'orders':{'QCD':1}}))

        # Gluon self-couplings
        my_color_string = color.ColorString([color.f(0, 1, 2)])
        my_color_string.is_imaginary = True
        myinterlist.append(base_objects.Interaction({
                      'id': 2,
                      'particles': base_objects.ParticleList(\
                                            [g, \
                                             g, \
                                             g]),
                      'color': [my_color_string],
                      'lorentz':[''],
                      'couplings':{(0, 0):'GG'},
                      'orders':{'QCD':1}}))

        mybasemodel.set('particles', mypartlist)
        mybasemodel.set('interactions', myinterlist)

        myleglist = base_objects.LegList()

        myleglist.append(base_objects.Leg({'id':2,
                                         'state':False}))
        myleglist.append(base_objects.Leg({'id':-2,
                                         'state':False}))
        myleglist.append(base_objects.Leg({'id':2,
                                         'state':True}))
        myleglist.append(base_objects.Leg({'id':-2,
                                         'state':True}))
        myleglist.append(base_objects.Leg({'id':2,
                                         'state':True}))
        myleglist.append(base_objects.Leg({'id':-2,
                                         'state':True}))

        myproc = base_objects.Process({'legs':myleglist,
                                       'model':mybasemodel})

        myamplitude = diagram_generation.Amplitude({'process': myproc})

        matrix_element = helas_objects.HelasMatrixElement(myamplitude)

        # Test Helas calls

        fortran_model = helas_call_writers.FortranHelasCallWriter(mybasemodel)

        self.assertEqual("\n".join(fortran_model.\
                                   get_matrix_element_calls(matrix_element)),
                         """CALL IXXXXX(P(0,1),zero,NHEL(1),+1*IC(1),W(1,1))
CALL OXXXXX(P(0,2),zero,NHEL(2),-1*IC(2),W(1,2))
CALL OXXXXX(P(0,3),zero,NHEL(3),+1*IC(3),W(1,3))
CALL IXXXXX(P(0,4),zero,NHEL(4),-1*IC(4),W(1,4))
CALL OXXXXX(P(0,5),zero,NHEL(5),+1*IC(5),W(1,5))
CALL IXXXXX(P(0,6),zero,NHEL(6),-1*IC(6),W(1,6))
CALL JIOXXX(W(1,1),W(1,2),GG,zero,zero,W(1,7))
CALL JIOXXX(W(1,4),W(1,3),GG,zero,zero,W(1,8))
CALL FVOXXX(W(1,5),W(1,7),GG,zero,zero,W(1,9))
# Amplitude(s) for diagram number 1
CALL IOVXXX(W(1,6),W(1,9),W(1,8),GG,AMP(1))
CALL FVIXXX(W(1,6),W(1,7),GG,zero,zero,W(1,10))
# Amplitude(s) for diagram number 2
CALL IOVXXX(W(1,10),W(1,5),W(1,8),GG,AMP(2))
CALL JIOXXX(W(1,6),W(1,5),GG,zero,zero,W(1,11))
# Amplitude(s) for diagram number 3
CALL VVVXXX(W(1,7),W(1,8),W(1,11),GG,AMP(3))
CALL JIOXXX(W(1,6),W(1,3),GG,zero,zero,W(1,12))
CALL FVIXXX(W(1,4),W(1,7),GG,zero,zero,W(1,13))
# Amplitude(s) for diagram number 4
CALL IOVXXX(W(1,13),W(1,5),W(1,12),GG,AMP(4))
# Amplitude(s) for diagram number 5
CALL IOVXXX(W(1,4),W(1,9),W(1,12),GG,AMP(5))
CALL JIOXXX(W(1,4),W(1,5),GG,zero,zero,W(1,14))
# Amplitude(s) for diagram number 6
CALL VVVXXX(W(1,7),W(1,12),W(1,14),GG,AMP(6))
CALL FVOXXX(W(1,3),W(1,7),GG,zero,zero,W(1,15))
# Amplitude(s) for diagram number 7
CALL IOVXXX(W(1,6),W(1,15),W(1,14),GG,AMP(7))
# Amplitude(s) for diagram number 8
CALL IOVXXX(W(1,10),W(1,3),W(1,14),GG,AMP(8))
# Amplitude(s) for diagram number 9
CALL IOVXXX(W(1,4),W(1,15),W(1,11),GG,AMP(9))
# Amplitude(s) for diagram number 10
CALL IOVXXX(W(1,13),W(1,3),W(1,11),GG,AMP(10))
CALL JIOXXX(W(1,1),W(1,3),GG,zero,zero,W(1,16))
CALL JIOXXX(W(1,4),W(1,2),GG,zero,zero,W(1,17))
CALL FVOXXX(W(1,5),W(1,16),GG,zero,zero,W(1,18))
# Amplitude(s) for diagram number 11
CALL IOVXXX(W(1,6),W(1,18),W(1,17),GG,AMP(11))
CALL FVIXXX(W(1,6),W(1,16),GG,zero,zero,W(1,19))
# Amplitude(s) for diagram number 12
CALL IOVXXX(W(1,19),W(1,5),W(1,17),GG,AMP(12))
# Amplitude(s) for diagram number 13
CALL VVVXXX(W(1,16),W(1,17),W(1,11),GG,AMP(13))
CALL JIOXXX(W(1,6),W(1,2),GG,zero,zero,W(1,20))
CALL FVIXXX(W(1,4),W(1,16),GG,zero,zero,W(1,21))
# Amplitude(s) for diagram number 14
CALL IOVXXX(W(1,21),W(1,5),W(1,20),GG,AMP(14))
# Amplitude(s) for diagram number 15
CALL IOVXXX(W(1,4),W(1,18),W(1,20),GG,AMP(15))
# Amplitude(s) for diagram number 16
CALL VVVXXX(W(1,16),W(1,20),W(1,14),GG,AMP(16))
CALL FVOXXX(W(1,2),W(1,16),GG,zero,zero,W(1,22))
# Amplitude(s) for diagram number 17
CALL IOVXXX(W(1,6),W(1,22),W(1,14),GG,AMP(17))
# Amplitude(s) for diagram number 18
CALL IOVXXX(W(1,19),W(1,2),W(1,14),GG,AMP(18))
# Amplitude(s) for diagram number 19
CALL IOVXXX(W(1,4),W(1,22),W(1,11),GG,AMP(19))
# Amplitude(s) for diagram number 20
CALL IOVXXX(W(1,21),W(1,2),W(1,11),GG,AMP(20))
CALL JIOXXX(W(1,1),W(1,5),GG,zero,zero,W(1,23))
CALL FVOXXX(W(1,3),W(1,23),GG,zero,zero,W(1,24))
# Amplitude(s) for diagram number 21
CALL IOVXXX(W(1,6),W(1,24),W(1,17),GG,AMP(21))
CALL FVIXXX(W(1,6),W(1,23),GG,zero,zero,W(1,25))
# Amplitude(s) for diagram number 22
CALL IOVXXX(W(1,25),W(1,3),W(1,17),GG,AMP(22))
# Amplitude(s) for diagram number 23
CALL VVVXXX(W(1,23),W(1,17),W(1,12),GG,AMP(23))
# Amplitude(s) for diagram number 24
CALL IOVXXX(W(1,4),W(1,24),W(1,20),GG,AMP(24))
CALL FVIXXX(W(1,4),W(1,23),GG,zero,zero,W(1,26))
# Amplitude(s) for diagram number 25
CALL IOVXXX(W(1,26),W(1,3),W(1,20),GG,AMP(25))
# Amplitude(s) for diagram number 26
CALL VVVXXX(W(1,23),W(1,20),W(1,8),GG,AMP(26))
CALL FVOXXX(W(1,2),W(1,23),GG,zero,zero,W(1,27))
# Amplitude(s) for diagram number 27
CALL IOVXXX(W(1,6),W(1,27),W(1,8),GG,AMP(27))
# Amplitude(s) for diagram number 28
CALL IOVXXX(W(1,25),W(1,2),W(1,8),GG,AMP(28))
# Amplitude(s) for diagram number 29
CALL IOVXXX(W(1,4),W(1,27),W(1,12),GG,AMP(29))
# Amplitude(s) for diagram number 30
CALL IOVXXX(W(1,26),W(1,2),W(1,12),GG,AMP(30))
CALL FVIXXX(W(1,1),W(1,17),GG,zero,zero,W(1,28))
# Amplitude(s) for diagram number 31
CALL IOVXXX(W(1,28),W(1,5),W(1,12),GG,AMP(31))
CALL FVIXXX(W(1,1),W(1,12),GG,zero,zero,W(1,29))
# Amplitude(s) for diagram number 32
CALL IOVXXX(W(1,29),W(1,5),W(1,17),GG,AMP(32))
# Amplitude(s) for diagram number 33
CALL IOVXXX(W(1,28),W(1,3),W(1,11),GG,AMP(33))
CALL FVIXXX(W(1,1),W(1,11),GG,zero,zero,W(1,30))
# Amplitude(s) for diagram number 34
CALL IOVXXX(W(1,30),W(1,3),W(1,17),GG,AMP(34))
CALL FVIXXX(W(1,1),W(1,20),GG,zero,zero,W(1,31))
# Amplitude(s) for diagram number 35
CALL IOVXXX(W(1,31),W(1,5),W(1,8),GG,AMP(35))
CALL FVIXXX(W(1,1),W(1,8),GG,zero,zero,W(1,32))
# Amplitude(s) for diagram number 36
CALL IOVXXX(W(1,32),W(1,5),W(1,20),GG,AMP(36))
# Amplitude(s) for diagram number 37
CALL IOVXXX(W(1,31),W(1,3),W(1,14),GG,AMP(37))
CALL FVIXXX(W(1,1),W(1,14),GG,zero,zero,W(1,33))
# Amplitude(s) for diagram number 38
CALL IOVXXX(W(1,33),W(1,3),W(1,20),GG,AMP(38))
# Amplitude(s) for diagram number 39
CALL IOVXXX(W(1,32),W(1,2),W(1,11),GG,AMP(39))
# Amplitude(s) for diagram number 40
CALL IOVXXX(W(1,30),W(1,2),W(1,8),GG,AMP(40))
# Amplitude(s) for diagram number 41
CALL IOVXXX(W(1,29),W(1,2),W(1,14),GG,AMP(41))
# Amplitude(s) for diagram number 42
CALL IOVXXX(W(1,33),W(1,2),W(1,12),GG,AMP(42))""")

        #print matrix_element.get('color_basis')
        # Test color matrix output
        self.assertEqual("\n".join(export_v4.get_color_data_lines(matrix_element)),
                         """DATA Denom(1)/1/
DATA (CF(i,  1),i=  1,  6) /   27,    9,    9,    3,    3,    9/
C 1 T(2,1) T(3,4) T(5,6)
DATA Denom(2)/1/
DATA (CF(i,  2),i=  1,  6) /    9,   27,    3,    9,    9,    3/
C 1 T(2,1) T(3,6) T(5,4)
DATA Denom(3)/1/
DATA (CF(i,  3),i=  1,  6) /    9,    3,   27,    9,    9,    3/
C 1 T(2,4) T(3,1) T(5,6)
DATA Denom(4)/1/
DATA (CF(i,  4),i=  1,  6) /    3,    9,    9,   27,    3,    9/
C 1 T(2,4) T(3,6) T(5,1)
DATA Denom(5)/1/
DATA (CF(i,  5),i=  1,  6) /    3,    9,    9,    3,   27,    9/
C 1 T(2,6) T(3,1) T(5,4)
DATA Denom(6)/1/
DATA (CF(i,  6),i=  1,  6) /    9,    3,    3,    9,    9,   27/
C 1 T(2,6) T(3,4) T(5,1)""")

        # Test JAMP (color amplitude) output
        self.assertEqual('\n'.join(export_v4.get_JAMP_lines(matrix_element)),
                         """JAMP(1)=+1./4.*(+1./9.*AMP(1)+1./9.*AMP(2)+1./3.*AMP(4)+1./3.*AMP(5)+1./3.*AMP(7)+1./3.*AMP(8)+1./9.*AMP(9)+1./9.*AMP(10)+AMP(14)-AMP(16)+AMP(17)+1./3.*AMP(19)+1./3.*AMP(20)+AMP(22)-AMP(23)+1./3.*AMP(27)+1./3.*AMP(28)+AMP(29)+AMP(31)+1./3.*AMP(33)+1./3.*AMP(34)+1./3.*AMP(35)+1./3.*AMP(36)+AMP(37)+1./9.*AMP(39)+1./9.*AMP(40))
JAMP(2)=+1./4.*(-1./3.*AMP(1)-1./3.*AMP(2)-1./9.*AMP(4)-1./9.*AMP(5)-1./9.*AMP(7)-1./9.*AMP(8)-1./3.*AMP(9)-1./3.*AMP(10)-AMP(12)+AMP(13)-1./3.*AMP(17)-1./3.*AMP(18)-AMP(19)-AMP(25)+AMP(26)-AMP(27)-1./3.*AMP(29)-1./3.*AMP(30)-1./3.*AMP(31)-1./3.*AMP(32)-AMP(33)-AMP(35)-1./3.*AMP(37)-1./3.*AMP(38)-1./9.*AMP(41)-1./9.*AMP(42))
JAMP(3)=+1./4.*(-AMP(4)+AMP(6)-AMP(7)-1./3.*AMP(9)-1./3.*AMP(10)-1./9.*AMP(11)-1./9.*AMP(12)-1./3.*AMP(14)-1./3.*AMP(15)-1./3.*AMP(17)-1./3.*AMP(18)-1./9.*AMP(19)-1./9.*AMP(20)-1./3.*AMP(21)-1./3.*AMP(22)-AMP(24)-AMP(26)-AMP(28)-1./3.*AMP(31)-1./3.*AMP(32)-1./9.*AMP(33)-1./9.*AMP(34)-AMP(36)-1./3.*AMP(39)-1./3.*AMP(40)-AMP(41))
JAMP(4)=+1./4.*(+AMP(1)+AMP(3)+1./3.*AMP(4)+1./3.*AMP(5)+AMP(10)+1./3.*AMP(11)+1./3.*AMP(12)+AMP(15)+AMP(16)+AMP(18)+1./9.*AMP(21)+1./9.*AMP(22)+1./3.*AMP(24)+1./3.*AMP(25)+1./3.*AMP(27)+1./3.*AMP(28)+1./9.*AMP(29)+1./9.*AMP(30)+1./9.*AMP(31)+1./9.*AMP(32)+1./3.*AMP(33)+1./3.*AMP(34)+AMP(38)+AMP(40)+1./3.*AMP(41)+1./3.*AMP(42))
JAMP(5)=+1./4.*(+AMP(2)-AMP(3)+1./3.*AMP(7)+1./3.*AMP(8)+AMP(9)+1./3.*AMP(11)+1./3.*AMP(12)+1./9.*AMP(14)+1./9.*AMP(15)+1./9.*AMP(17)+1./9.*AMP(18)+1./3.*AMP(19)+1./3.*AMP(20)+AMP(21)+AMP(23)+1./3.*AMP(24)+1./3.*AMP(25)+AMP(30)+AMP(32)+1./3.*AMP(35)+1./3.*AMP(36)+1./9.*AMP(37)+1./9.*AMP(38)+AMP(39)+1./3.*AMP(41)+1./3.*AMP(42))
JAMP(6)=+1./4.*(-1./3.*AMP(1)-1./3.*AMP(2)-AMP(5)-AMP(6)-AMP(8)-AMP(11)-AMP(13)-1./3.*AMP(14)-1./3.*AMP(15)-AMP(20)-1./3.*AMP(21)-1./3.*AMP(22)-1./9.*AMP(24)-1./9.*AMP(25)-1./9.*AMP(27)-1./9.*AMP(28)-1./3.*AMP(29)-1./3.*AMP(30)-AMP(34)-1./9.*AMP(35)-1./9.*AMP(36)-1./3.*AMP(37)-1./3.*AMP(38)-1./3.*AMP(39)-1./3.*AMP(40)-AMP(42))""")
<<<<<<< HEAD

                # Test configs file
=======
        # Test configs file
>>>>>>> fb8e585f
        writer = writers.FortranWriter(self.give_pos('test'))
        mapconfigs, s_and_t_channels = export_v4.write_configs_file(writer,
                                                                    matrix_element,
                                                                    fortran_model)
        writer.close()

        self.assertFileContains('test',
<<<<<<< HEAD
"""C     Diagram 1, Amplitude 1
=======
"""C     Diagram 1
>>>>>>> fb8e585f
      DATA MAPCONFIG(1)/1/
      DATA (IFOREST(I,-1,1),I=1,2)/4,3/
      DATA SPROP(-1,1)/21/
      DATA (IFOREST(I,-2,1),I=1,2)/6,-1/
      DATA SPROP(-2,1)/-2/
      DATA (IFOREST(I,-3,1),I=1,2)/5,-2/
      DATA SPROP(-3,1)/21/
<<<<<<< HEAD
C     Diagram 2, Amplitude 2
=======
C     Diagram 2
>>>>>>> fb8e585f
      DATA MAPCONFIG(2)/2/
      DATA (IFOREST(I,-1,2),I=1,2)/4,3/
      DATA SPROP(-1,2)/21/
      DATA (IFOREST(I,-2,2),I=1,2)/5,-1/
      DATA SPROP(-2,2)/2/
      DATA (IFOREST(I,-3,2),I=1,2)/6,-2/
      DATA SPROP(-3,2)/21/
<<<<<<< HEAD
C     Diagram 3, Amplitude 3
=======
C     Diagram 3
>>>>>>> fb8e585f
      DATA MAPCONFIG(3)/3/
      DATA (IFOREST(I,-1,3),I=1,2)/4,3/
      DATA SPROP(-1,3)/21/
      DATA (IFOREST(I,-2,3),I=1,2)/6,5/
      DATA SPROP(-2,3)/21/
      DATA (IFOREST(I,-3,3),I=1,2)/-2,-1/
      DATA SPROP(-3,3)/21/
<<<<<<< HEAD
C     Diagram 4, Amplitude 4
=======
C     Diagram 4
>>>>>>> fb8e585f
      DATA MAPCONFIG(4)/4/
      DATA (IFOREST(I,-1,4),I=1,2)/6,3/
      DATA SPROP(-1,4)/21/
      DATA (IFOREST(I,-2,4),I=1,2)/5,-1/
      DATA SPROP(-2,4)/2/
      DATA (IFOREST(I,-3,4),I=1,2)/4,-2/
      DATA SPROP(-3,4)/21/
<<<<<<< HEAD
C     Diagram 5, Amplitude 5
=======
C     Diagram 5
>>>>>>> fb8e585f
      DATA MAPCONFIG(5)/5/
      DATA (IFOREST(I,-1,5),I=1,2)/6,3/
      DATA SPROP(-1,5)/21/
      DATA (IFOREST(I,-2,5),I=1,2)/4,-1/
      DATA SPROP(-2,5)/-2/
      DATA (IFOREST(I,-3,5),I=1,2)/5,-2/
      DATA SPROP(-3,5)/21/
<<<<<<< HEAD
C     Diagram 6, Amplitude 6
=======
C     Diagram 6
>>>>>>> fb8e585f
      DATA MAPCONFIG(6)/6/
      DATA (IFOREST(I,-1,6),I=1,2)/6,3/
      DATA SPROP(-1,6)/21/
      DATA (IFOREST(I,-2,6),I=1,2)/5,4/
      DATA SPROP(-2,6)/21/
      DATA (IFOREST(I,-3,6),I=1,2)/-2,-1/
      DATA SPROP(-3,6)/21/
<<<<<<< HEAD
C     Diagram 7, Amplitude 7
=======
C     Diagram 7
>>>>>>> fb8e585f
      DATA MAPCONFIG(7)/7/
      DATA (IFOREST(I,-1,7),I=1,2)/5,4/
      DATA SPROP(-1,7)/21/
      DATA (IFOREST(I,-2,7),I=1,2)/6,-1/
      DATA SPROP(-2,7)/-2/
      DATA (IFOREST(I,-3,7),I=1,2)/-2,3/
      DATA SPROP(-3,7)/21/
<<<<<<< HEAD
C     Diagram 8, Amplitude 8
=======
C     Diagram 8
>>>>>>> fb8e585f
      DATA MAPCONFIG(8)/8/
      DATA (IFOREST(I,-1,8),I=1,2)/5,4/
      DATA SPROP(-1,8)/21/
      DATA (IFOREST(I,-2,8),I=1,2)/-1,3/
      DATA SPROP(-2,8)/2/
      DATA (IFOREST(I,-3,8),I=1,2)/6,-2/
      DATA SPROP(-3,8)/21/
<<<<<<< HEAD
C     Diagram 9, Amplitude 9
=======
C     Diagram 9
>>>>>>> fb8e585f
      DATA MAPCONFIG(9)/9/
      DATA (IFOREST(I,-1,9),I=1,2)/6,5/
      DATA SPROP(-1,9)/21/
      DATA (IFOREST(I,-2,9),I=1,2)/-1,4/
      DATA SPROP(-2,9)/-2/
      DATA (IFOREST(I,-3,9),I=1,2)/-2,3/
      DATA SPROP(-3,9)/21/
<<<<<<< HEAD
C     Diagram 10, Amplitude 10
=======
C     Diagram 10
>>>>>>> fb8e585f
      DATA MAPCONFIG(10)/10/
      DATA (IFOREST(I,-1,10),I=1,2)/6,5/
      DATA SPROP(-1,10)/21/
      DATA (IFOREST(I,-2,10),I=1,2)/-1,3/
      DATA SPROP(-2,10)/2/
      DATA (IFOREST(I,-3,10),I=1,2)/4,-2/
      DATA SPROP(-3,10)/21/
<<<<<<< HEAD
C     Diagram 11, Amplitude 11
=======
C     Diagram 11
>>>>>>> fb8e585f
      DATA MAPCONFIG(11)/11/
      DATA (IFOREST(I,-1,11),I=1,2)/1,3/
      DATA TPRID(-1,11)/21/
      DATA (IFOREST(I,-2,11),I=1,2)/-1,5/
      DATA TPRID(-2,11)/2/
      DATA (IFOREST(I,-3,11),I=1,2)/-2,6/
      DATA TPRID(-3,11)/21/
      DATA (IFOREST(I,-4,11),I=1,2)/-3,4/
<<<<<<< HEAD
C     Diagram 12, Amplitude 12
=======
C     Diagram 12
>>>>>>> fb8e585f
      DATA MAPCONFIG(12)/12/
      DATA (IFOREST(I,-1,12),I=1,2)/1,3/
      DATA TPRID(-1,12)/21/
      DATA (IFOREST(I,-2,12),I=1,2)/-1,6/
      DATA TPRID(-2,12)/2/
      DATA (IFOREST(I,-3,12),I=1,2)/-2,5/
      DATA TPRID(-3,12)/21/
      DATA (IFOREST(I,-4,12),I=1,2)/-3,4/
<<<<<<< HEAD
C     Diagram 13, Amplitude 13
=======
C     Diagram 13
>>>>>>> fb8e585f
      DATA MAPCONFIG(13)/13/
      DATA (IFOREST(I,-1,13),I=1,2)/6,5/
      DATA SPROP(-1,13)/21/
      DATA (IFOREST(I,-2,13),I=1,2)/1,3/
      DATA TPRID(-2,13)/21/
      DATA (IFOREST(I,-3,13),I=1,2)/-2,-1/
      DATA TPRID(-3,13)/21/
      DATA (IFOREST(I,-4,13),I=1,2)/-3,4/
<<<<<<< HEAD
C     Diagram 14, Amplitude 14
=======
C     Diagram 14
>>>>>>> fb8e585f
      DATA MAPCONFIG(14)/14/
      DATA (IFOREST(I,-1,14),I=1,2)/1,3/
      DATA TPRID(-1,14)/21/
      DATA (IFOREST(I,-2,14),I=1,2)/-1,4/
      DATA TPRID(-2,14)/2/
      DATA (IFOREST(I,-3,14),I=1,2)/-2,5/
      DATA TPRID(-3,14)/21/
      DATA (IFOREST(I,-4,14),I=1,2)/-3,6/
<<<<<<< HEAD
C     Diagram 15, Amplitude 15
=======
C     Diagram 15
>>>>>>> fb8e585f
      DATA MAPCONFIG(15)/15/
      DATA (IFOREST(I,-1,15),I=1,2)/1,3/
      DATA TPRID(-1,15)/21/
      DATA (IFOREST(I,-2,15),I=1,2)/-1,5/
      DATA TPRID(-2,15)/2/
      DATA (IFOREST(I,-3,15),I=1,2)/-2,4/
      DATA TPRID(-3,15)/21/
      DATA (IFOREST(I,-4,15),I=1,2)/-3,6/
<<<<<<< HEAD
C     Diagram 16, Amplitude 16
=======
C     Diagram 16
>>>>>>> fb8e585f
      DATA MAPCONFIG(16)/16/
      DATA (IFOREST(I,-1,16),I=1,2)/5,4/
      DATA SPROP(-1,16)/21/
      DATA (IFOREST(I,-2,16),I=1,2)/1,3/
      DATA TPRID(-2,16)/21/
      DATA (IFOREST(I,-3,16),I=1,2)/-2,-1/
      DATA TPRID(-3,16)/21/
      DATA (IFOREST(I,-4,16),I=1,2)/-3,6/
<<<<<<< HEAD
C     Diagram 17, Amplitude 17
=======
C     Diagram 17
>>>>>>> fb8e585f
      DATA MAPCONFIG(17)/17/
      DATA (IFOREST(I,-1,17),I=1,2)/5,4/
      DATA SPROP(-1,17)/21/
      DATA (IFOREST(I,-2,17),I=1,2)/6,-1/
      DATA SPROP(-2,17)/-2/
      DATA (IFOREST(I,-3,17),I=1,2)/1,3/
      DATA TPRID(-3,17)/21/
      DATA (IFOREST(I,-4,17),I=1,2)/-3,-2/
<<<<<<< HEAD
C     Diagram 18, Amplitude 18
=======
C     Diagram 18
>>>>>>> fb8e585f
      DATA MAPCONFIG(18)/18/
      DATA (IFOREST(I,-1,18),I=1,2)/5,4/
      DATA SPROP(-1,18)/21/
      DATA (IFOREST(I,-2,18),I=1,2)/1,3/
      DATA TPRID(-2,18)/21/
      DATA (IFOREST(I,-3,18),I=1,2)/-2,6/
      DATA TPRID(-3,18)/2/
      DATA (IFOREST(I,-4,18),I=1,2)/-3,-1/
<<<<<<< HEAD
C     Diagram 19, Amplitude 19
=======
C     Diagram 19
>>>>>>> fb8e585f
      DATA MAPCONFIG(19)/19/
      DATA (IFOREST(I,-1,19),I=1,2)/6,5/
      DATA SPROP(-1,19)/21/
      DATA (IFOREST(I,-2,19),I=1,2)/-1,4/
      DATA SPROP(-2,19)/-2/
      DATA (IFOREST(I,-3,19),I=1,2)/1,3/
      DATA TPRID(-3,19)/21/
      DATA (IFOREST(I,-4,19),I=1,2)/-3,-2/
<<<<<<< HEAD
C     Diagram 20, Amplitude 20
=======
C     Diagram 20
>>>>>>> fb8e585f
      DATA MAPCONFIG(20)/20/
      DATA (IFOREST(I,-1,20),I=1,2)/6,5/
      DATA SPROP(-1,20)/21/
      DATA (IFOREST(I,-2,20),I=1,2)/1,3/
      DATA TPRID(-2,20)/21/
      DATA (IFOREST(I,-3,20),I=1,2)/-2,4/
      DATA TPRID(-3,20)/2/
      DATA (IFOREST(I,-4,20),I=1,2)/-3,-1/
<<<<<<< HEAD
C     Diagram 21, Amplitude 21
=======
C     Diagram 21
>>>>>>> fb8e585f
      DATA MAPCONFIG(21)/21/
      DATA (IFOREST(I,-1,21),I=1,2)/1,5/
      DATA TPRID(-1,21)/21/
      DATA (IFOREST(I,-2,21),I=1,2)/-1,3/
      DATA TPRID(-2,21)/2/
      DATA (IFOREST(I,-3,21),I=1,2)/-2,6/
      DATA TPRID(-3,21)/21/
      DATA (IFOREST(I,-4,21),I=1,2)/-3,4/
<<<<<<< HEAD
C     Diagram 22, Amplitude 22
=======
C     Diagram 22
>>>>>>> fb8e585f
      DATA MAPCONFIG(22)/22/
      DATA (IFOREST(I,-1,22),I=1,2)/1,5/
      DATA TPRID(-1,22)/21/
      DATA (IFOREST(I,-2,22),I=1,2)/-1,6/
      DATA TPRID(-2,22)/2/
      DATA (IFOREST(I,-3,22),I=1,2)/-2,3/
      DATA TPRID(-3,22)/21/
      DATA (IFOREST(I,-4,22),I=1,2)/-3,4/
<<<<<<< HEAD
C     Diagram 23, Amplitude 23
=======
C     Diagram 23
>>>>>>> fb8e585f
      DATA MAPCONFIG(23)/23/
      DATA (IFOREST(I,-1,23),I=1,2)/6,3/
      DATA SPROP(-1,23)/21/
      DATA (IFOREST(I,-2,23),I=1,2)/1,5/
      DATA TPRID(-2,23)/21/
      DATA (IFOREST(I,-3,23),I=1,2)/-2,-1/
      DATA TPRID(-3,23)/21/
      DATA (IFOREST(I,-4,23),I=1,2)/-3,4/
<<<<<<< HEAD
C     Diagram 24, Amplitude 24
=======
C     Diagram 24
>>>>>>> fb8e585f
      DATA MAPCONFIG(24)/24/
      DATA (IFOREST(I,-1,24),I=1,2)/1,5/
      DATA TPRID(-1,24)/21/
      DATA (IFOREST(I,-2,24),I=1,2)/-1,3/
      DATA TPRID(-2,24)/2/
      DATA (IFOREST(I,-3,24),I=1,2)/-2,4/
      DATA TPRID(-3,24)/21/
      DATA (IFOREST(I,-4,24),I=1,2)/-3,6/
<<<<<<< HEAD
C     Diagram 25, Amplitude 25
=======
C     Diagram 25
>>>>>>> fb8e585f
      DATA MAPCONFIG(25)/25/
      DATA (IFOREST(I,-1,25),I=1,2)/1,5/
      DATA TPRID(-1,25)/21/
      DATA (IFOREST(I,-2,25),I=1,2)/-1,4/
      DATA TPRID(-2,25)/2/
      DATA (IFOREST(I,-3,25),I=1,2)/-2,3/
      DATA TPRID(-3,25)/21/
      DATA (IFOREST(I,-4,25),I=1,2)/-3,6/
<<<<<<< HEAD
C     Diagram 26, Amplitude 26
=======
C     Diagram 26
>>>>>>> fb8e585f
      DATA MAPCONFIG(26)/26/
      DATA (IFOREST(I,-1,26),I=1,2)/4,3/
      DATA SPROP(-1,26)/21/
      DATA (IFOREST(I,-2,26),I=1,2)/1,5/
      DATA TPRID(-2,26)/21/
      DATA (IFOREST(I,-3,26),I=1,2)/-2,-1/
      DATA TPRID(-3,26)/21/
      DATA (IFOREST(I,-4,26),I=1,2)/-3,6/
<<<<<<< HEAD
C     Diagram 27, Amplitude 27
=======
C     Diagram 27
>>>>>>> fb8e585f
      DATA MAPCONFIG(27)/27/
      DATA (IFOREST(I,-1,27),I=1,2)/4,3/
      DATA SPROP(-1,27)/21/
      DATA (IFOREST(I,-2,27),I=1,2)/6,-1/
      DATA SPROP(-2,27)/-2/
      DATA (IFOREST(I,-3,27),I=1,2)/1,5/
      DATA TPRID(-3,27)/21/
      DATA (IFOREST(I,-4,27),I=1,2)/-3,-2/
<<<<<<< HEAD
C     Diagram 28, Amplitude 28
=======
C     Diagram 28
>>>>>>> fb8e585f
      DATA MAPCONFIG(28)/28/
      DATA (IFOREST(I,-1,28),I=1,2)/4,3/
      DATA SPROP(-1,28)/21/
      DATA (IFOREST(I,-2,28),I=1,2)/1,5/
      DATA TPRID(-2,28)/21/
      DATA (IFOREST(I,-3,28),I=1,2)/-2,6/
      DATA TPRID(-3,28)/2/
      DATA (IFOREST(I,-4,28),I=1,2)/-3,-1/
<<<<<<< HEAD
C     Diagram 29, Amplitude 29
=======
C     Diagram 29
>>>>>>> fb8e585f
      DATA MAPCONFIG(29)/29/
      DATA (IFOREST(I,-1,29),I=1,2)/6,3/
      DATA SPROP(-1,29)/21/
      DATA (IFOREST(I,-2,29),I=1,2)/4,-1/
      DATA SPROP(-2,29)/-2/
      DATA (IFOREST(I,-3,29),I=1,2)/1,5/
      DATA TPRID(-3,29)/21/
      DATA (IFOREST(I,-4,29),I=1,2)/-3,-2/
<<<<<<< HEAD
C     Diagram 30, Amplitude 30
=======
C     Diagram 30
>>>>>>> fb8e585f
      DATA MAPCONFIG(30)/30/
      DATA (IFOREST(I,-1,30),I=1,2)/6,3/
      DATA SPROP(-1,30)/21/
      DATA (IFOREST(I,-2,30),I=1,2)/1,5/
      DATA TPRID(-2,30)/21/
      DATA (IFOREST(I,-3,30),I=1,2)/-2,4/
      DATA TPRID(-3,30)/2/
      DATA (IFOREST(I,-4,30),I=1,2)/-3,-1/
<<<<<<< HEAD
C     Diagram 31, Amplitude 31
=======
C     Diagram 31
>>>>>>> fb8e585f
      DATA MAPCONFIG(31)/31/
      DATA (IFOREST(I,-1,31),I=1,2)/6,3/
      DATA SPROP(-1,31)/21/
      DATA (IFOREST(I,-2,31),I=1,2)/5,-1/
      DATA SPROP(-2,31)/2/
      DATA (IFOREST(I,-3,31),I=1,2)/1,-2/
      DATA TPRID(-3,31)/21/
      DATA (IFOREST(I,-4,31),I=1,2)/-3,4/
<<<<<<< HEAD
C     Diagram 32, Amplitude 32
=======
C     Diagram 32
>>>>>>> fb8e585f
      DATA MAPCONFIG(32)/32/
      DATA (IFOREST(I,-1,32),I=1,2)/6,3/
      DATA SPROP(-1,32)/21/
      DATA (IFOREST(I,-2,32),I=1,2)/1,-1/
      DATA TPRID(-2,32)/2/
      DATA (IFOREST(I,-3,32),I=1,2)/-2,5/
      DATA TPRID(-3,32)/21/
      DATA (IFOREST(I,-4,32),I=1,2)/-3,4/
<<<<<<< HEAD
C     Diagram 33, Amplitude 33
=======
C     Diagram 33
>>>>>>> fb8e585f
      DATA MAPCONFIG(33)/33/
      DATA (IFOREST(I,-1,33),I=1,2)/6,5/
      DATA SPROP(-1,33)/21/
      DATA (IFOREST(I,-2,33),I=1,2)/-1,3/
      DATA SPROP(-2,33)/2/
      DATA (IFOREST(I,-3,33),I=1,2)/1,-2/
      DATA TPRID(-3,33)/21/
      DATA (IFOREST(I,-4,33),I=1,2)/-3,4/
<<<<<<< HEAD
C     Diagram 34, Amplitude 34
=======
C     Diagram 34
>>>>>>> fb8e585f
      DATA MAPCONFIG(34)/34/
      DATA (IFOREST(I,-1,34),I=1,2)/6,5/
      DATA SPROP(-1,34)/21/
      DATA (IFOREST(I,-2,34),I=1,2)/1,-1/
      DATA TPRID(-2,34)/2/
      DATA (IFOREST(I,-3,34),I=1,2)/-2,3/
      DATA TPRID(-3,34)/21/
      DATA (IFOREST(I,-4,34),I=1,2)/-3,4/
<<<<<<< HEAD
C     Diagram 35, Amplitude 35
=======
C     Diagram 35
>>>>>>> fb8e585f
      DATA MAPCONFIG(35)/35/
      DATA (IFOREST(I,-1,35),I=1,2)/4,3/
      DATA SPROP(-1,35)/21/
      DATA (IFOREST(I,-2,35),I=1,2)/5,-1/
      DATA SPROP(-2,35)/2/
      DATA (IFOREST(I,-3,35),I=1,2)/1,-2/
      DATA TPRID(-3,35)/21/
      DATA (IFOREST(I,-4,35),I=1,2)/-3,6/
<<<<<<< HEAD
C     Diagram 36, Amplitude 36
=======
C     Diagram 36
>>>>>>> fb8e585f
      DATA MAPCONFIG(36)/36/
      DATA (IFOREST(I,-1,36),I=1,2)/4,3/
      DATA SPROP(-1,36)/21/
      DATA (IFOREST(I,-2,36),I=1,2)/1,-1/
      DATA TPRID(-2,36)/2/
      DATA (IFOREST(I,-3,36),I=1,2)/-2,5/
      DATA TPRID(-3,36)/21/
      DATA (IFOREST(I,-4,36),I=1,2)/-3,6/
<<<<<<< HEAD
C     Diagram 37, Amplitude 37
=======
C     Diagram 37
>>>>>>> fb8e585f
      DATA MAPCONFIG(37)/37/
      DATA (IFOREST(I,-1,37),I=1,2)/5,4/
      DATA SPROP(-1,37)/21/
      DATA (IFOREST(I,-2,37),I=1,2)/-1,3/
      DATA SPROP(-2,37)/2/
      DATA (IFOREST(I,-3,37),I=1,2)/1,-2/
      DATA TPRID(-3,37)/21/
      DATA (IFOREST(I,-4,37),I=1,2)/-3,6/
<<<<<<< HEAD
C     Diagram 38, Amplitude 38
=======
C     Diagram 38
>>>>>>> fb8e585f
      DATA MAPCONFIG(38)/38/
      DATA (IFOREST(I,-1,38),I=1,2)/5,4/
      DATA SPROP(-1,38)/21/
      DATA (IFOREST(I,-2,38),I=1,2)/1,-1/
      DATA TPRID(-2,38)/2/
      DATA (IFOREST(I,-3,38),I=1,2)/-2,3/
      DATA TPRID(-3,38)/21/
      DATA (IFOREST(I,-4,38),I=1,2)/-3,6/
<<<<<<< HEAD
C     Diagram 39, Amplitude 39
=======
C     Diagram 39
>>>>>>> fb8e585f
      DATA MAPCONFIG(39)/39/
      DATA (IFOREST(I,-1,39),I=1,2)/6,5/
      DATA SPROP(-1,39)/21/
      DATA (IFOREST(I,-2,39),I=1,2)/4,3/
      DATA SPROP(-2,39)/21/
      DATA (IFOREST(I,-3,39),I=1,2)/1,-2/
      DATA TPRID(-3,39)/2/
      DATA (IFOREST(I,-4,39),I=1,2)/-3,-1/
<<<<<<< HEAD
C     Diagram 40, Amplitude 40
=======
C     Diagram 40
>>>>>>> fb8e585f
      DATA MAPCONFIG(40)/40/
      DATA (IFOREST(I,-1,40),I=1,2)/4,3/
      DATA SPROP(-1,40)/21/
      DATA (IFOREST(I,-2,40),I=1,2)/6,5/
      DATA SPROP(-2,40)/21/
      DATA (IFOREST(I,-3,40),I=1,2)/1,-2/
      DATA TPRID(-3,40)/2/
      DATA (IFOREST(I,-4,40),I=1,2)/-3,-1/
<<<<<<< HEAD
C     Diagram 41, Amplitude 41
=======
C     Diagram 41
>>>>>>> fb8e585f
      DATA MAPCONFIG(41)/41/
      DATA (IFOREST(I,-1,41),I=1,2)/5,4/
      DATA SPROP(-1,41)/21/
      DATA (IFOREST(I,-2,41),I=1,2)/6,3/
      DATA SPROP(-2,41)/21/
      DATA (IFOREST(I,-3,41),I=1,2)/1,-2/
      DATA TPRID(-3,41)/2/
      DATA (IFOREST(I,-4,41),I=1,2)/-3,-1/
<<<<<<< HEAD
C     Diagram 42, Amplitude 42
=======
C     Diagram 42
>>>>>>> fb8e585f
      DATA MAPCONFIG(42)/42/
      DATA (IFOREST(I,-1,42),I=1,2)/6,3/
      DATA SPROP(-1,42)/21/
      DATA (IFOREST(I,-2,42),I=1,2)/5,4/
      DATA SPROP(-2,42)/21/
      DATA (IFOREST(I,-3,42),I=1,2)/1,-2/
      DATA TPRID(-3,42)/2/
      DATA (IFOREST(I,-4,42),I=1,2)/-3,-1/
C     Number of configs
      DATA MAPCONFIG(0)/42/
""")
<<<<<<< HEAD
        
=======

>>>>>>> fb8e585f
        # Test coloramps.inc output
        self.assertEqual(export_v4.get_icolamp_lines(matrix_element),
                         ['logical icolamp(42,6)', 'DATA(icolamp(i,1),i=1,42)/.true.,.true.,.false.,.true.,.true.,.false.,.true.,.true.,.true.,.true.,.false.,.false.,.false.,.true.,.false.,.true.,.true.,.false.,.true.,.true.,.false.,.true.,.true.,.false.,.false.,.false.,.true.,.true.,.true.,.false.,.true.,.false.,.true.,.true.,.true.,.true.,.true.,.false.,.true.,.true.,.false.,.false./', 'DATA(icolamp(i,2),i=1,42)/.true.,.true.,.false.,.true.,.true.,.false.,.true.,.true.,.true.,.true.,.false.,.true.,.true.,.false.,.false.,.false.,.true.,.true.,.true.,.false.,.false.,.false.,.false.,.false.,.true.,.true.,.true.,.false.,.true.,.true.,.true.,.true.,.true.,.false.,.true.,.false.,.true.,.true.,.false.,.false.,.true.,.true./', 'DATA(icolamp(i,3),i=1,42)/.false.,.false.,.false.,.true.,.false.,.true.,.true.,.false.,.true.,.true.,.true.,.true.,.false.,.true.,.true.,.false.,.true.,.true.,.true.,.true.,.true.,.true.,.false.,.true.,.false.,.true.,.false.,.true.,.false.,.false.,.true.,.true.,.true.,.true.,.false.,.true.,.false.,.false.,.true.,.true.,.true.,.false./', 'DATA(icolamp(i,4),i=1,42)/.true.,.false.,.true.,.true.,.true.,.false.,.false.,.false.,.false.,.true.,.true.,.true.,.false.,.false.,.true.,.true.,.false.,.true.,.false.,.false.,.true.,.true.,.false.,.true.,.true.,.false.,.true.,.true.,.true.,.true.,.true.,.true.,.true.,.true.,.false.,.false.,.false.,.true.,.false.,.true.,.true.,.true./', 'DATA(icolamp(i,5),i=1,42)/.false.,.true.,.true.,.false.,.false.,.false.,.true.,.true.,.true.,.false.,.true.,.true.,.false.,.true.,.true.,.false.,.true.,.true.,.true.,.true.,.true.,.false.,.true.,.true.,.true.,.false.,.false.,.false.,.false.,.true.,.false.,.true.,.false.,.false.,.true.,.true.,.true.,.true.,.true.,.false.,.true.,.true./', 'DATA(icolamp(i,6),i=1,42)/.true.,.true.,.false.,.false.,.true.,.true.,.false.,.true.,.false.,.false.,.true.,.false.,.true.,.true.,.true.,.false.,.false.,.false.,.false.,.true.,.true.,.true.,.false.,.true.,.true.,.false.,.true.,.true.,.true.,.true.,.false.,.false.,.false.,.true.,.true.,.true.,.true.,.true.,.true.,.true.,.false.,.true./'])

        # Test leshouche.inc output
        writer = writers.FortranWriter(self.give_pos('leshouche'))
        export_v4.write_leshouche_file(writer, matrix_element, fortran_model)
        writer.close()

        self.assertFileContains('leshouche',
                         """      DATA (IDUP(I,1),I=1,6)/2,-2,2,-2,2,-2/
      DATA (MOTHUP(1,I,  1),I=1, 6)/  0,  0,  1,  1,  1,  1/
      DATA (MOTHUP(2,I,  1),I=1, 6)/  0,  0,  2,  2,  2,  2/
      DATA (ICOLUP(1,I,  1),I=1, 6)/501,  0,502,  0,503,  0/
      DATA (ICOLUP(2,I,  1),I=1, 6)/  0,501,  0,502,  0,503/
      DATA (ICOLUP(1,I,  2),I=1, 6)/501,  0,502,  0,503,  0/
      DATA (ICOLUP(2,I,  2),I=1, 6)/  0,501,  0,503,  0,502/
      DATA (ICOLUP(1,I,  3),I=1, 6)/502,  0,502,  0,503,  0/
      DATA (ICOLUP(2,I,  3),I=1, 6)/  0,501,  0,501,  0,503/
      DATA (ICOLUP(1,I,  4),I=1, 6)/503,  0,502,  0,503,  0/
      DATA (ICOLUP(2,I,  4),I=1, 6)/  0,501,  0,501,  0,502/
      DATA (ICOLUP(1,I,  5),I=1, 6)/502,  0,502,  0,503,  0/
      DATA (ICOLUP(2,I,  5),I=1, 6)/  0,501,  0,503,  0,501/
      DATA (ICOLUP(1,I,  6),I=1, 6)/503,  0,502,  0,503,  0/
      DATA (ICOLUP(2,I,  6),I=1, 6)/  0,501,  0,502,  0,501/
""")

        # Test pdf output (for auto_dsig.f)

        self.assertEqual(export_v4.get_pdf_lines(matrix_element, 2),
                         """IF (ABS(LPP(1)) .GE. 1) THEN
LP=SIGN(1,LPP(1))
u1=PDG2PDF(ABS(LPP(1)),2*LP,XBK(1),DSQRT(Q2FACT(1)))
ENDIF
IF (ABS(LPP(2)) .GE. 1) THEN
LP=SIGN(1,LPP(2))
ub2=PDG2PDF(ABS(LPP(2)),-2*LP,XBK(2),DSQRT(Q2FACT(2)))
ENDIF
PD(0) = 0d0
IPROC = 0
IPROC=IPROC+1 ! u u~ > u u~ u u~
PD(IPROC)=PD(IPROC-1) + u1*ub2""")

        # Test mg.sym
        writer = writers.FortranWriter(self.give_pos('test'))
        export_v4.write_mg_sym_file(writer, matrix_element, fortran_model)
        writer.close()
        
        self.assertFileContains('test',
                         """      2
      2
      3
      5
      2
      4
      6\n""")

    def test_generate_helas_diagrams_gg_gg(self):
        """Test calls for g g > g g"""

        # Set up local model

        mybasemodel = base_objects.Model()
        mypartlist = base_objects.ParticleList()
        myinterlist = base_objects.InteractionList()

        # A gluon
        mypartlist.append(base_objects.Particle({'name':'g',
                      'antiname':'g',
                      'spin':3,
                      'color':8,
                      'mass':'zero',
                      'width':'zero',
                      'texname':'g',
                      'antitexname':'g',
                      'line':'curly',
                      'charge':0.,
                      'pdg_code':21,
                      'propagating':True,
                      'is_part':True,
                      'self_antipart':True}))

        g = mypartlist[len(mypartlist) - 1]

        # Gluon self-couplings
        my_color_string = color.ColorString([color.f(0, 1, 2)])
        my_color_string.is_imaginary = True
        myinterlist.append(base_objects.Interaction({
                      'id': 2,
                      'particles': base_objects.ParticleList(\
                                            [g, \
                                             g, \
                                             g]),
                      'color': [my_color_string],
                      'lorentz':[''],
                      'couplings':{(0, 0):'GG'},
                      'orders':{'QCD':1}}))

        myinterlist.append(base_objects.Interaction({
                      'id': 3,
                      'particles': base_objects.ParticleList(\
                                            [g, \
                                             g, \
                                             g,
                                             g]),
                      'color': [color.ColorString([color.f(0, 1, -1),
                                                   color.f(2, 3, -1)]),
                                color.ColorString([color.f(2, 0, -1),
                                                   color.f(1, 3, -1)]),
                                color.ColorString([color.f(1, 2, -1),
                                                   color.f(0, 3, -1)])],
                      'lorentz':['gggg1', 'gggg2', 'gggg3'],
                      'couplings':{(0, 0):'GG', (1, 1):'GG', (2, 2):'GG'},
                      'orders':{'QCD':2}}))

        mybasemodel.set('particles', mypartlist)
        mybasemodel.set('interactions', myinterlist)

        myleglist = base_objects.LegList()

        myleglist.append(base_objects.Leg({'id':21,
                                         'state':False}))
        myleglist.append(base_objects.Leg({'id':21,
                                         'state':False}))
        myleglist.append(base_objects.Leg({'id':21,
                                         'state':True}))
        myleglist.append(base_objects.Leg({'id':21,
                                         'state':True}))

        myproc = base_objects.Process({'legs':myleglist,
                                       'model':mybasemodel})

        myamplitude = diagram_generation.Amplitude({'process': myproc})

        matrix_element = helas_objects.HelasMatrixElement(myamplitude)

        # Test Helas calls

        fortran_model = helas_call_writers.FortranHelasCallWriter(mybasemodel)

        self.assertEqual("\n".join(fortran_model.\
                                   get_matrix_element_calls(matrix_element)),
                         """CALL VXXXXX(P(0,1),zero,NHEL(1),-1*IC(1),W(1,1))
CALL VXXXXX(P(0,2),zero,NHEL(2),-1*IC(2),W(1,2))
CALL VXXXXX(P(0,3),zero,NHEL(3),+1*IC(3),W(1,3))
CALL VXXXXX(P(0,4),zero,NHEL(4),+1*IC(4),W(1,4))
# Amplitude(s) for diagram number 1
CALL GGGGXX(W(1,1),W(1,2),W(1,3),W(1,4),GG,AMP(1))
CALL GGGGXX(W(1,3),W(1,1),W(1,2),W(1,4),GG,AMP(2))
CALL GGGGXX(W(1,2),W(1,3),W(1,1),W(1,4),GG,AMP(3))
CALL JVVXXX(W(1,1),W(1,2),GG,zero,zero,W(1,5))
# Amplitude(s) for diagram number 2
CALL VVVXXX(W(1,3),W(1,4),W(1,5),GG,AMP(4))
CALL JVVXXX(W(1,1),W(1,3),GG,zero,zero,W(1,6))
# Amplitude(s) for diagram number 3
CALL VVVXXX(W(1,2),W(1,4),W(1,6),GG,AMP(5))
CALL JVVXXX(W(1,1),W(1,4),GG,zero,zero,W(1,7))
# Amplitude(s) for diagram number 4
CALL VVVXXX(W(1,2),W(1,3),W(1,7),GG,AMP(6))""")

        # Test color matrix output
        self.assertEqual("\n".join(export_v4.get_color_data_lines(\
                         matrix_element)),
                         """DATA Denom(1)/6/
DATA (CF(i,  1),i=  1,  6) /   19,   -2,   -2,   -2,   -2,    4/
C 1 Tr(1,2,3,4)
DATA Denom(2)/6/
DATA (CF(i,  2),i=  1,  6) /   -2,   19,   -2,    4,   -2,   -2/
C 1 Tr(1,2,4,3)
DATA Denom(3)/6/
DATA (CF(i,  3),i=  1,  6) /   -2,   -2,   19,   -2,    4,   -2/
C 1 Tr(1,3,2,4)
DATA Denom(4)/6/
DATA (CF(i,  4),i=  1,  6) /   -2,    4,   -2,   19,   -2,   -2/
C 1 Tr(1,3,4,2)
DATA Denom(5)/6/
DATA (CF(i,  5),i=  1,  6) /   -2,   -2,    4,   -2,   19,   -2/
C 1 Tr(1,4,2,3)\nDATA Denom(6)/6/
DATA (CF(i,  6),i=  1,  6) /    4,   -2,   -2,   -2,   -2,   19/
C 1 Tr(1,4,3,2)""")

        # Test JAMP (color amplitude) output
        self.assertEqual("\n".join(export_v4.get_JAMP_lines(matrix_element)),
                         """JAMP(1)=+2*(+AMP(3)-AMP(1)+AMP(4)-AMP(6))
JAMP(2)=+2*(+AMP(1)-AMP(2)-AMP(4)-AMP(5))
JAMP(3)=+2*(-AMP(3)+AMP(2)+AMP(5)+AMP(6))
JAMP(4)=+2*(+AMP(1)-AMP(2)-AMP(4)-AMP(5))
JAMP(5)=+2*(-AMP(3)+AMP(2)+AMP(5)+AMP(6))
JAMP(6)=+2*(+AMP(3)-AMP(1)+AMP(4)-AMP(6))""")


    def test_generate_helas_diagrams_uu_susu(self):
        """Testing the helas diagram generation u u > su su with t-channel n1
        """

        myleglist = base_objects.LegList()

        myleglist.append(base_objects.Leg({'id':2,
                                         'state':False}))
        myleglist.append(base_objects.Leg({'id':2,
                                         'state':False}))
        myleglist.append(base_objects.Leg({'id':1000002,
                                         'state':True}))
        myleglist.append(base_objects.Leg({'id':1000002,
                                         'state':True}))

        myproc = base_objects.Process({'legs':myleglist,
                                       'model':self.mybasemodel})

        myamplitude = diagram_generation.Amplitude({'process': myproc})

        matrix_element = helas_objects.HelasMatrixElement(myamplitude, 1)

        # I have checked that the resulting Helas calls
        # below give identical result as MG4, apart from the sign! (AMP 1,2)
        self.assertEqual("\n".join(helas_call_writers.FortranHelasCallWriter(self.mybasemodel).\
                                   get_matrix_element_calls(matrix_element)),
                         """CALL OXXXXX(P(0,1),mu,NHEL(1),-1*IC(1),W(1,1))
CALL IXXXXX(P(0,2),mu,NHEL(2),+1*IC(2),W(1,2))
CALL SXXXXX(P(0,3),+1*IC(3),W(1,3))
CALL SXXXXX(P(0,4),+1*IC(4),W(1,4))
CALL FSOCXX(W(1,1),W(1,3),MGVX575,Mneu1,Wneu1,W(1,5))
# Amplitude(s) for diagram number 1
CALL IOSXXX(W(1,2),W(1,5),W(1,4),MGVX575,AMP(1))
CALL FSOCXX(W(1,1),W(1,4),MGVX575,Mneu1,Wneu1,W(1,6))
# Amplitude(s) for diagram number 2
CALL IOSXXX(W(1,2),W(1,6),W(1,3),MGVX575,AMP(2))""")

    def test_generate_helas_diagrams_zz_n1n1(self):
        """Testing the helas diagram generation z z > n1 n1 with t-channel n1
        """

        myleglist = base_objects.LegList()

        myleglist.append(base_objects.Leg({'id':23,
                                         'state':False}))
        myleglist.append(base_objects.Leg({'id':23,
                                         'state':False}))
        myleglist.append(base_objects.Leg({'id':1000022,
                                         'state':True}))
        myleglist.append(base_objects.Leg({'id':1000022,
                                         'state':True}))

        myproc = base_objects.Process({'legs':myleglist,
                                       'model':self.mybasemodel})

        myamplitude = diagram_generation.Amplitude({'process': myproc})

        matrix_element = helas_objects.HelasMatrixElement(myamplitude, 1)

        # I have checked that the resulting Helas calls
        # below give identical result as MG4
        self.assertEqual("\n".join(helas_call_writers.FortranHelasCallWriter(self.mybasemodel).\
                                   get_matrix_element_calls(matrix_element)),
                         """CALL VXXXXX(P(0,1),zmas,NHEL(1),-1*IC(1),W(1,1))
CALL VXXXXX(P(0,2),zmas,NHEL(2),-1*IC(2),W(1,2))
CALL OXXXXX(P(0,3),Mneu1,NHEL(3),+1*IC(3),W(1,3))
CALL IXXXXX(P(0,4),Mneu1,NHEL(4),-1*IC(4),W(1,4))
CALL FVOXXX(W(1,3),W(1,1),GZN11,Mneu1,Wneu1,W(1,5))
# Amplitude(s) for diagram number 1
CALL IOVXXX(W(1,4),W(1,5),W(1,2),GZN11,AMP(1))
CALL FVIXXX(W(1,4),W(1,1),GZN11,Mneu1,Wneu1,W(1,6))
# Amplitude(s) for diagram number 2
CALL IOVXXX(W(1,6),W(1,3),W(1,2),GZN11,AMP(2))""")

        self.assertEqual(export_v4.get_JAMP_lines(matrix_element)[0],
                         "JAMP(1)=-AMP(1)-AMP(2)")


    def test_generate_helas_diagrams_epem_elpelmepem(self):
        """Testing the helas diagram generation e+ e- > sl2+ sl2- e+ e-
        """

        # Set up model

        mypartlist = base_objects.ParticleList()
        myinterlist = base_objects.InteractionList()

        # A electron and positron
        mypartlist.append(base_objects.Particle({'name':'e-',
                      'antiname':'e+',
                      'spin':2,
                      'color':1,
                      'mass':'me',
                      'width':'zero',
                      'texname':'e^-',
                      'antitexname':'e^+',
                      'line':'straight',
                      'charge':-1.,
                      'pdg_code':11,
                      'propagating':True,
                      'is_part':True,
                      'self_antipart':False}))
        eminus = mypartlist[len(mypartlist) - 1]
        eplus = copy.copy(eminus)
        eplus.set('is_part', False)

        # A E slepton and its antiparticle
        mypartlist.append(base_objects.Particle({'name':'sl2-',
                      'antiname':'sl2+',
                      'spin':1,
                      'color':1,
                      'mass':'Msl2',
                      'width':'Wsl2',
                      'texname':'\tilde e^-',
                      'antitexname':'\tilde e^+',
                      'line':'dashed',
                      'charge':1.,
                      'pdg_code':1000011,
                      'propagating':True,
                      'is_part':True,
                      'self_antipart':False}))
        seminus = mypartlist[len(mypartlist) - 1]
        seplus = copy.copy(seminus)
        seplus.set('is_part', False)

        # A neutralino
        mypartlist.append(base_objects.Particle({'name':'n1',
                      'antiname':'n1',
                      'spin':2,
                      'color':1,
                      'mass':'Mneu1',
                      'width':'Wneu1',
                      'texname':'\chi_0^1',
                      'antitexname':'\chi_0^1',
                      'line':'straight',
                      'charge':0.,
                      'pdg_code':1000022,
                      'propagating':True,
                      'is_part':True,
                      'self_antipart':True}))
        n1 = mypartlist[len(mypartlist) - 1]

        # Coupling of n1 to e and se
        myinterlist.append(base_objects.Interaction({
                      'id': 103,
                      'particles': base_objects.ParticleList(\
                                            [n1, \
                                             eminus, \
                                             seplus]),
                      'color': [],
                      'lorentz':[''],
                      'couplings':{(0, 0):'MGVX350'},
                      'orders':{'QED':1}}))

        myinterlist.append(base_objects.Interaction({
                      'id': 104,
                      'particles': base_objects.ParticleList(\
                                            [eplus, \
                                             n1, \
                                             seminus]),
                      'color': [],
                      'lorentz':[''],
                      'couplings':{(0, 0):'MGVX494'},
                      'orders':{'QED':1}}))

        mybasemodel = base_objects.Model()
        mybasemodel.set('particles', mypartlist)
        mybasemodel.set('interactions', myinterlist)

        myleglist = base_objects.LegList()

        myleglist.append(base_objects.Leg({'id':-11,
                                         'state':False}))
        myleglist.append(base_objects.Leg({'id':11,
                                         'state':False}))
        myleglist.append(base_objects.Leg({'id':-1000011,
                                         'state':True}))
        myleglist.append(base_objects.Leg({'id':1000011,
                                         'state':True}))
        myleglist.append(base_objects.Leg({'id':-11,
                                         'state':True}))
        myleglist.append(base_objects.Leg({'id':11,
                                         'state':True}))

        myproc = base_objects.Process({'legs':myleglist,
                                       'model':mybasemodel})

        myamplitude = diagram_generation.Amplitude({'process': myproc})

        matrix_element = helas_objects.HelasMatrixElement(myamplitude, 1)

        #print myamplitude.get('process').nice_string()
        #print "\n".join(helas_call_writers.FortranHelasCallWriter().\
        #                get_matrix_element_calls(matrix_element))
        #print helas_call_writers.FortranHelasCallWriter().get_JAMP_line(matrix_element)



        # I have checked that the resulting Helas calls below give
        # identical result as MG4 (when fermionfactors are taken into
        # account)
        self.assertEqual("\n".join(helas_call_writers.FortranHelasCallWriter(mybasemodel).\
                                   get_matrix_element_calls(matrix_element)),
                         """CALL OXXXXX(P(0,1),me,NHEL(1),-1*IC(1),W(1,1))
CALL IXXXXX(P(0,2),me,NHEL(2),+1*IC(2),W(1,2))
CALL SXXXXX(P(0,3),+1*IC(3),W(1,3))
CALL SXXXXX(P(0,4),+1*IC(4),W(1,4))
CALL IXXXXX(P(0,5),me,NHEL(5),-1*IC(5),W(1,5))
CALL OXXXXX(P(0,6),me,NHEL(6),+1*IC(6),W(1,6))
CALL FSOXXX(W(1,1),W(1,3),MGVX350,Mneu1,Wneu1,W(1,7))
CALL FSIXXX(W(1,2),W(1,4),MGVX494,Mneu1,Wneu1,W(1,8))
CALL HIOXXX(W(1,5),W(1,7),MGVX494,Msl2,Wsl2,W(1,9))
# Amplitude(s) for diagram number 1
CALL IOSXXX(W(1,8),W(1,6),W(1,9),MGVX350,AMP(1))
CALL IXXXXX(P(0,1),me,NHEL(1),+1*IC(1),W(1,10))
CALL FSICXX(W(1,10),W(1,3),MGVX350,Mneu1,Wneu1,W(1,11))
CALL HIOXXX(W(1,11),W(1,6),MGVX350,Msl2,Wsl2,W(1,12))
CALL OXXXXX(P(0,2),me,NHEL(2),-1*IC(2),W(1,13))
CALL FSOCXX(W(1,13),W(1,4),MGVX494,Mneu1,Wneu1,W(1,14))
# Amplitude(s) for diagram number 2
CALL IOSXXX(W(1,5),W(1,14),W(1,12),MGVX494,AMP(2))
CALL FSIXXX(W(1,5),W(1,4),MGVX494,Mneu1,Wneu1,W(1,15))
CALL HIOXXX(W(1,2),W(1,7),MGVX494,Msl2,Wsl2,W(1,16))
# Amplitude(s) for diagram number 3
CALL IOSXXX(W(1,15),W(1,6),W(1,16),MGVX350,AMP(3))
CALL OXXXXX(P(0,5),me,NHEL(5),+1*IC(5),W(1,17))
CALL FSOCXX(W(1,17),W(1,4),MGVX494,Mneu1,Wneu1,W(1,18))
# Amplitude(s) for diagram number 4
CALL IOSXXX(W(1,2),W(1,18),W(1,12),MGVX494,AMP(4))
CALL FSOXXX(W(1,6),W(1,3),MGVX350,Mneu1,Wneu1,W(1,19))
CALL HIOXXX(W(1,8),W(1,1),MGVX350,Msl2,Wsl2,W(1,20))
# Amplitude(s) for diagram number 5
CALL IOSXXX(W(1,5),W(1,19),W(1,20),MGVX494,AMP(5))
CALL IXXXXX(P(0,6),me,NHEL(6),-1*IC(6),W(1,21))
CALL FSICXX(W(1,21),W(1,3),MGVX350,Mneu1,Wneu1,W(1,22))
CALL HIOXXX(W(1,22),W(1,1),MGVX350,Msl2,Wsl2,W(1,23))
# Amplitude(s) for diagram number 6
CALL IOSXXX(W(1,5),W(1,14),W(1,23),MGVX494,AMP(6))
# Amplitude(s) for diagram number 7
CALL IOSXXX(W(1,2),W(1,18),W(1,23),MGVX494,AMP(7))
CALL HIOXXX(W(1,15),W(1,1),MGVX350,Msl2,Wsl2,W(1,24))
# Amplitude(s) for diagram number 8
CALL IOSXXX(W(1,2),W(1,19),W(1,24),MGVX494,AMP(8))""")

        # Test find_outgoing_number
        goal_numbers = [1, 2, 3, 2, 3, 1, 2, 3, 1, 1, 3, 2, 3, 3]

        i = 0
        for wf in matrix_element.get_all_wavefunctions():
            if not wf.get('interaction_id'):
                continue
            self.assertEqual(wf.find_outgoing_number(), goal_numbers[i])
            i += 1

        # Test get_used_lorentz
        # Wavefunctions
        goal_lorentz_list = [('', (), 1), ('', (), 2), ('', (), 3),
                             ('', (1,), 2),('', (), 3), ('', (1,), 1),
                             ('', (), 2), ('', (), 3),('', (1,), 1),
                             ('', (), 1), ('', (), 3),('', (1,), 2),
                             ('', (), 3), ('', (), 3)]
        # Amplitudes
        goal_lorentz_list += [('', (), 0)] * 8
        self.assertEqual(matrix_element.get_used_lorentz(),
                         goal_lorentz_list)


    def test_generate_helas_diagrams_uu_susug(self):
        """Testing the helas diagram generation u u > su su with t-channel n1
        """

        myleglist = base_objects.LegList()

        myleglist.append(base_objects.Leg({'id':2,
                                         'state':False}))
        myleglist.append(base_objects.Leg({'id':2,
                                         'state':False}))
        myleglist.append(base_objects.Leg({'id':1000002,
                                         'state':True}))
        myleglist.append(base_objects.Leg({'id':1000002,
                                         'state':True}))
        myleglist.append(base_objects.Leg({'id':21,
                                         'state':True}))

        myproc = base_objects.Process({'legs':myleglist,
                                       'model':self.mybasemodel})

        myamplitude = diagram_generation.Amplitude({'process': myproc})

        matrix_element = helas_objects.HelasMatrixElement(myamplitude, 1)

        # I have checked that the resulting Helas calls
        # below give identical result as MG4, apart from sign! (AMP 1,2,5,6)
        self.assertEqual("\n".join(helas_call_writers.FortranHelasCallWriter(self.mybasemodel).\
                                   get_matrix_element_calls(matrix_element)),
                         """CALL OXXXXX(P(0,1),mu,NHEL(1),-1*IC(1),W(1,1))
CALL IXXXXX(P(0,2),mu,NHEL(2),+1*IC(2),W(1,2))
CALL SXXXXX(P(0,3),+1*IC(3),W(1,3))
CALL SXXXXX(P(0,4),+1*IC(4),W(1,4))
CALL VXXXXX(P(0,5),zero,NHEL(5),+1*IC(5),W(1,5))
CALL FSOCXX(W(1,1),W(1,3),MGVX575,Mneu1,Wneu1,W(1,6))
CALL FVIXXX(W(1,2),W(1,5),GG,mu,zero,W(1,7))
# Amplitude(s) for diagram number 1
CALL IOSXXX(W(1,7),W(1,6),W(1,4),MGVX575,AMP(1))
CALL HVSXXX(W(1,5),W(1,4),MGVX74,Musq2,Wusq2,W(1,8))
# Amplitude(s) for diagram number 2
CALL IOSXXX(W(1,2),W(1,6),W(1,8),MGVX575,AMP(2))
CALL FSOCXX(W(1,1),W(1,4),MGVX575,Mneu1,Wneu1,W(1,9))
# Amplitude(s) for diagram number 3
CALL IOSXXX(W(1,7),W(1,9),W(1,3),MGVX575,AMP(3))
CALL HVSXXX(W(1,5),W(1,3),MGVX74,Musq2,Wusq2,W(1,10))
# Amplitude(s) for diagram number 4
CALL IOSXXX(W(1,2),W(1,9),W(1,10),MGVX575,AMP(4))
CALL FVOCXX(W(1,1),W(1,5),GG,mu,zero,W(1,11))
CALL FSIXXX(W(1,2),W(1,3),MGVX575,Mneu1,Wneu1,W(1,12))
# Amplitude(s) for diagram number 5
CALL IOSCXX(W(1,12),W(1,11),W(1,4),MGVX575,AMP(5))
CALL FSIXXX(W(1,2),W(1,4),MGVX575,Mneu1,Wneu1,W(1,13))
# Amplitude(s) for diagram number 6
CALL IOSCXX(W(1,13),W(1,11),W(1,3),MGVX575,AMP(6))
# Amplitude(s) for diagram number 7
CALL IOSCXX(W(1,12),W(1,1),W(1,8),MGVX575,AMP(7))
# Amplitude(s) for diagram number 8
CALL IOSCXX(W(1,13),W(1,1),W(1,10),MGVX575,AMP(8))""")

    def test_generate_helas_diagrams_enu_enu(self):
        """Testing the helas diagram generation e- nubar > e- nubar
        """

        # Set up model

        mypartlist = base_objects.ParticleList()
        myinterlist = base_objects.InteractionList()

        # A electron and positron
        mypartlist.append(base_objects.Particle({'name':'e-',
                      'antiname':'e+',
                      'spin':2,
                      'color':1,
                      'mass':'me',
                      'width':'zero',
                      'texname':'e^-',
                      'antitexname':'e^+',
                      'line':'straight',
                      'charge':-1.,
                      'pdg_code':11,
                      'propagating':True,
                      'is_part':True,
                      'self_antipart':False}))
        eminus = mypartlist[len(mypartlist) - 1]
        eplus = copy.copy(eminus)
        eplus.set('is_part', False)

        # A neutrino
        mypartlist.append(base_objects.Particle({'name':'ve',
                      'antiname':'ve~',
                      'spin':2,
                      'color':1,
                      'mass':'zero',
                      'width':'zero',
                      'texname':'\nu_e',
                      'antitexname':'\bar\nu_e',
                      'line':'straight',
                      'charge':0.,
                      'pdg_code':12,
                      'propagating':True,
                      'is_part':True,
                      'self_antipart':False}))
        nu = mypartlist[len(mypartlist) - 1]
        nubar = copy.copy(nu)
        nubar.set('is_part', False)

        # A W
        mypartlist.append(base_objects.Particle({'name':'W+',
                      'antiname':'W-',
                      'spin':3,
                      'color':1,
                      'mass':'MW',
                      'width':'WW',
                      'texname':'W^+',
                      'antitexname':'W^-',
                     'line':'wavy',
                      'charge':1.,
                      'pdg_code':24,
                      'propagating':True,
                      'is_part':True,
                      'self_antipart':False}))
        Wplus = mypartlist[len(mypartlist) - 1]
        Wminus = copy.copy(Wplus)
        Wminus.set('is_part', False)

        # Coupling of W- e+ nu_e

        myinterlist.append(base_objects.Interaction({
            'id': 1,
            'particles': base_objects.ParticleList(\
                                            [eplus, \
                                             nu, \
                                             Wminus]),
            'color': [],
            'lorentz':[''],
            'couplings':{(0, 0):'MGVX27'},
            'orders':{'QED':1}}))
        myinterlist.append(base_objects.Interaction({
            'id': 2,
            'particles': base_objects.ParticleList(\
                                            [nubar, \
                                             eminus, \
                                             Wplus]),
            'color': [],
            'lorentz':[''],
            'couplings':{(0, 0):'MGVX27'},
            'orders':{'QED':1}}))

        mybasemodel = base_objects.Model()
        mybasemodel.set('particles', mypartlist)
        mybasemodel.set('interactions', myinterlist)

        myleglist = base_objects.LegList()

        myleglist.append(base_objects.Leg({'id':11,
                                         'state':False}))
        myleglist.append(base_objects.Leg({'id':-12,
                                         'state':False}))
        myleglist.append(base_objects.Leg({'id':11,
                                         'state':True}))
        myleglist.append(base_objects.Leg({'id':-12,
                                         'state':True}))

        myproc = base_objects.Process({'legs':myleglist,
                                       'model':mybasemodel})

        myamplitude = diagram_generation.Amplitude({'process': myproc})

        matrix_element = helas_objects.HelasMatrixElement(myamplitude, 1)

        # I have checked that the resulting Helas calls
        # below give identical result as MG4
        self.assertEqual("\n".join(helas_call_writers.FortranHelasCallWriter(mybasemodel).\
                                   get_matrix_element_calls(matrix_element)),
                         """CALL IXXXXX(P(0,1),me,NHEL(1),+1*IC(1),W(1,1))
CALL OXXXXX(P(0,2),zero,NHEL(2),-1*IC(2),W(1,2))
CALL OXXXXX(P(0,3),me,NHEL(3),+1*IC(3),W(1,3))
CALL IXXXXX(P(0,4),zero,NHEL(4),-1*IC(4),W(1,4))
CALL JIOXXX(W(1,1),W(1,2),MGVX27,MW,WW,W(1,5))
# Amplitude(s) for diagram number 1
CALL IOVXXX(W(1,4),W(1,3),W(1,5),MGVX27,AMP(1))""")

    def test_generate_helas_diagrams_WWWW(self):
        """Testing the helas diagram generation W+ W- > W+ W-
        """

        # Set up model

        mypartlist = base_objects.ParticleList()
        myinterlist = base_objects.InteractionList()

        # A W
        mypartlist.append(base_objects.Particle({'name':'W+',
                      'antiname':'W-',
                      'spin':3,
                      'color':1,
                      'mass':'MW',
                      'width':'WW',
                      'texname':'W^+',
                      'antitexname':'W^-',
                      'line':'wavy',
                      'charge':1.,
                      'pdg_code':24,
                      'propagating':True,
                      'is_part':True,
                      'self_antipart':False}))
        Wplus = mypartlist[len(mypartlist) - 1]
        Wminus = copy.copy(Wplus)
        Wminus.set('is_part', False)

        # A photon
        mypartlist.append(base_objects.Particle({'name':'a',
                      'antiname':'a',
                      'spin':3,
                      'color':1,
                      'mass':'zero',
                      'width':'zero',
                      'texname':'\gamma',
                      'antitexname':'\gamma',
                      'line':'wavy',
                      'charge':0.,
                      'pdg_code':22,
                      'propagating':True,
                      'is_part':True,
                      'self_antipart':True}))
        a = mypartlist[len(mypartlist) - 1]

        # Z
        mypartlist.append(base_objects.Particle({'name':'Z',
                      'antiname':'Z',
                      'spin':3,
                      'color':1,
                      'mass':'MZ',
                      'width':'WZ',
                      'texname':'Z',
                      'antitexname':'Z',
                      'line':'wavy',
                      'charge':0.,
                      'pdg_code':23,
                      'propagating':True,
                      'is_part':True,
                      'self_antipart':True}))
        Z = mypartlist[len(mypartlist) - 1]


        # WWZ and WWa couplings

        myinterlist.append(base_objects.Interaction({
            'id': 1,
            'particles': base_objects.ParticleList(\
                                            [Wplus, \
                                             Wminus, \
                                             a]),
            'color': [],
            'lorentz':[''],
            'couplings':{(0, 0):'MGVX3'},
            'orders':{'QED':1}}))

        myinterlist.append(base_objects.Interaction({
            'id': 2,
            'particles': base_objects.ParticleList(\
                                            [Wplus, \
                                             Wminus, \
                                             Z]),
            'color': [],
            'lorentz':[''],
            'couplings':{(0, 0):'MGVX5'},
            'orders':{'QED':1}}))

        myinterlist.append(base_objects.Interaction({
            'id': 3,
            'particles': base_objects.ParticleList(\
                                            [Wplus, \
                                             Wminus, \
                                             Wplus,
                                             Wminus]),
            'color': [],
            'lorentz':['WWVVN'],
            'couplings':{(0, 0):'MGVX6'},
            'orders':{'QED':2}}))

        mybasemodel = base_objects.Model()
        mybasemodel.set('particles', mypartlist)
        mybasemodel.set('interactions', myinterlist)

        myleglist = base_objects.LegList()

        myleglist.append(base_objects.Leg({'id':24,
                                         'state':False}))
        myleglist.append(base_objects.Leg({'id':-24,
                                         'state':False}))
        myleglist.append(base_objects.Leg({'id':24,
                                         'state':True}))
        myleglist.append(base_objects.Leg({'id':-24,
                                         'state':True}))

        myproc = base_objects.Process({'legs':myleglist,
                                       'model':mybasemodel})

        myamplitude = diagram_generation.Amplitude({'process': myproc})

        matrix_element = helas_objects.HelasMatrixElement(myamplitude, 1)

        # I have checked that the resulting Helas calls below give
        # identical result as MG4.  Note that this looks like it uses
        # incoming bosons instead of outgoing though
        self.assertEqual("\n".join(helas_call_writers.FortranHelasCallWriter(mybasemodel).\
                                   get_matrix_element_calls(matrix_element)),
                         """CALL VXXXXX(P(0,1),MW,NHEL(1),-1*IC(1),W(1,1))
CALL VXXXXX(P(0,2),MW,NHEL(2),-1*IC(2),W(1,2))
CALL VXXXXX(P(0,3),MW,NHEL(3),+1*IC(3),W(1,3))
CALL VXXXXX(P(0,4),MW,NHEL(4),+1*IC(4),W(1,4))
# Amplitude(s) for diagram number 1
CALL W3W3NX(W(1,2),W(1,1),W(1,3),W(1,4),MGVX6,DUM0,AMP(1))
CALL JVVXXX(W(1,2),W(1,1),MGVX3,zero,zero,W(1,5))
# Amplitude(s) for diagram number 2
CALL VVVXXX(W(1,3),W(1,4),W(1,5),MGVX3,AMP(2))
CALL JVVXXX(W(1,2),W(1,1),MGVX5,MZ,WZ,W(1,6))
# Amplitude(s) for diagram number 3
CALL VVVXXX(W(1,3),W(1,4),W(1,6),MGVX5,AMP(3))
CALL JVVXXX(W(1,3),W(1,1),MGVX3,zero,zero,W(1,7))
# Amplitude(s) for diagram number 4
CALL VVVXXX(W(1,2),W(1,4),W(1,7),MGVX3,AMP(4))
CALL JVVXXX(W(1,3),W(1,1),MGVX5,MZ,WZ,W(1,8))
# Amplitude(s) for diagram number 5
CALL VVVXXX(W(1,2),W(1,4),W(1,8),MGVX5,AMP(5))""")

    def test_generate_helas_diagrams_WWZA(self):
        """Testing the helas diagram generation W+ W- > Z A
        """

        # Set up model

        mypartlist = base_objects.ParticleList()
        myinterlist = base_objects.InteractionList()

        # A W
        mypartlist.append(base_objects.Particle({'name':'W+',
                      'antiname':'W-',
                      'spin':3,
                      'color':1,
                      'mass':'MW',
                      'width':'WW',
                      'texname':'W^+',
                      'antitexname':'W^-',
                      'line':'wavy',
                      'charge':1.,
                      'pdg_code':24,
                      'propagating':True,
                      'is_part':True,
                      'self_antipart':False}))
        Wplus = mypartlist[len(mypartlist) - 1]
        Wminus = copy.copy(Wplus)
        Wminus.set('is_part', False)

        # A photon
        mypartlist.append(base_objects.Particle({'name':'a',
                      'antiname':'a',
                      'spin':3,
                      'color':1,
                      'mass':'zero',
                      'width':'zero',
                      'texname':'\gamma',
                      'antitexname':'\gamma',
                      'line':'wavy',
                      'charge':0.,
                      'pdg_code':22,
                      'propagating':True,
                      'is_part':True,
                      'self_antipart':True}))
        a = mypartlist[len(mypartlist) - 1]

        # Z
        mypartlist.append(base_objects.Particle({'name':'Z',
                      'antiname':'Z',
                      'spin':3,
                      'color':1,
                      'mass':'MZ',
                      'width':'WZ',
                      'texname':'Z',
                      'antitexname':'Z',
                      'line':'wavy',
                      'charge':0.,
                      'pdg_code':23,
                      'propagating':True,
                      'is_part':True,
                      'self_antipart':True}))
        Z = mypartlist[len(mypartlist) - 1]


        # WWZ and WWa couplings

        myinterlist.append(base_objects.Interaction({
            'id': 1,
            'particles': base_objects.ParticleList(\
                                            [Wplus, \
                                             Wminus, \
                                             a]),
            'color': [],
            'lorentz':[''],
            'couplings':{(0, 0):'MGVX3'},
            'orders':{'QED':1}}))

        myinterlist.append(base_objects.Interaction({
            'id': 2,
            'particles': base_objects.ParticleList(\
                                            [Wminus, \
                                             Wplus, \
                                             Z]),
            'color': [],
            'lorentz':[''],
            'couplings':{(0, 0):'MGVX5'},
            'orders':{'QED':1}}))

        myinterlist.append(base_objects.Interaction({
            'id': 3,
            'particles': base_objects.ParticleList(\
                                            [Wplus, \
                                             Wminus, \
                                             Wplus,
                                             Wminus]),
            'color': [],
            'lorentz':['WWVVN'],
            'couplings':{(0, 0):'MGVX6'},
            'orders':{'QED':2}}))

        myinterlist.append(base_objects.Interaction({
            'id': 4,
            'particles': base_objects.ParticleList(\
                                            [Wplus, \
                                             a, \
                                             Wminus,
                                             a]),
            'color': [],
            'lorentz':['WWVVN'],
            'couplings':{(0, 0):'MGVX4'},
            'orders':{'QED':2}}))

        myinterlist.append(base_objects.Interaction({
            'id': 5,
            'particles': base_objects.ParticleList(\
                                            [Wplus, \
                                             a, \
                                             Wminus,
                                             Z]),
            'color': [],
            'lorentz':['WWVVN'],
            'couplings':{(0, 0):'MGVX7'},
            'orders':{'QED':2}}))

        myinterlist.append(base_objects.Interaction({
            'id': 6,
            'particles': base_objects.ParticleList(\
                                            [Wplus, \
                                             Z, \
                                             Wminus,
                                             Z]),
            'color': [],
            'lorentz':['WWVVN'],
            'couplings':{(0, 0):'MGVX8'},
            'orders':{'QED':2}}))


        mybasemodel = base_objects.Model()
        mybasemodel.set('particles', mypartlist)
        mybasemodel.set('interactions', myinterlist)

        myleglist = base_objects.LegList()

        myleglist.append(base_objects.Leg({'id':24,
                                         'state':False}))
        myleglist.append(base_objects.Leg({'id':-24,
                                         'state':False}))
        myleglist.append(base_objects.Leg({'id':23,
                                         'state':True}))
        myleglist.append(base_objects.Leg({'id':22,
                                         'state':True}))

        myproc = base_objects.Process({'legs':myleglist,
                                       'model':mybasemodel})

        myamplitude = diagram_generation.Amplitude({'process': myproc})

        matrix_element = helas_objects.HelasMatrixElement(myamplitude, 1)

        # I have checked that the resulting Helas calls below give
        # identical result as MG4.
        self.assertEqual("\n".join(helas_call_writers.FortranHelasCallWriter(mybasemodel).\
                                   get_matrix_element_calls(matrix_element)),
                         """CALL VXXXXX(P(0,1),MW,NHEL(1),-1*IC(1),W(1,1))
CALL VXXXXX(P(0,2),MW,NHEL(2),-1*IC(2),W(1,2))
CALL VXXXXX(P(0,3),MZ,NHEL(3),+1*IC(3),W(1,3))
CALL VXXXXX(P(0,4),zero,NHEL(4),+1*IC(4),W(1,4))
# Amplitude(s) for diagram number 1
CALL W3W3NX(W(1,2),W(1,4),W(1,1),W(1,3),MGVX7,DUM0,AMP(1))
CALL JVVXXX(W(1,3),W(1,1),MGVX5,MW,WW,W(1,5))
# Amplitude(s) for diagram number 2
CALL VVVXXX(W(1,2),W(1,5),W(1,4),MGVX3,AMP(2))
CALL JVVXXX(W(1,1),W(1,4),MGVX3,MW,WW,W(1,6))
# Amplitude(s) for diagram number 3
CALL VVVXXX(W(1,6),W(1,2),W(1,3),MGVX5,AMP(3))""")


    def test_generate_helas_diagrams_WWWWA(self):
        """Testing the helas diagram generation W+ W- > W+ W- a
        """

        # Set up model

        mypartlist = base_objects.ParticleList()
        myinterlist = base_objects.InteractionList()

        # A W
        mypartlist.append(base_objects.Particle({'name':'W+',
                      'antiname':'W-',
                      'spin':3,
                      'color':1,
                      'mass':'MW',
                      'width':'WW',
                      'texname':'W^+',
                      'antitexname':'W^-',
                      'line':'wavy',
                      'charge':1.,
                      'pdg_code':24,
                      'propagating':True,
                      'is_part':True,
                      'self_antipart':False}))
        Wplus = mypartlist[len(mypartlist) - 1]
        Wminus = copy.copy(Wplus)
        Wminus.set('is_part', False)

        # A photon
        mypartlist.append(base_objects.Particle({'name':'a',
                      'antiname':'a',
                      'spin':3,
                      'color':1,
                      'mass':'zero',
                      'width':'zero',
                      'texname':'\gamma',
                      'antitexname':'\gamma',
                      'line':'wavy',
                      'charge':0.,
                      'pdg_code':22,
                      'propagating':True,
                      'is_part':True,
                      'self_antipart':True}))
        a = mypartlist[len(mypartlist) - 1]

        # Z
        mypartlist.append(base_objects.Particle({'name':'Z',
                      'antiname':'Z',
                      'spin':3,
                      'color':1,
                      'mass':'MZ',
                      'width':'WZ',
                      'texname':'Z',
                      'antitexname':'Z',
                      'line':'wavy',
                      'charge':0.,
                      'pdg_code':23,
                      'propagating':True,
                      'is_part':True,
                      'self_antipart':True}))
        Z = mypartlist[len(mypartlist) - 1]


        # WWZ and WWa couplings

        myinterlist.append(base_objects.Interaction({
            'id': 1,
            'particles': base_objects.ParticleList(\
                                            [Wplus, \
                                             Wminus, \
                                             a]),
            'color': [],
            'lorentz':[''],
            'couplings':{(0, 0):'MGVX3'},
            'orders':{'QED':1}}))

        myinterlist.append(base_objects.Interaction({
            'id': 2,
            'particles': base_objects.ParticleList(\
                                            [Wminus, \
                                             Wplus, \
                                             Z]),
            'color': [],
            'lorentz':[''],
            'couplings':{(0, 0):'MGVX5'},
            'orders':{'QED':1}}))

        myinterlist.append(base_objects.Interaction({
            'id': 3,
            'particles': base_objects.ParticleList(\
                                            [Wplus, \
                                             Wminus, \
                                             Wplus,
                                             Wminus]),
            'color': [],
            'lorentz':['WWVVN'],
            'couplings':{(0, 0):'MGVX6'},
            'orders':{'QED':2}}))

        myinterlist.append(base_objects.Interaction({
            'id': 4,
            'particles': base_objects.ParticleList(\
                                            [Wplus, \
                                             a, \
                                             Wminus,
                                             a]),
            'color': [],
            'lorentz':['WWVVN'],
            'couplings':{(0, 0):'MGVX4'},
            'orders':{'QED':2}}))

        myinterlist.append(base_objects.Interaction({
            'id': 5,
            'particles': base_objects.ParticleList(\
                                            [Wplus, \
                                             a, \
                                             Wminus,
                                             Z]),
            'color': [],
            'lorentz':['WWVVN'],
            'couplings':{(0, 0):'MGVX7'},
            'orders':{'QED':2}}))

        myinterlist.append(base_objects.Interaction({
            'id': 6,
            'particles': base_objects.ParticleList(\
                                            [Wplus, \
                                             Z, \
                                             Wminus,
                                             Z]),
            'color': [],
            'lorentz':['WWVVN'],
            'couplings':{(0, 0):'MGVX8'},
            'orders':{'QED':2}}))


        mybasemodel = base_objects.Model()
        mybasemodel.set('particles', mypartlist)
        mybasemodel.set('interactions', myinterlist)

        myleglist = base_objects.LegList()

        myleglist.append(base_objects.Leg({'id':24,
                                         'state':False}))
        myleglist.append(base_objects.Leg({'id':-24,
                                         'state':False}))
        myleglist.append(base_objects.Leg({'id':24,
                                         'state':True}))
        myleglist.append(base_objects.Leg({'id':-24,
                                         'state':True}))
        myleglist.append(base_objects.Leg({'id':22,
                                         'state':True}))

        myproc = base_objects.Process({'legs':myleglist,
                                       'model':mybasemodel})

        myamplitude = diagram_generation.Amplitude({'process': myproc})

        matrix_element = helas_objects.HelasMatrixElement(myamplitude, 1)

        #print myamplitude.get('process').nice_string()
        #print myamplitude.get('diagrams').nice_string()

        #print "Keys:"
        #for diagram in matrix_element.get('diagrams'):
        #    for wf in diagram.get('wavefunctions'):
        #        print wf.get_call_key()
        #    print diagram.get('amplitude').get_call_key()

        # I have checked that the resulting Helas calls below give
        # identical result as MG4.
        self.assertEqual("\n".join(helas_call_writers.FortranHelasCallWriter(mybasemodel).\
                                   get_matrix_element_calls(matrix_element)),
                         """CALL VXXXXX(P(0,1),MW,NHEL(1),-1*IC(1),W(1,1))
CALL VXXXXX(P(0,2),MW,NHEL(2),-1*IC(2),W(1,2))
CALL VXXXXX(P(0,3),MW,NHEL(3),+1*IC(3),W(1,3))
CALL VXXXXX(P(0,4),MW,NHEL(4),+1*IC(4),W(1,4))
CALL VXXXXX(P(0,5),zero,NHEL(5),+1*IC(5),W(1,5))
CALL JVVXXX(W(1,2),W(1,1),MGVX3,zero,zero,W(1,6))
CALL JVVXXX(W(1,5),W(1,3),MGVX3,MW,WW,W(1,7))
# Amplitude(s) for diagram number 1
CALL VVVXXX(W(1,7),W(1,4),W(1,6),MGVX3,AMP(1))
CALL JVVXXX(W(1,1),W(1,2),MGVX5,MZ,WZ,W(1,8))
# Amplitude(s) for diagram number 2
CALL VVVXXX(W(1,4),W(1,7),W(1,8),MGVX5,AMP(2))
CALL JVVXXX(W(1,4),W(1,5),MGVX3,MW,WW,W(1,9))
# Amplitude(s) for diagram number 3
CALL VVVXXX(W(1,3),W(1,9),W(1,6),MGVX3,AMP(3))
# Amplitude(s) for diagram number 4
CALL VVVXXX(W(1,9),W(1,3),W(1,8),MGVX5,AMP(4))
# Amplitude(s) for diagram number 5
CALL W3W3NX(W(1,3),W(1,5),W(1,4),W(1,6),MGVX4,DUM0,AMP(5))
# Amplitude(s) for diagram number 6
CALL W3W3NX(W(1,3),W(1,5),W(1,4),W(1,8),MGVX7,DUM0,AMP(6))
CALL JVVXXX(W(1,3),W(1,1),MGVX3,zero,zero,W(1,10))
CALL JVVXXX(W(1,5),W(1,2),MGVX3,MW,WW,W(1,11))
# Amplitude(s) for diagram number 7
CALL VVVXXX(W(1,11),W(1,4),W(1,10),MGVX3,AMP(7))
CALL JVVXXX(W(1,1),W(1,3),MGVX5,MZ,WZ,W(1,12))
# Amplitude(s) for diagram number 8
CALL VVVXXX(W(1,4),W(1,11),W(1,12),MGVX5,AMP(8))
# Amplitude(s) for diagram number 9
CALL VVVXXX(W(1,2),W(1,9),W(1,10),MGVX3,AMP(9))
# Amplitude(s) for diagram number 10
CALL VVVXXX(W(1,9),W(1,2),W(1,12),MGVX5,AMP(10))
# Amplitude(s) for diagram number 11
CALL W3W3NX(W(1,2),W(1,5),W(1,4),W(1,10),MGVX4,DUM0,AMP(11))
# Amplitude(s) for diagram number 12
CALL W3W3NX(W(1,2),W(1,5),W(1,4),W(1,12),MGVX7,DUM0,AMP(12))
CALL JVVXXX(W(1,1),W(1,5),MGVX3,MW,WW,W(1,13))
CALL JVVXXX(W(1,2),W(1,4),MGVX3,zero,zero,W(1,14))
# Amplitude(s) for diagram number 13
CALL VVVXXX(W(1,3),W(1,13),W(1,14),MGVX3,AMP(13))
CALL JVVXXX(W(1,4),W(1,2),MGVX5,MZ,WZ,W(1,15))
# Amplitude(s) for diagram number 14
CALL VVVXXX(W(1,13),W(1,3),W(1,15),MGVX5,AMP(14))
CALL JVVXXX(W(1,3),W(1,4),MGVX3,zero,zero,W(1,16))
# Amplitude(s) for diagram number 15
CALL VVVXXX(W(1,2),W(1,13),W(1,16),MGVX3,AMP(15))
CALL JVVXXX(W(1,4),W(1,3),MGVX5,MZ,WZ,W(1,17))
# Amplitude(s) for diagram number 16
CALL VVVXXX(W(1,13),W(1,2),W(1,17),MGVX5,AMP(16))
# Amplitude(s) for diagram number 17
CALL W3W3NX(W(1,2),W(1,4),W(1,3),W(1,13),MGVX6,DUM0,AMP(17))
# Amplitude(s) for diagram number 18
CALL VVVXXX(W(1,7),W(1,1),W(1,14),MGVX3,AMP(18))
# Amplitude(s) for diagram number 19
CALL VVVXXX(W(1,1),W(1,7),W(1,15),MGVX5,AMP(19))
# Amplitude(s) for diagram number 20
CALL VVVXXX(W(1,11),W(1,1),W(1,16),MGVX3,AMP(20))
# Amplitude(s) for diagram number 21
CALL VVVXXX(W(1,1),W(1,11),W(1,17),MGVX5,AMP(21))
CALL JW3WNX(W(1,3),W(1,1),W(1,2),MGVX6,DUM0,MW,WW,W(1,18))
# Amplitude(s) for diagram number 22
CALL VVVXXX(W(1,18),W(1,4),W(1,5),MGVX3,AMP(22))
CALL JW3WNX(W(1,1),W(1,2),W(1,4),MGVX6,DUM0,MW,WW,W(1,19))
# Amplitude(s) for diagram number 23
CALL VVVXXX(W(1,3),W(1,19),W(1,5),MGVX3,AMP(23))
CALL JW3WNX(W(1,1),W(1,5),W(1,2),MGVX4,DUM0,zero,zero,W(1,20))
# Amplitude(s) for diagram number 24
CALL VVVXXX(W(1,3),W(1,4),W(1,20),MGVX3,AMP(24))
CALL JW3WNX(W(1,2),W(1,5),W(1,1),MGVX7,DUM0,MZ,WZ,W(1,21))
# Amplitude(s) for diagram number 25
CALL VVVXXX(W(1,4),W(1,3),W(1,21),MGVX5,AMP(25))
CALL JW3WNX(W(1,1),W(1,3),W(1,4),MGVX6,DUM0,MW,WW,W(1,22))
# Amplitude(s) for diagram number 26
CALL VVVXXX(W(1,2),W(1,22),W(1,5),MGVX3,AMP(26))
CALL JW3WNX(W(1,1),W(1,5),W(1,3),MGVX4,DUM0,zero,zero,W(1,23))
# Amplitude(s) for diagram number 27
CALL VVVXXX(W(1,2),W(1,4),W(1,23),MGVX3,AMP(27))
CALL JW3WNX(W(1,3),W(1,5),W(1,1),MGVX7,DUM0,MZ,WZ,W(1,24))
# Amplitude(s) for diagram number 28
CALL VVVXXX(W(1,4),W(1,2),W(1,24),MGVX5,AMP(28))""")

    def test_multiple_lorentz_structures(self):
        """Testing multiple Lorentz structures for one diagram.
        """

        # Set up model

        mypartlist = base_objects.ParticleList()
        myinterlist = base_objects.InteractionList()

        # An A particle
        mypartlist.append(base_objects.Particle({'name':'A',
                      'antiname':'A',
                      'spin':3,
                      'color':1,
                      'mass':'zero',
                      'width':'zero',
                      'texname':'A',
                      'antitexname':'A',
                      'line':'curly',
                      'charge':0.,
                      'pdg_code':45,
                      'propagating':True,
                      'is_part':True,
                      'self_antipart':True}))

        A = mypartlist[len(mypartlist) - 1]

        # A particle self-couplings
        myinterlist.append(base_objects.Interaction({
                      'id': 8,
                      'particles': base_objects.ParticleList(\
                                            [A, \
                                             A, \
                                             A]),
                      'color': [],
                      'lorentz':['L1', 'L2'],
                      'couplings':{(0, 0):'G1', (0, 1):'G2'},
                      'orders':{'QED':1}}))

        mybasemodel = base_objects.Model()
        mybasemodel.set('particles', mypartlist)
        mybasemodel.set('interactions', myinterlist)

        myleglist = base_objects.LegList()

        myleglist.append(base_objects.Leg({'id':45,
                                         'state':False}))
        myleglist.append(base_objects.Leg({'id':45,
                                         'state':False}))
        myleglist.append(base_objects.Leg({'id':45,
                                         'state':True}))
        myleglist.append(base_objects.Leg({'id':45,
                                         'state':True}))

        myproc = base_objects.Process({'legs':myleglist,
                                       'model':mybasemodel})

        myamplitude = diagram_generation.Amplitude({'process': myproc})

        matrix_element = helas_objects.HelasMatrixElement(myamplitude, gen_color=False)

        myfortranmodel = helas_call_writers.FortranHelasCallWriter(mybasemodel)
        self.assertEqual("\n".join(myfortranmodel.\
                                   get_matrix_element_calls(matrix_element)),
                         """CALL VXXXXX(P(0,1),zero,NHEL(1),-1*IC(1),W(1,1))
CALL VXXXXX(P(0,2),zero,NHEL(2),-1*IC(2),W(1,2))
CALL VXXXXX(P(0,3),zero,NHEL(3),+1*IC(3),W(1,3))
CALL VXXXXX(P(0,4),zero,NHEL(4),+1*IC(4),W(1,4))
CALL JVVL1X(W(1,1),W(1,2),G1,zero,zero,W(1,5))
CALL JVVL2X(W(1,1),W(1,2),G2,zero,zero,W(1,6))
# Amplitude(s) for diagram number 1
CALL VVVL1X(W(1,3),W(1,4),W(1,5),G1,AMP(1))
CALL VVVL2X(W(1,3),W(1,4),W(1,5),G2,AMP(2))
CALL VVVL1X(W(1,3),W(1,4),W(1,6),G1,AMP(3))
CALL VVVL2X(W(1,3),W(1,4),W(1,6),G2,AMP(4))
CALL JVVL1X(W(1,1),W(1,3),G1,zero,zero,W(1,7))
CALL JVVL2X(W(1,1),W(1,3),G2,zero,zero,W(1,8))
# Amplitude(s) for diagram number 2
CALL VVVL1X(W(1,2),W(1,4),W(1,7),G1,AMP(5))
CALL VVVL2X(W(1,2),W(1,4),W(1,7),G2,AMP(6))
CALL VVVL1X(W(1,2),W(1,4),W(1,8),G1,AMP(7))
CALL VVVL2X(W(1,2),W(1,4),W(1,8),G2,AMP(8))
CALL JVVL1X(W(1,1),W(1,4),G1,zero,zero,W(1,9))
CALL JVVL2X(W(1,1),W(1,4),G2,zero,zero,W(1,10))
# Amplitude(s) for diagram number 3
CALL VVVL1X(W(1,2),W(1,3),W(1,9),G1,AMP(9))
CALL VVVL2X(W(1,2),W(1,3),W(1,9),G2,AMP(10))
CALL VVVL1X(W(1,2),W(1,3),W(1,10),G1,AMP(11))
CALL VVVL2X(W(1,2),W(1,3),W(1,10),G2,AMP(12))""")

        # Test amp2 lines
        amp2_lines = \
                 export_v4.get_amp2_lines(matrix_element)
        self.assertEqual(amp2_lines,
                         ['AMP2(1)=AMP2(1)+AMP(1)*dconjg(AMP(1))+AMP(2)*dconjg(AMP(2))+AMP(3)*dconjg(AMP(3))+AMP(4)*dconjg(AMP(4))',
                          'AMP2(2)=AMP2(2)+AMP(5)*dconjg(AMP(5))+AMP(6)*dconjg(AMP(6))+AMP(7)*dconjg(AMP(7))+AMP(8)*dconjg(AMP(8))',
                          'AMP2(3)=AMP2(3)+AMP(9)*dconjg(AMP(9))+AMP(10)*dconjg(AMP(10))+AMP(11)*dconjg(AMP(11))+AMP(12)*dconjg(AMP(12))'])

        # Test configs file
        writer = writers.FortranWriter(self.give_pos('test'))
        nconfig, s_and_t_channels = export_v4.write_configs_file(writer,
                                     matrix_element,
                                     myfortranmodel)
        writer.close()

        self.assertFileContains('test',
"""C     Diagram 1
      DATA MAPCONFIG(1)/1/
      DATA (IFOREST(I,-1,1),I=1,2)/4,3/
      DATA SPROP(-1,1)/45/
C     Diagram 2
      DATA MAPCONFIG(2)/2/
      DATA (IFOREST(I,-1,2),I=1,2)/1,3/
      DATA TPRID(-1,2)/45/
      DATA (IFOREST(I,-2,2),I=1,2)/-1,4/
C     Diagram 3
      DATA MAPCONFIG(3)/3/
      DATA (IFOREST(I,-1,3),I=1,2)/1,4/
      DATA TPRID(-1,3)/45/
      DATA (IFOREST(I,-2,3),I=1,2)/-1,3/
C     Number of configs
      DATA MAPCONFIG(0)/3/
""")

    def test_multiple_lorentz_structures_with_fermion_flow_clash(self):
        """Testing process w+ w+ > z x1+ x1+.
        """

        # Set up model

        mypartlist = base_objects.ParticleList()
        myinterlist = base_objects.InteractionList()

        # Z particle
        mypartlist.append(base_objects.Particle({'name':'z',
                      'antiname':'z',
                      'spin':3,
                      'color':1,
                      'mass':'MZ',
                      'width':'WZ',
                      'texname':'Z',
                      'antitexname':'Z',
                      'line':'curly',
                      'charge':0.,
                      'pdg_code':23,
                      'propagating':True,
                      'is_part':True,
                      'self_antipart':True}))

        z = mypartlist[len(mypartlist) - 1]

        # W particle
        mypartlist.append(base_objects.Particle({'name':'w+',
                      'antiname':'w-',
                      'spin':3,
                      'color':1,
                      'mass':'MW',
                      'width':'WW',
                      'texname':'W',
                      'antitexname':'W',
                      'line':'curly',
                      'charge':1.,
                      'pdg_code':24,
                      'propagating':True,
                      'is_part':True,
                      'self_antipart':False}))

        wplus = mypartlist[len(mypartlist) - 1]
        wminus = copy.copy(wplus)
        wminus.set('is_part', False)

        # n1 particle
        mypartlist.append(base_objects.Particle({'name':'n1',
                      'antiname':'n1',
                      'spin':2,
                      'color':1,
                      'mass':'Mneu1',
                      'width':'Wneu1',
                      'texname':'n1',
                      'antitexname':'n1',
                      'line':'curly',
                      'charge':0.,
                      'pdg_code':1000023,
                      'propagating':True,
                      'is_part':True,
                      'self_antipart':True}))

        n1 = mypartlist[len(mypartlist) - 1]

        # x1+ particle
        mypartlist.append(base_objects.Particle({'name':'x1+',
                      'antiname':'x1-',
                      'spin':2,
                      'color':1,
                      'mass':'Mx1p',
                      'width':'Wx1p',
                      'texname':'x1+',
                      'antitexname':'x1-',
                      'line':'curly',
                      'charge':1.,
                      'pdg_code':1000024,
                      'propagating':True,
                      'is_part':True,
                      'self_antipart':False}))

        x1plus = mypartlist[len(mypartlist) - 1]
        x1minus = copy.copy(x1plus)
        x1minus.set('is_part', False)

        # Interactions

        myinterlist.append(base_objects.Interaction({
            'id': 1,
            'particles': base_objects.ParticleList([wminus,wplus,z]),
            'color': [],
            'lorentz': ['VVV1'],
            'couplings': {(0, 0): 'GC_214'},
            'orders': {'QED': 1}
            }))
        myinterlist.append(base_objects.Interaction({
            'id': 2,
            'particles': base_objects.ParticleList([n1,x1plus,wminus]),
            'color': [],
            'lorentz': ['FFV2', 'FFV3'],
            'couplings': {(0, 1): 'GC_628', (0, 0): 'GC_422'},
            'orders': {'QED': 1}
            }))
        myinterlist.append(base_objects.Interaction({
            'id': 3,
            'particles': base_objects.ParticleList([n1,x1minus,wplus]),
            'color': [],
            'lorentz': ['FFV2', 'FFV3'],
            'couplings': {(0, 1): 'GC_628', (0, 0): 'GC_422'},
            'orders': {'QED': 1}
            }))
        myinterlist.append(base_objects.Interaction({
            'id': 4,
            'particles': base_objects.ParticleList([n1,n1,z]),
            'color': [],
            'lorentz': ['FFV5'],
            'couplings': {(0, 0): 'GC_418'},
            'orders': {'QED': 1}
            }))

        mybasemodel = base_objects.Model()
        mybasemodel.set('particles', mypartlist)
        mybasemodel.set('interactions', myinterlist)

        myleglist = base_objects.LegList()

        myleglist.append(base_objects.Leg({'id':24,
                                         'state':False}))
        myleglist.append(base_objects.Leg({'id':24,
                                         'state':False}))
        myleglist.append(base_objects.Leg({'id':23,
                                         'state':True}))
        myleglist.append(base_objects.Leg({'id':1000024,
                                         'state':True}))
        myleglist.append(base_objects.Leg({'id':1000024,
                                         'state':True}))

        myproc = base_objects.Process({'legs':myleglist,
                                       'model':mybasemodel})

        myamplitude = diagram_generation.Amplitude({'process': myproc})

        self.assertEqual(len(myamplitude.get('diagrams')), 6)

        matrix_element = helas_objects.HelasMatrixElement(myamplitude, gen_color=False)

        result = helas_call_writers.FortranUFOHelasCallWriter(mybasemodel).\
                                   get_matrix_element_calls(matrix_element)

        goal = """CALL VXXXXX(P(0,1),MW,NHEL(1),-1*IC(1),W(1,1))
CALL VXXXXX(P(0,2),MW,NHEL(2),-1*IC(2),W(1,2))
CALL VXXXXX(P(0,3),MZ,NHEL(3),+1*IC(3),W(1,3))
CALL IXXXXX(P(0,4),Mx1p,NHEL(4),-1*IC(4),W(1,4))
CALL OXXXXX(P(0,5),Mx1p,NHEL(5),+1*IC(5),W(1,5))
CALL VVV1_2(W(1,1),W(1,3),GC_214,MW, WW, W(1,6))
CALL FFV2C1_2(W(1,4),W(1,2),GC_422,Mneu1, Wneu1, W(1,7))
CALL FFV3C1_2(W(1,4),W(1,2),GC_628,Mneu1, Wneu1, W(1,8))
# Amplitude(s) for diagram number 1
CALL FFV2_0(W(1,7),W(1,5),W(1,6),GC_422,AMP(1))
CALL FFV3_0(W(1,7),W(1,5),W(1,6),GC_628,AMP(2))
CALL FFV2_0(W(1,8),W(1,5),W(1,6),GC_422,AMP(3))
CALL FFV3_0(W(1,8),W(1,5),W(1,6),GC_628,AMP(4))
CALL FFV2_1(W(1,5),W(1,2),GC_422,Mneu1, Wneu1, W(1,9))
CALL FFV3_1(W(1,5),W(1,2),GC_628,Mneu1, Wneu1, W(1,10))
# Amplitude(s) for diagram number 2
CALL FFV2C1_0(W(1,4),W(1,9),W(1,6),GC_422,AMP(5))
CALL FFV3C1_0(W(1,4),W(1,9),W(1,6),GC_628,AMP(6))
CALL FFV2C1_0(W(1,4),W(1,10),W(1,6),GC_422,AMP(7))
CALL FFV3C1_0(W(1,4),W(1,10),W(1,6),GC_628,AMP(8))
CALL FFV2C1_2(W(1,4),W(1,1),GC_422,Mneu1, Wneu1, W(1,11))
CALL FFV3C1_2(W(1,4),W(1,1),GC_628,Mneu1, Wneu1, W(1,12))
CALL VVV1_2(W(1,2),W(1,3),GC_214,MW, WW, W(1,13))
# Amplitude(s) for diagram number 3
CALL FFV2_0(W(1,11),W(1,5),W(1,13),GC_422,AMP(9))
CALL FFV3_0(W(1,11),W(1,5),W(1,13),GC_628,AMP(10))
CALL FFV2_0(W(1,12),W(1,5),W(1,13),GC_422,AMP(11))
CALL FFV3_0(W(1,12),W(1,5),W(1,13),GC_628,AMP(12))
# Amplitude(s) for diagram number 4
CALL FFV5_0(W(1,11),W(1,9),W(1,3),GC_418,AMP(13))
CALL FFV5_0(W(1,11),W(1,10),W(1,3),GC_418,AMP(14))
CALL FFV5_0(W(1,12),W(1,9),W(1,3),GC_418,AMP(15))
CALL FFV5_0(W(1,12),W(1,10),W(1,3),GC_418,AMP(16))
CALL FFV2_1(W(1,5),W(1,1),GC_422,Mneu1, Wneu1, W(1,14))
CALL FFV3_1(W(1,5),W(1,1),GC_628,Mneu1, Wneu1, W(1,15))
# Amplitude(s) for diagram number 5
CALL FFV2C1_0(W(1,4),W(1,14),W(1,13),GC_422,AMP(17))
CALL FFV3C1_0(W(1,4),W(1,14),W(1,13),GC_628,AMP(18))
CALL FFV2C1_0(W(1,4),W(1,15),W(1,13),GC_422,AMP(19))
CALL FFV3C1_0(W(1,4),W(1,15),W(1,13),GC_628,AMP(20))
# Amplitude(s) for diagram number 6
CALL FFV5_0(W(1,7),W(1,14),W(1,3),GC_418,AMP(21))
CALL FFV5_0(W(1,8),W(1,14),W(1,3),GC_418,AMP(22))
CALL FFV5_0(W(1,7),W(1,15),W(1,3),GC_418,AMP(23))
CALL FFV5_0(W(1,8),W(1,15),W(1,3),GC_418,AMP(24))""".split('\n')

        for i in range(len(goal)):
            self.assertEqual(result[i], goal[i])

    def test_four_fermion_vertex_normal_fermion_flow(self):
        """Testing process u u > t t g with fermion flow (u~t)(u~t)
        """

        # Set up model

        mypartlist = base_objects.ParticleList()
        myinterlist = base_objects.InteractionList()

        # A u quark and its antiparticle
        mypartlist.append(base_objects.Particle({'name':'u',
                      'antiname':'u~',
                      'spin':2,
                      'color':3,
                      'mass':'zero',
                      'width':'zero',
                      'texname':'u',
                      'antitexname':'\bar u',
                      'line':'straight',
                      'charge':2. / 3.,
                      'pdg_code':2,
                      'propagating':True,
                      'is_part':True,
                      'self_antipart':False}))
        u = mypartlist[len(mypartlist) - 1]
        antiu = copy.copy(u)
        antiu.set('is_part', False)

        # A t quark and its antiparticle
        mypartlist.append(base_objects.Particle({'name':'t',
                      'antiname':'t~',
                      'spin':2,
                      'color':3,
                      'mass':'MT',
                      'width':'WT',
                      'texname':'t',
                      'antitexname':'\bar t',
                      'line':'straight',
                      'charge':2. / 3.,
                      'pdg_code':6,
                      'propagating':True,
                      'is_part':True,
                      'self_antipart':False}))
        t = mypartlist[len(mypartlist) - 1]
        antit = copy.copy(t)
        antit.set('is_part', False)

        # A gluon
        mypartlist.append(base_objects.Particle({'name':'g',
                      'antiname':'g',
                      'spin':3,
                      'color':8,
                      'mass':'zero',
                      'width':'zero',
                      'texname':'g',
                      'antitexname':'g',
                      'line':'curly',
                      'charge':0.,
                      'pdg_code':21,
                      'propagating':True,
                      'is_part':True,
                      'self_antipart':True}))

        g = mypartlist[len(mypartlist) - 1]

        # Gluon couplings to quarks
        myinterlist.append(base_objects.Interaction({
                      'id': 1,
                      'particles': base_objects.ParticleList(\
                                            [antiu, \
                                             u, \
                                             g]),
                      'color': [color.ColorString([color.T(2, 1, 0)])],
                      'lorentz':['FFV1'],
                      'couplings':{(0, 0):'GG'},
                      'orders':{'QCD':1}}))

        myinterlist.append(base_objects.Interaction({
                      'id': 2,
                      'particles': base_objects.ParticleList(\
                                            [antit, \
                                             t, \
                                             g]),
                      'color': [color.ColorString([color.T(2, 1, 0)])],
                      'lorentz':['FFV1'],
                      'couplings':{(0, 0):'GG'},
                      'orders':{'QCD':1}}))

        # Four fermion vertex
        myinterlist.append(base_objects.Interaction({
                      'id': 3,
                      'particles': base_objects.ParticleList(\
                                            [antiu,
                                             t,
                                             antiu,
                                             t]),
                      'color': [color.ColorString([color.T(1, 0),
                                                   color.T(3, 2)])],
                      'lorentz':['FFFF1'],
                      'couplings':{(0, 0):'GEFF'},
                      'orders':{'NP':2}}))

        mybasemodel = base_objects.Model()
        mybasemodel.set('particles', mypartlist)
        mybasemodel.set('interactions', myinterlist)

        myleglist = base_objects.LegList()

        myleglist.append(base_objects.Leg({'id':2,
                                         'state':False}))
        myleglist.append(base_objects.Leg({'id':2,
                                         'state':False}))
        myleglist.append(base_objects.Leg({'id':6,
                                         'state':True}))
        myleglist.append(base_objects.Leg({'id':6,
                                         'state':True}))
        myleglist.append(base_objects.Leg({'id':21,
                                         'state':True}))

        myproc = base_objects.Process({'legs':myleglist,
                                       'model':mybasemodel})

        myamplitude = diagram_generation.Amplitude({'process': myproc})

        self.assertEqual(len(myamplitude.get('diagrams')), 4)

        matrix_element = helas_objects.HelasMatrixElement(myamplitude)

        result = helas_call_writers.FortranUFOHelasCallWriter(mybasemodel).\
                                   get_matrix_element_calls(matrix_element)

        goal = """CALL IXXXXX(P(0,1),zero,NHEL(1),+1*IC(1),W(1,1))
CALL IXXXXX(P(0,2),zero,NHEL(2),+1*IC(2),W(1,2))
CALL OXXXXX(P(0,3),MT,NHEL(3),+1*IC(3),W(1,3))
CALL OXXXXX(P(0,4),MT,NHEL(4),+1*IC(4),W(1,4))
CALL VXXXXX(P(0,5),zero,NHEL(5),+1*IC(5),W(1,5))
CALL FFV1_2(W(1,1),W(1,5),GG,zero, zero, W(1,6))
# Amplitude(s) for diagram number 1
CALL FFFF1_0(W(1,2),W(1,3),W(1,6),W(1,4),GEFF,AMP(1))
CALL FFFF1_2(W(1,1),W(1,2),W(1,3),GEFF,MT, WT, W(1,7))
# Amplitude(s) for diagram number 2
CALL FFV1_0(W(1,7),W(1,4),W(1,5),GG,AMP(2))
CALL FFFF1_2(W(1,1),W(1,2),W(1,4),GEFF,MT, WT, W(1,8))
# Amplitude(s) for diagram number 3
CALL FFV1_0(W(1,8),W(1,3),W(1,5),GG,AMP(3))
CALL FFFF1_1(W(1,3),W(1,1),W(1,4),GEFF,zero, zero, W(1,9))
# Amplitude(s) for diagram number 4
CALL FFV1_0(W(1,2),W(1,9),W(1,5),GG,AMP(4))""".split('\n')

        for i in range(len(goal)):
            self.assertEqual(result[i], goal[i])

        # Check fermion factors
        self.assertEqual([d.get('amplitudes')[0].get('fermionfactor') \
                          for d in matrix_element.get('diagrams')],
                         [1, 1, -1, 1])
        
        writer = writers.FortranWriter(self.give_pos('test'))
        myfortranmodel = helas_call_writers.FortranHelasCallWriter(mybasemodel)

        # Test configs file
        nconfig, s_and_t_channels = export_v4.write_configs_file(writer,
                                     matrix_element,
                                     myfortranmodel)
        writer.close()

        #print open(self.give_pos('test')).read()
        self.assertFileContains('test',
"""C     Diagram 1, Amplitude 1
      DATA MAPCONFIG(1)/1/
      DATA (IFOREST(I,-1,1),I=1,2)/4,3/
      DATA SPROP(-1,1)/21/
      DATA (IFOREST(I,-2,1),I=1,2)/1,5/
      DATA TPRID(-2,1)/2/
      DATA (IFOREST(I,-3,1),I=1,2)/-2,-1/
C     Diagram 2, Amplitude 2
      DATA MAPCONFIG(2)/2/
      DATA (IFOREST(I,-1,2),I=1,2)/5,4/
      DATA SPROP(-1,2)/6/
      DATA (IFOREST(I,-2,2),I=1,2)/-1,3/
      DATA SPROP(-2,2)/21/
C     Diagram 3, Amplitude 3
      DATA MAPCONFIG(3)/3/
      DATA (IFOREST(I,-1,3),I=1,2)/5,3/
      DATA SPROP(-1,3)/6/
      DATA (IFOREST(I,-2,3),I=1,2)/4,-1/
      DATA SPROP(-2,3)/21/
C     Diagram 4, Amplitude 4
      DATA MAPCONFIG(4)/4/
      DATA (IFOREST(I,-1,4),I=1,2)/4,3/
      DATA SPROP(-1,4)/21/
      DATA (IFOREST(I,-2,4),I=1,2)/1,-1/
      DATA TPRID(-2,4)/2/
      DATA (IFOREST(I,-3,4),I=1,2)/-2,5/
C     Number of configs
      DATA MAPCONFIG(0)/4/
""")

        writer = writers.FortranWriter(self.give_pos('test'))
        export_v4.write_props_file(writer, matrix_element,
                                   myfortranmodel, s_and_t_channels)
        writer.close()
        #print open(self.give_pos('test')).read()
        self.assertFileContains('test',
"""      PMASS(-1,1)  = ZERO
      PWIDTH(-1,1) = ZERO
      POW(-1,1) = 2
      PMASS(-2,1)  = ZERO
      PWIDTH(-2,1) = ZERO
      POW(-2,1) = 1
      PMASS(-1,2)  = ABS(MT)
      PWIDTH(-1,2) = ABS(WT)
      POW(-1,2) = 1
      PMASS(-2,2)  = ZERO
      PWIDTH(-2,2) = ZERO
      POW(-2,2) = 2
      PMASS(-1,3)  = ABS(MT)
      PWIDTH(-1,3) = ABS(WT)
      POW(-1,3) = 1
      PMASS(-2,3)  = ZERO
      PWIDTH(-2,3) = ZERO
      POW(-2,3) = 2
      PMASS(-1,4)  = ZERO
      PWIDTH(-1,4) = ZERO
      POW(-1,4) = 2
      PMASS(-2,4)  = ZERO
      PWIDTH(-2,4) = ZERO
      POW(-2,4) = 1
""")


    def test_four_fermion_vertex_strange_fermion_flow(self):
        """Testing process u u > t t g with fermion flow (u~u~)(tt)
        """

        # Set up model

        mypartlist = base_objects.ParticleList()
        myinterlist = base_objects.InteractionList()

        # A u quark and its antiparticle
        mypartlist.append(base_objects.Particle({'name':'u',
                      'antiname':'u~',
                      'spin':2,
                      'color':3,
                      'mass':'zero',
                      'width':'zero',
                      'texname':'u',
                      'antitexname':'\bar u',
                      'line':'straight',
                      'charge':2. / 3.,
                      'pdg_code':2,
                      'propagating':True,
                      'is_part':True,
                      'self_antipart':False}))
        u = mypartlist[len(mypartlist) - 1]
        antiu = copy.copy(u)
        antiu.set('is_part', False)

        # A t quark and its antiparticle
        mypartlist.append(base_objects.Particle({'name':'t',
                      'antiname':'t~',
                      'spin':2,
                      'color':3,
                      'mass':'MT',
                      'width':'WT',
                      'texname':'t',
                      'antitexname':'\bar t',
                      'line':'straight',
                      'charge':2. / 3.,
                      'pdg_code':6,
                      'propagating':True,
                      'is_part':True,
                      'self_antipart':False}))
        t = mypartlist[len(mypartlist) - 1]
        antit = copy.copy(t)
        antit.set('is_part', False)

        # A gluon
        mypartlist.append(base_objects.Particle({'name':'g',
                      'antiname':'g',
                      'spin':3,
                      'color':8,
                      'mass':'zero',
                      'width':'zero',
                      'texname':'g',
                      'antitexname':'g',
                      'line':'curly',
                      'charge':0.,
                      'pdg_code':21,
                      'propagating':True,
                      'is_part':True,
                      'self_antipart':True}))

        g = mypartlist[len(mypartlist) - 1]

        # Gluon couplings to quarks
        myinterlist.append(base_objects.Interaction({
                      'id': 1,
                      'particles': base_objects.ParticleList(\
                                            [antiu, \
                                             u, \
                                             g]),
                      'color': [color.ColorString([color.T(2, 1, 0)])],
                      'lorentz':['FFV1'],
                      'couplings':{(0, 0):'GG'},
                      'orders':{'QCD':1}}))

        myinterlist.append(base_objects.Interaction({
                      'id': 2,
                      'particles': base_objects.ParticleList(\
                                            [antit, \
                                             t, \
                                             g]),
                      'color': [color.ColorString([color.T(2, 1, 0)])],
                      'lorentz':['FFV1'],
                      'couplings':{(0, 0):'GG'},
                      'orders':{'QCD':1}}))

        # Four fermion vertex
        myinterlist.append(base_objects.Interaction({
                      'id': 3,
                      'particles': base_objects.ParticleList(\
                                            [antiu,
                                             antiu,
                                             t,
                                             t]),
                      'color': [color.ColorString([color.K6(-1, 1, 0),
                                                   color.K6Bar(-1,3, 2)])],
                      'lorentz':['FFFF1'],
                      'couplings':{(0, 0):'GEFF'},
                      'orders':{'NP':2}}))

        mybasemodel = base_objects.Model()
        mybasemodel.set('particles', mypartlist)
        mybasemodel.set('interactions', myinterlist)

        myleglist = base_objects.LegList()

        myleglist.append(base_objects.Leg({'id':2,
                                         'state':False}))
        myleglist.append(base_objects.Leg({'id':2,
                                         'state':False}))
        myleglist.append(base_objects.Leg({'id':6,
                                         'state':True}))
        myleglist.append(base_objects.Leg({'id':6,
                                         'state':True}))
        myleglist.append(base_objects.Leg({'id':21,
                                         'state':True}))

        myproc = base_objects.Process({'legs':myleglist,
                                       'model':mybasemodel})

        myamplitude = diagram_generation.Amplitude({'process': myproc})

        self.assertEqual(len(myamplitude.get('diagrams')), 4)

        matrix_element = helas_objects.HelasMatrixElement(myamplitude)

        result = helas_call_writers.FortranUFOHelasCallWriter(mybasemodel).\
                                   get_matrix_element_calls(matrix_element)

        goal = """CALL IXXXXX(P(0,1),zero,NHEL(1),+1*IC(1),W(1,1))
CALL OXXXXX(P(0,2),zero,NHEL(2),-1*IC(2),W(1,2))
CALL IXXXXX(P(0,3),MT,NHEL(3),-1*IC(3),W(1,3))
CALL OXXXXX(P(0,4),MT,NHEL(4),+1*IC(4),W(1,4))
CALL VXXXXX(P(0,5),zero,NHEL(5),+1*IC(5),W(1,5))
CALL FFV1_2(W(1,1),W(1,5),GG,zero, zero, W(1,6))
# Amplitude(s) for diagram number 1
CALL FFFF1C1C2_0(W(1,6),W(1,2),W(1,3),W(1,4),GEFF,AMP(1))
CALL FFFF1C1C2_4(W(1,1),W(1,2),W(1,3),GEFF,MT, WT, W(1,7))
# Amplitude(s) for diagram number 2
CALL FFV1_0(W(1,7),W(1,4),W(1,5),GG,AMP(2))
CALL FFFF1C1C2_3(W(1,1),W(1,2),W(1,4),GEFF,MT, WT, W(1,8))
# Amplitude(s) for diagram number 3
CALL FFV1C1_0(W(1,3),W(1,8),W(1,5),GG,AMP(3))
CALL FFFF1C1C2_2(W(1,1),W(1,3),W(1,4),GEFF,zero, zero, W(1,9))
# Amplitude(s) for diagram number 4
CALL FFV1C1_0(W(1,9),W(1,2),W(1,5),GG,AMP(4))""".split('\n')

        for i in range(len(goal)):
            self.assertEqual(result[i], goal[i])

        # Check fermion factors
        self.assertEqual([d.get('amplitudes')[0].get('fermionfactor') \
                          for d in matrix_element.get('diagrams')],
                         [1, 1, 1, 1])
        
    def test_multiple_lorentz_structures_with_decay_chain(self):
        """Testing process b~ t > wp+, wp+ > b~ t
        """

        # Set up model

        mypartlist = base_objects.ParticleList()
        myinterlist = base_objects.InteractionList()

        # bt sextet particle
        mypartlist.append(base_objects.Particle({'name':'wp+',
                      'antiname':'wp-',
                      'spin':3,
                      'color':1,
                      'mass':'Mwp',
                      'width':'Wwp',
                      'texname':'wp+',
                      'antitexname':'wp-',
                      'line':'wavy',
                      'charge':1.,
                      'pdg_code':9000006,
                      'propagating':True,
                      'is_part':True,
                      'self_antipart':False}))

        wp = mypartlist[len(mypartlist) - 1]
        wpbar = copy.copy(wp)
        wpbar.set('is_part', False)

        # b and t quarks
        mypartlist.append(base_objects.Particle({'name':'b',
                      'antiname':'b~',
                      'spin':2,
                      'color':3,
                      'mass':'zero',
                      'width':'zero',
                      'texname':'b',
                      'antitexname':'\bar b',
                      'line':'straight',
                      'charge':-1. / 3.,
                      'pdg_code':5,
                      'propagating':True,
                      'is_part':True,
                      'self_antipart':False}))
        b = mypartlist[len(mypartlist) - 1]
        antib = copy.copy(b)
        antib.set('is_part', False)

        mypartlist.append(base_objects.Particle({'name':'t',
                      'antiname':'t~',
                      'spin':2,
                      'color':3,
                      'mass':'MT',
                      'width':'WT',
                      'texname':'y',
                      'antitexname':'\bar t',
                      'line':'straight',
                      'charge':2. / 3.,
                      'pdg_code':6,
                      'propagating':True,
                      'is_part':True,
                      'self_antipart':False}))
        t = mypartlist[len(mypartlist) - 1]
        antit = copy.copy(t)
        antit.set('is_part', False)

        # Interactions

        myinterlist.append(base_objects.Interaction({
            'id': 1,
            'particles': base_objects.ParticleList([t, antib, wpbar]),
            'color': [color.ColorString([color.T(1,0)])],
            'lorentz': ['FFS3', 'FFS4'],
            'couplings': {(0, 0): 'GC_108', (0, 1): 'GC_111'},
            'orders': {'QCD': 1}
            }))
        myinterlist.append(base_objects.Interaction({
            'id': 2,
            'particles': base_objects.ParticleList([b, antit, wp]),
            'color': [color.ColorString([color.T(1,0)])],
            'lorentz': ['FFS3', 'FFS4'],
            'couplings': {(0, 0): 'GC_108', (0, 1): 'GC_111'},
            'orders': {'QCD': 1}
            }))

        mybasemodel = base_objects.Model()
        mybasemodel.set('particles', mypartlist)
        mybasemodel.set('interactions', myinterlist)

        myleglist = base_objects.LegList()
        myleglist.append(base_objects.Leg({'id':-5,
                                         'state':False}))
        myleglist.append(base_objects.Leg({'id':6,
                                         'state':False}))
        myleglist.append(base_objects.Leg({'id':9000006,
                                         'state':True}))
        myproc = base_objects.Process({'legs':myleglist,
                                       'model':mybasemodel})
        myleglist = base_objects.LegList()
        myleglist.append(base_objects.Leg({'id':9000006,
                                         'state':False}))
        myleglist.append(base_objects.Leg({'id':-5}))
        myleglist.append(base_objects.Leg({'id':6}))
        mydecay = base_objects.Process({'legs':myleglist,
                                       'model':mybasemodel})
        myproc.set('decay_chains', base_objects.ProcessList([\
            mydecay]))

        myamplitude = diagram_generation.DecayChainAmplitude(myproc)

        matrix_element = helas_objects.HelasDecayChainProcess(myamplitude)

        result = helas_call_writers.FortranUFOHelasCallWriter(mybasemodel).\
                                   get_matrix_element_calls(matrix_element.get('core_processes')[0])
        self.assertEqual("\n".join(result),
                         """CALL OXXXXX(P(0,1),zero,NHEL(1),-1*IC(1),W(1,1))
CALL IXXXXX(P(0,2),MT,NHEL(2),+1*IC(2),W(1,2))
CALL VXXXXX(P(0,3),Mwp,NHEL(3),+1*IC(3),W(1,3))
# Amplitude(s) for diagram number 1
CALL FFS3_0(W(1,2),W(1,1),W(1,3),GC_108,AMP(1))
CALL FFS4_0(W(1,2),W(1,1),W(1,3),GC_111,AMP(2))""")
        result = helas_call_writers.FortranUFOHelasCallWriter(mybasemodel).\
                                   get_matrix_element_calls(matrix_element.get('decay_chains')[0].get('core_processes')[0])
        self.assertEqual("\n".join(result),
                         """CALL VXXXXX(P(0,1),Mwp,NHEL(1),-1*IC(1),W(1,1))
CALL IXXXXX(P(0,2),zero,NHEL(2),-1*IC(2),W(1,2))
CALL OXXXXX(P(0,3),MT,NHEL(3),+1*IC(3),W(1,3))
CALL FFS3_3(W(1,2),W(1,3),GC_108,Mwp, Wwp, W(1,4))
CALL FFS4_3(W(1,2),W(1,3),GC_111,Mwp, Wwp, W(1,5))
# Amplitude(s) for diagram number 1
#
#""")

        matrix_elements = matrix_element.combine_decay_chain_processes()

        matrix_element = matrix_elements[0]

        result = helas_call_writers.FortranUFOHelasCallWriter(mybasemodel).\
                                   get_matrix_element_calls(matrix_element)

        goal = """CALL OXXXXX(P(0,1),zero,NHEL(1),-1*IC(1),W(1,1))
CALL IXXXXX(P(0,2),MT,NHEL(2),+1*IC(2),W(1,2))
CALL IXXXXX(P(0,3),zero,NHEL(3),-1*IC(3),W(1,3))
CALL OXXXXX(P(0,4),MT,NHEL(4),+1*IC(4),W(1,4))
CALL FFS3_3(W(1,3),W(1,4),GC_108,Mwp, Wwp, W(1,5))
CALL FFS4_3(W(1,3),W(1,4),GC_111,Mwp, Wwp, W(1,6))
# Amplitude(s) for diagram number 1
CALL FFS3_0(W(1,2),W(1,1),W(1,5),GC_108,AMP(1))
CALL FFS3_0(W(1,2),W(1,1),W(1,6),GC_108,AMP(2))
CALL FFS4_0(W(1,2),W(1,1),W(1,5),GC_111,AMP(3))
CALL FFS4_0(W(1,2),W(1,1),W(1,6),GC_111,AMP(4))""".split('\n')

        for i in range(len(goal)):
            self.assertEqual(result[i], goal[i])

    def test_multiple_lorentz_structures_with_decay_chain_and_fermion_flow(self):
        """Testing process b t > six1, six1 > b t
        """

        # Set up model

        mypartlist = base_objects.ParticleList()
        myinterlist = base_objects.InteractionList()

        # bt sextet particle
        mypartlist.append(base_objects.Particle({'name':'six1',
                      'antiname':'six1~',
                      'spin':1,
                      'color':6,
                      'mass':'Msix1',
                      'width':'Wsix1',
                      'texname':'six1',
                      'antitexname':'six1bar',
                      'line':'dashed',
                      'charge':1./3.,
                      'pdg_code':9000006,
                      'propagating':True,
                      'is_part':True,
                      'self_antipart':False}))

        six1 = mypartlist[len(mypartlist) - 1]
        six1bar = copy.copy(six1)
        six1bar.set('is_part', False)

        # b and t quarks
        mypartlist.append(base_objects.Particle({'name':'b',
                      'antiname':'b~',
                      'spin':2,
                      'color':3,
                      'mass':'zero',
                      'width':'zero',
                      'texname':'b',
                      'antitexname':'\bar b',
                      'line':'straight',
                      'charge':-1. / 3.,
                      'pdg_code':5,
                      'propagating':True,
                      'is_part':True,
                      'self_antipart':False}))
        b = mypartlist[len(mypartlist) - 1]
        antib = copy.copy(b)
        antib.set('is_part', False)

        mypartlist.append(base_objects.Particle({'name':'t',
                      'antiname':'t~',
                      'spin':2,
                      'color':3,
                      'mass':'MT',
                      'width':'WT',
                      'texname':'y',
                      'antitexname':'\bar t',
                      'line':'straight',
                      'charge':2. / 3.,
                      'pdg_code':6,
                      'propagating':True,
                      'is_part':True,
                      'self_antipart':False}))
        t = mypartlist[len(mypartlist) - 1]
        antit = copy.copy(t)
        antit.set('is_part', False)

        # Interactions

        myinterlist.append(base_objects.Interaction({
            'id': 1,
            'particles': base_objects.ParticleList([t, b, six1bar]),
            'color': [color.ColorString([color.K6Bar(2,1,0)])],
            'lorentz': ['FFS3', 'FFS4'],
            'couplings': {(0, 0): 'GC_108', (0, 1): 'GC_111'},
            'orders': {'QCD': 1}
            }))
        myinterlist.append(base_objects.Interaction({
            'id': 2,
            'particles': base_objects.ParticleList([antib, antit, six1]),
            'color': [color.ColorString([color.K6(2,1,0)])],
            'lorentz': ['FFS3', 'FFS4'],
            'couplings': {(0, 0): 'GC_108', (0, 1): 'GC_111'},
            'orders': {'QCD': 1}
            }))

        mybasemodel = base_objects.Model()
        mybasemodel.set('particles', mypartlist)
        mybasemodel.set('interactions', myinterlist)

        myleglist = base_objects.LegList()
        myleglist.append(base_objects.Leg({'id':5,
                                         'state':False}))
        myleglist.append(base_objects.Leg({'id':6,
                                         'state':False}))
        myleglist.append(base_objects.Leg({'id':9000006,
                                         'state':True}))
        myproc = base_objects.Process({'legs':myleglist,
                                       'model':mybasemodel})
        myleglist = base_objects.LegList()
        myleglist.append(base_objects.Leg({'id':9000006,
                                         'state':False}))
        myleglist.append(base_objects.Leg({'id':5}))
        myleglist.append(base_objects.Leg({'id':6}))
        mydecay = base_objects.Process({'legs':myleglist,
                                       'model':mybasemodel})
        myproc.set('decay_chains', base_objects.ProcessList([\
            mydecay]))

        myamplitude = diagram_generation.DecayChainAmplitude(myproc)

        matrix_element = helas_objects.HelasDecayChainProcess(myamplitude)

        result = helas_call_writers.FortranUFOHelasCallWriter(mybasemodel).\
                                   get_matrix_element_calls(matrix_element.get('core_processes')[0])
        self.assertEqual("\n".join(result),
                         """CALL OXXXXX(P(0,1),zero,NHEL(1),-1*IC(1),W(1,1))
CALL IXXXXX(P(0,2),MT,NHEL(2),+1*IC(2),W(1,2))
CALL SXXXXX(P(0,3),+1*IC(3),W(1,3))
# Amplitude(s) for diagram number 1
CALL FFS3C1_0(W(1,2),W(1,1),W(1,3),GC_108,AMP(1))
CALL FFS4C1_0(W(1,2),W(1,1),W(1,3),GC_111,AMP(2))""")
        result = helas_call_writers.FortranUFOHelasCallWriter(mybasemodel).\
                                   get_matrix_element_calls(matrix_element.get('decay_chains')[0].get('core_processes')[0])
        self.assertEqual("\n".join(result),
                         """CALL SXXXXX(P(0,1),-1*IC(1),W(1,1))
CALL OXXXXX(P(0,2),zero,NHEL(2),+1*IC(2),W(1,2))
CALL IXXXXX(P(0,3),MT,NHEL(3),-1*IC(3),W(1,3))
CALL FFS3C1_3(W(1,3),W(1,2),GC_108,Msix1, Wsix1, W(1,4))
CALL FFS4C1_3(W(1,3),W(1,2),GC_111,Msix1, Wsix1, W(1,5))
# Amplitude(s) for diagram number 1
#
#""")

        matrix_elements = matrix_element.combine_decay_chain_processes()

        matrix_element = matrix_elements[0]

        result = helas_call_writers.FortranUFOHelasCallWriter(mybasemodel).\
                                   get_matrix_element_calls(matrix_element)

        goal = """CALL OXXXXX(P(0,1),zero,NHEL(1),-1*IC(1),W(1,1))
CALL IXXXXX(P(0,2),MT,NHEL(2),+1*IC(2),W(1,2))
CALL OXXXXX(P(0,3),zero,NHEL(3),+1*IC(3),W(1,3))
CALL IXXXXX(P(0,4),MT,NHEL(4),-1*IC(4),W(1,4))
CALL FFS3C1_3(W(1,4),W(1,3),GC_108,Msix1, Wsix1, W(1,5))
CALL FFS4C1_3(W(1,4),W(1,3),GC_111,Msix1, Wsix1, W(1,6))
# Amplitude(s) for diagram number 1
CALL FFS3C1_0(W(1,2),W(1,1),W(1,5),GC_108,AMP(1))
CALL FFS3C1_0(W(1,2),W(1,1),W(1,6),GC_108,AMP(2))
CALL FFS4C1_0(W(1,2),W(1,1),W(1,5),GC_111,AMP(3))
CALL FFS4C1_0(W(1,2),W(1,1),W(1,6),GC_111,AMP(4))""".split('\n')

        for i in range(len(goal)):
            self.assertEqual(result[i], goal[i])

    def test_export_matrix_element_v4_standalone(self):
        """Test the result of exporting a matrix element to file"""

        writer = writers.FortranWriter(self.give_pos('test'))

        goal_matrix_f = \
"""      SUBROUTINE SMATRIX(P,ANS)
C     
C     Generated by MadGraph 5 v. %(version)s, %(date)s
C     By the MadGraph Development Team
C     Please visit us at https://launchpad.net/madgraph5
C     
C     MadGraph StandAlone Version
C     
C     Returns amplitude squared summed/avg over colors
C     and helicities
C     for the point in phase space P(0:3,NEXTERNAL)
C     
C     Process: e+ e- > a a a
C     
      IMPLICIT NONE
C     
C     CONSTANTS
C     
      INTEGER    NEXTERNAL
      PARAMETER (NEXTERNAL=5)
      INTEGER                 NCOMB
      PARAMETER (             NCOMB=32)
C     
C     ARGUMENTS 
C     
      REAL*8 P(0:3,NEXTERNAL),ANS
C     
C     LOCAL VARIABLES 
C     
      INTEGER NHEL(NEXTERNAL,NCOMB),NTRY
      REAL*8 T
      REAL*8 MATRIX
      INTEGER IHEL,IDEN, I
      INTEGER JC(NEXTERNAL)
      LOGICAL GOODHEL(NCOMB)
      DATA NTRY/0/
      DATA GOODHEL/NCOMB*.FALSE./
      DATA (NHEL(IHEL,   1),IHEL=1,5) /-1,-1,-1,-1,-1/
      DATA (NHEL(IHEL,   2),IHEL=1,5) /-1,-1,-1,-1, 1/
      DATA (NHEL(IHEL,   3),IHEL=1,5) /-1,-1,-1, 1,-1/
      DATA (NHEL(IHEL,   4),IHEL=1,5) /-1,-1,-1, 1, 1/
      DATA (NHEL(IHEL,   5),IHEL=1,5) /-1,-1, 1,-1,-1/
      DATA (NHEL(IHEL,   6),IHEL=1,5) /-1,-1, 1,-1, 1/
      DATA (NHEL(IHEL,   7),IHEL=1,5) /-1,-1, 1, 1,-1/
      DATA (NHEL(IHEL,   8),IHEL=1,5) /-1,-1, 1, 1, 1/
      DATA (NHEL(IHEL,   9),IHEL=1,5) /-1, 1,-1,-1,-1/
      DATA (NHEL(IHEL,  10),IHEL=1,5) /-1, 1,-1,-1, 1/
      DATA (NHEL(IHEL,  11),IHEL=1,5) /-1, 1,-1, 1,-1/
      DATA (NHEL(IHEL,  12),IHEL=1,5) /-1, 1,-1, 1, 1/
      DATA (NHEL(IHEL,  13),IHEL=1,5) /-1, 1, 1,-1,-1/
      DATA (NHEL(IHEL,  14),IHEL=1,5) /-1, 1, 1,-1, 1/
      DATA (NHEL(IHEL,  15),IHEL=1,5) /-1, 1, 1, 1,-1/
      DATA (NHEL(IHEL,  16),IHEL=1,5) /-1, 1, 1, 1, 1/
      DATA (NHEL(IHEL,  17),IHEL=1,5) / 1,-1,-1,-1,-1/
      DATA (NHEL(IHEL,  18),IHEL=1,5) / 1,-1,-1,-1, 1/
      DATA (NHEL(IHEL,  19),IHEL=1,5) / 1,-1,-1, 1,-1/
      DATA (NHEL(IHEL,  20),IHEL=1,5) / 1,-1,-1, 1, 1/
      DATA (NHEL(IHEL,  21),IHEL=1,5) / 1,-1, 1,-1,-1/
      DATA (NHEL(IHEL,  22),IHEL=1,5) / 1,-1, 1,-1, 1/
      DATA (NHEL(IHEL,  23),IHEL=1,5) / 1,-1, 1, 1,-1/
      DATA (NHEL(IHEL,  24),IHEL=1,5) / 1,-1, 1, 1, 1/
      DATA (NHEL(IHEL,  25),IHEL=1,5) / 1, 1,-1,-1,-1/
      DATA (NHEL(IHEL,  26),IHEL=1,5) / 1, 1,-1,-1, 1/
      DATA (NHEL(IHEL,  27),IHEL=1,5) / 1, 1,-1, 1,-1/
      DATA (NHEL(IHEL,  28),IHEL=1,5) / 1, 1,-1, 1, 1/
      DATA (NHEL(IHEL,  29),IHEL=1,5) / 1, 1, 1,-1,-1/
      DATA (NHEL(IHEL,  30),IHEL=1,5) / 1, 1, 1,-1, 1/
      DATA (NHEL(IHEL,  31),IHEL=1,5) / 1, 1, 1, 1,-1/
      DATA (NHEL(IHEL,  32),IHEL=1,5) / 1, 1, 1, 1, 1/
      DATA IDEN/24/
C     ----------
C     BEGIN CODE
C     ----------
      NTRY=NTRY+1
      DO IHEL=1,NEXTERNAL
        JC(IHEL) = +1
      ENDDO
      ANS = 0D0
      DO IHEL=1,NCOMB
        IF (GOODHEL(IHEL) .OR. NTRY .LT. 2) THEN
          T=MATRIX(P ,NHEL(1,IHEL),JC(1))
          ANS=ANS+T
          IF (T .NE. 0D0 .AND. .NOT.    GOODHEL(IHEL)) THEN
            GOODHEL(IHEL)=.TRUE.
          ENDIF
        ENDIF
      ENDDO
      ANS=ANS/DBLE(IDEN)
      END
      
      
      REAL*8 FUNCTION MATRIX(P,NHEL,IC)
C     
C     Generated by MadGraph 5 v. %(version)s, %(date)s
C     By the MadGraph Development Team
C     Please visit us at https://launchpad.net/madgraph5
C     
C     Returns amplitude squared summed/avg over colors
C     for the point with external lines W(0:6,NEXTERNAL)
C     
C     Process: e+ e- > a a a
C     
      IMPLICIT NONE
C     
C     CONSTANTS
C     
      INTEGER    NGRAPHS
      PARAMETER (NGRAPHS=6)
      INTEGER    NEXTERNAL
      PARAMETER (NEXTERNAL=5)
      INTEGER    NWAVEFUNCS, NCOLOR
      PARAMETER (NWAVEFUNCS=11, NCOLOR=1)
      REAL*8     ZERO
      PARAMETER (ZERO=0D0)
C     
C     ARGUMENTS 
C     
      REAL*8 P(0:3,NEXTERNAL)
      INTEGER NHEL(NEXTERNAL), IC(NEXTERNAL)
C     
C     LOCAL VARIABLES 
C     
      INTEGER I,J
      COMPLEX*16 ZTEMP
      REAL*8 DENOM(NCOLOR), CF(NCOLOR,NCOLOR)
      COMPLEX*16 AMP(NGRAPHS), JAMP(NCOLOR)
      COMPLEX*16 W(18,NWAVEFUNCS)
C     
C     GLOBAL VARIABLES
C     
      INCLUDE 'coupl.inc'
C     
C     COLOR DATA
C     
      DATA DENOM(1)/1/
      DATA (CF(I,1),I=1,1) /1/
C     ----------
C     BEGIN CODE
C     ----------
      CALL OXXXXX(P(0,1),ZERO,NHEL(1),-1*IC(1),W(1,1))
      CALL IXXXXX(P(0,2),ZERO,NHEL(2),+1*IC(2),W(1,2))
      CALL VXXXXX(P(0,3),ZERO,NHEL(3),+1*IC(3),W(1,3))
      CALL VXXXXX(P(0,4),ZERO,NHEL(4),+1*IC(4),W(1,4))
      CALL VXXXXX(P(0,5),ZERO,NHEL(5),+1*IC(5),W(1,5))
      CALL FVOXXX(W(1,1),W(1,3),MGVX12,ZERO,ZERO,W(1,6))
      CALL FVIXXX(W(1,2),W(1,4),MGVX12,ZERO,ZERO,W(1,7))
C     Amplitude(s) for diagram number 1
      CALL IOVXXX(W(1,7),W(1,6),W(1,5),MGVX12,AMP(1))
      CALL FVIXXX(W(1,2),W(1,5),MGVX12,ZERO,ZERO,W(1,8))
C     Amplitude(s) for diagram number 2
      CALL IOVXXX(W(1,8),W(1,6),W(1,4),MGVX12,AMP(2))
      CALL FVOXXX(W(1,1),W(1,4),MGVX12,ZERO,ZERO,W(1,9))
      CALL FVIXXX(W(1,2),W(1,3),MGVX12,ZERO,ZERO,W(1,10))
C     Amplitude(s) for diagram number 3
      CALL IOVXXX(W(1,10),W(1,9),W(1,5),MGVX12,AMP(3))
C     Amplitude(s) for diagram number 4
      CALL IOVXXX(W(1,8),W(1,9),W(1,3),MGVX12,AMP(4))
      CALL FVOXXX(W(1,1),W(1,5),MGVX12,ZERO,ZERO,W(1,11))
C     Amplitude(s) for diagram number 5
      CALL IOVXXX(W(1,10),W(1,11),W(1,4),MGVX12,AMP(5))
C     Amplitude(s) for diagram number 6
      CALL IOVXXX(W(1,7),W(1,11),W(1,3),MGVX12,AMP(6))
      JAMP(1)=-AMP(1)-AMP(2)-AMP(3)-AMP(4)-AMP(5)-AMP(6)
      
      MATRIX = 0.D0
      DO I = 1, NCOLOR
        ZTEMP = (0.D0,0.D0)
        DO J = 1, NCOLOR
          ZTEMP = ZTEMP + CF(J,I)*JAMP(J)
        ENDDO
        MATRIX = MATRIX+ZTEMP*DCONJG(JAMP(I))/DENOM(I)
      ENDDO
      END
""" % misc.get_pkg_info()

    def test_matrix_multistage_decay_chain_process(self):
        """Test matrix.f for multistage decay chain
        """

        # Set up local model

        mybasemodel = base_objects.Model()
        mypartlist = base_objects.ParticleList()
        myinterlist = base_objects.InteractionList()
        myfortranmodel = helas_call_writers.FortranHelasCallWriter(mybasemodel)

        # A electron and positron
        mypartlist.append(base_objects.Particle({'name':'e+',
                      'antiname':'e-',
                      'spin':2,
                      'color':1,
                      'mass':'zero',
                      'width':'zero',
                      'texname':'e^+',
                      'antitexname':'e^-',
                      'line':'straight',
                      'charge':-1.,
                      'pdg_code':11,
                      'propagating':True,
                      'is_part':True,
                      'self_antipart':False}))
        eminus = mypartlist[len(mypartlist) - 1]
        eplus = copy.copy(eminus)
        eplus.set('is_part', False)

        # A mu and anti-mu
        mypartlist.append(base_objects.Particle({'name':'mu+',
                      'antiname':'mu-',
                      'spin':2,
                      'color':1,
                      'mass':'zero',
                      'width':'zero',
                      'texname':'\mu^+',
                      'antitexname':'\mu^-',
                      'line':'straight',
                      'charge':-1.,
                      'pdg_code':13,
                      'propagating':True,
                      'is_part':True,
                      'self_antipart':False}))
        muminus = mypartlist[len(mypartlist) - 1]
        muplus = copy.copy(muminus)
        muplus.set('is_part', False)

        # A photon
        mypartlist.append(base_objects.Particle({'name':'a',
                      'antiname':'a',
                      'spin':3,
                      'color':1,
                      'mass':'zero',
                      'width':'zero',
                      'texname':'\gamma',
                      'antitexname':'\gamma',
                      'line':'wavy',
                      'charge':0.,
                      'pdg_code':22,
                      'propagating':True,
                      'is_part':True,
                      'self_antipart':True}))
        a = mypartlist[len(mypartlist) - 1]

        # Coupling of e to gamma
        myinterlist.append(base_objects.Interaction({
                      'id': 7,
                      'particles': base_objects.ParticleList(\
                                            [eminus, \
                                             eplus, \
                                             a]),
                      'color': [],
                      'lorentz':[''],
                      'couplings':{(0, 0):'GAL'},
                      'orders':{'QED':1}}))

        # Coupling of mu to gamma
        myinterlist.append(base_objects.Interaction({
                      'id': 16,
                      'particles': base_objects.ParticleList(\
                                            [muminus, \
                                             muplus, \
                                             a]),
                      'color': [],
                      'lorentz':[''],
                      'couplings':{(0, 0):'GAL'},
                      'orders':{'QED':1}}))

        mybasemodel.set('particles', mypartlist)
        mybasemodel.set('interactions', myinterlist)


        myleglist = base_objects.LegList()

        myleglist.append(base_objects.Leg({'id':22,
                                         'state':False}))
        myleglist.append(base_objects.Leg({'id':22,
                                         'state':False}))
        myleglist.append(base_objects.Leg({'id':11,
                                         'state':True}))
        myleglist.append(base_objects.Leg({'id':-11,
                                         'state':True}))

        mycoreproc = base_objects.Process({'legs':myleglist,
                                           'model':mybasemodel})

        me_core = helas_objects.HelasMatrixElement(\
            diagram_generation.Amplitude(mycoreproc))

        myleglist = base_objects.LegList()

        myleglist.append(base_objects.Leg({'id':11,
                                         'state':False}))
        myleglist.append(base_objects.Leg({'id':11,
                                         'state':True}))
        myleglist.append(base_objects.Leg({'id':22,
                                         'state':True}))

        mydecay11 = base_objects.Process({'legs':myleglist,
                                          'model':mybasemodel})

        me11 = helas_objects.HelasMatrixElement(\
            diagram_generation.Amplitude(mydecay11))

        myleglist = base_objects.LegList()

        myleglist.append(base_objects.Leg({'id':-11,
                                         'state':False}))
        myleglist.append(base_objects.Leg({'id':-11,
                                         'state':True}))
        myleglist.append(base_objects.Leg({'id':22,
                                         'state':True}))

        mydecay12 = base_objects.Process({'legs':myleglist,
                                          'model':mybasemodel})

        me12 = helas_objects.HelasMatrixElement(\
            diagram_generation.Amplitude(mydecay12))

        myleglist = base_objects.LegList()

        myleglist.append(base_objects.Leg({'id':22,
                                         'state':False}))
        myleglist.append(base_objects.Leg({'id':13,
                                         'state':True}))
        myleglist.append(base_objects.Leg({'id':-13,
                                         'state':True}))
        myleglist.append(base_objects.Leg({'id':22,
                                         'state':True}))

        mydecay2 = base_objects.Process({'legs':myleglist,
                                         'model':mybasemodel})

        me2 = helas_objects.HelasMatrixElement(\
            diagram_generation.Amplitude(mydecay2))

        mydecay11.set('decay_chains', base_objects.ProcessList([mydecay2]))
        mydecay12.set('decay_chains', base_objects.ProcessList([mydecay2]))

        mycoreproc.set('decay_chains', base_objects.ProcessList([\
            mydecay11, mydecay12]))

        myamplitude = diagram_generation.DecayChainAmplitude(mycoreproc)

        matrix_elements = helas_objects.HelasDecayChainProcess(myamplitude).\
                          combine_decay_chain_processes()

        me = matrix_elements[0]

        # Check all ingredients in file here

        self.assertEqual(me.get_nexternal_ninitial(), (10, 2))
        self.assertEqual(me.get_helicity_combinations(), 1024)
        self.assertEqual(len(export_v4.get_helicity_lines(me).split("\n")), 1024)
        # This has been tested against v4
        self.assertEqual("\n".join(myfortranmodel.get_matrix_element_calls(me)),
                         """CALL VXXXXX(P(0,1),zero,NHEL(1),-1*IC(1),W(1,1))
CALL VXXXXX(P(0,2),zero,NHEL(2),-1*IC(2),W(1,2))
CALL OXXXXX(P(0,3),zero,NHEL(3),+1*IC(3),W(1,3))
CALL OXXXXX(P(0,4),zero,NHEL(4),+1*IC(4),W(1,4))
CALL IXXXXX(P(0,5),zero,NHEL(5),-1*IC(5),W(1,5))
CALL VXXXXX(P(0,6),zero,NHEL(6),+1*IC(6),W(1,6))
CALL FVOXXX(W(1,4),W(1,6),GAL,zero,zero,W(1,7))
CALL JIOXXX(W(1,5),W(1,7),GAL,zero,zero,W(1,8))
CALL FVOXXX(W(1,3),W(1,8),GAL,zero,zero,W(1,9))
CALL IXXXXX(P(0,7),zero,NHEL(7),-1*IC(7),W(1,10))
CALL OXXXXX(P(0,8),zero,NHEL(8),+1*IC(8),W(1,11))
CALL IXXXXX(P(0,9),zero,NHEL(9),-1*IC(9),W(1,12))
CALL VXXXXX(P(0,10),zero,NHEL(10),+1*IC(10),W(1,13))
CALL FVOXXX(W(1,11),W(1,13),GAL,zero,zero,W(1,14))
CALL JIOXXX(W(1,12),W(1,14),GAL,zero,zero,W(1,15))
CALL FVIXXX(W(1,10),W(1,15),GAL,zero,zero,W(1,16))
CALL FVOXXX(W(1,9),W(1,1),GAL,zero,zero,W(1,17))
# Amplitude(s) for diagram number 1
CALL IOVXXX(W(1,16),W(1,17),W(1,2),GAL,AMP(1))
CALL FVIXXX(W(1,12),W(1,13),GAL,zero,zero,W(1,18))
CALL JIOXXX(W(1,18),W(1,11),GAL,zero,zero,W(1,19))
CALL FVIXXX(W(1,10),W(1,19),GAL,zero,zero,W(1,20))
# Amplitude(s) for diagram number 2
CALL IOVXXX(W(1,20),W(1,17),W(1,2),GAL,AMP(2))
CALL FVIXXX(W(1,5),W(1,6),GAL,zero,zero,W(1,21))
CALL JIOXXX(W(1,21),W(1,4),GAL,zero,zero,W(1,22))
CALL FVOXXX(W(1,3),W(1,22),GAL,zero,zero,W(1,23))
CALL FVOXXX(W(1,23),W(1,1),GAL,zero,zero,W(1,24))
# Amplitude(s) for diagram number 3
CALL IOVXXX(W(1,16),W(1,24),W(1,2),GAL,AMP(3))
# Amplitude(s) for diagram number 4
CALL IOVXXX(W(1,20),W(1,24),W(1,2),GAL,AMP(4))
CALL FVIXXX(W(1,16),W(1,1),GAL,zero,zero,W(1,25))
# Amplitude(s) for diagram number 5
CALL IOVXXX(W(1,25),W(1,9),W(1,2),GAL,AMP(5))
CALL FVIXXX(W(1,20),W(1,1),GAL,zero,zero,W(1,26))
# Amplitude(s) for diagram number 6
CALL IOVXXX(W(1,26),W(1,9),W(1,2),GAL,AMP(6))
# Amplitude(s) for diagram number 7
CALL IOVXXX(W(1,25),W(1,23),W(1,2),GAL,AMP(7))
# Amplitude(s) for diagram number 8
CALL IOVXXX(W(1,26),W(1,23),W(1,2),GAL,AMP(8))""")

        writer = writers.FortranWriter(self.give_pos('test'))
        export_v4.write_pmass_file(writer, me, myfortranmodel)
        writer.close()
        self.assertFileContains('test',"""      PMASS(1)=ZERO
      PMASS(2)=ZERO
      PMASS(3)=ZERO
      PMASS(4)=ZERO
      PMASS(5)=ZERO
      PMASS(6)=ZERO
      PMASS(7)=ZERO
      PMASS(8)=ZERO
      PMASS(9)=ZERO
      PMASS(10)=ZERO\n""")


    def test_matrix_4g_decay_chain_process(self):
        """Test matrix.f for multistage decay chain
        """

        # Set up local model

        mybasemodel = base_objects.Model()
        mypartlist = base_objects.ParticleList()
        myinterlist = base_objects.InteractionList()
        myfortranmodel = helas_call_writers.FortranHelasCallWriter(mybasemodel)

        # A gluon
        mypartlist.append(base_objects.Particle({'name':'g',
                      'antiname':'g',
                      'spin':3,
                      'color':8,
                      'mass':'zero',
                      'width':'zero',
                      'texname':'g',
                      'antitexname':'g',
                      'line':'curly',
                      'charge':0.,
                      'pdg_code':21,
                      'propagating':True,
                      'is_part':True,
                      'self_antipart':True}))

        g = mypartlist[len(mypartlist) - 1]

        # Gluon self-couplings
        myinterlist.append(base_objects.Interaction({
                      'id': 8,
                      'particles': base_objects.ParticleList(\
                                            [g, \
                                             g, \
                                             g]),
                      'color': [color.ColorString([color.f(0, 1, 2)])],
                      'lorentz':[''],
                      'couplings':{(0, 0):'GG'},
                      'orders':{'QCD':1}}))

        myinterlist.append(base_objects.Interaction({
                      'id': 9,
                      'particles': base_objects.ParticleList(\
                                            [g, \
                                             g, \
                                             g,
                                             g]),
                      'color': [color.ColorString([color.f(0, 1, 2)]),
                                color.ColorString([color.f(0, 1, 2)]),
                                color.ColorString([color.f(0, 1, 2)])],
                      'lorentz':['gggg1', 'gggg2', 'gggg3'],
                      'couplings':{(0, 0):'GG', (1, 1):'GG', (2, 2):'GG'},
                      'orders':{'QCD':2}}))

        mybasemodel.set('particles', mypartlist)
        mybasemodel.set('interactions', myinterlist)


        myleglist = base_objects.LegList()

        myleglist.append(base_objects.Leg({'id':21,
                                         'state':False}))
        myleglist.append(base_objects.Leg({'id':21,
                                         'state':False}))
        myleglist.append(base_objects.Leg({'id':21,
                                         'state':True}))
        myleglist.append(base_objects.Leg({'id':21,
                                         'state':True}))

        mycoreproc = base_objects.Process({'legs':myleglist,
                                           'model':mybasemodel})

        me_core = helas_objects.HelasMatrixElement(\
            diagram_generation.Amplitude(mycoreproc))

        myleglist = base_objects.LegList()

        myleglist.append(base_objects.Leg({'id':21,
                                         'state':False}))
        myleglist.append(base_objects.Leg({'id':21,
                                         'state':True}))
        myleglist.append(base_objects.Leg({'id':21,
                                         'state':True}))
        myleglist.append(base_objects.Leg({'id':21,
                                         'state':True}))

        mydecay1 = base_objects.Process({'legs':myleglist,
                                          'model':mybasemodel})

        me1 = helas_objects.HelasMatrixElement(\
            diagram_generation.Amplitude(mydecay1))

        mycoreproc.set('decay_chains', base_objects.ProcessList([\
            mydecay1]))

        myamplitude = diagram_generation.DecayChainAmplitude(mycoreproc)

        matrix_elements = helas_objects.HelasDecayChainProcess(myamplitude).\
                          combine_decay_chain_processes()

        me = matrix_elements[0]

        # Check all ingredients in file here

        #export_v4.generate_subprocess_directory_v4_standalone(me,
        #                                                      myfortranmodel)

        goal = """16 82 [0, 0, 0]
16 83 [0, 1, 0]
16 84 [0, 2, 0]
16 85 [1, 0, 0]
16 86 [1, 1, 0]
16 87 [1, 2, 0]
16 88 [2, 0, 0]
16 89 [2, 1, 0]
16 90 [2, 2, 0]
16 91 [0, 0, 1]
16 92 [0, 1, 1]
16 93 [0, 2, 1]
16 94 [1, 0, 1]
16 95 [1, 1, 1]
16 96 [1, 2, 1]
16 97 [2, 0, 1]
16 98 [2, 1, 1]
16 99 [2, 2, 1]
16 100 [0, 0, 2]
16 101 [0, 1, 2]
16 102 [0, 2, 2]
16 103 [1, 0, 2]
16 104 [1, 1, 2]
16 105 [1, 2, 2]
16 106 [2, 0, 2]
16 107 [2, 1, 2]
16 108 [2, 2, 2]""".split("\n")

        diagram = me.get('diagrams')[15]

        for i, amp in enumerate(diagram.get('amplitudes')):
            if diagram.get('number') == 16:
                self.assertEqual("%d %d %s" % \
                                 (diagram.get('number'), amp.get('number'), \
                                  repr(amp.get('color_indices'))),
                                 goal[i])

        self.assertEqual(me.get_nexternal_ninitial(), (8, 2))
        self.assertEqual(me.get_helicity_combinations(), 256)
        self.assertEqual(len(export_v4.get_helicity_lines(me).split("\n")), 256)
        self.assertEqual("\n".join(myfortranmodel.get_matrix_element_calls(me)),
                         """CALL VXXXXX(P(0,1),zero,NHEL(1),-1*IC(1),W(1,1))
CALL VXXXXX(P(0,2),zero,NHEL(2),-1*IC(2),W(1,2))
CALL VXXXXX(P(0,3),zero,NHEL(3),+1*IC(3),W(1,3))
CALL VXXXXX(P(0,4),zero,NHEL(4),+1*IC(4),W(1,4))
CALL VXXXXX(P(0,5),zero,NHEL(5),+1*IC(5),W(1,5))
CALL JVVXXX(W(1,3),W(1,4),GG,zero,zero,W(1,6))
CALL JVVXXX(W(1,6),W(1,5),GG,zero,zero,W(1,7))
CALL VXXXXX(P(0,6),zero,NHEL(6),+1*IC(6),W(1,8))
CALL VXXXXX(P(0,7),zero,NHEL(7),+1*IC(7),W(1,9))
CALL VXXXXX(P(0,8),zero,NHEL(8),+1*IC(8),W(1,10))
CALL JVVXXX(W(1,8),W(1,9),GG,zero,zero,W(1,11))
CALL JVVXXX(W(1,11),W(1,10),GG,zero,zero,W(1,12))
# Amplitude(s) for diagram number 1
CALL GGGGXX(W(1,1),W(1,2),W(1,7),W(1,12),GG,AMP(1))
CALL GGGGXX(W(1,7),W(1,1),W(1,2),W(1,12),GG,AMP(2))
CALL GGGGXX(W(1,2),W(1,7),W(1,1),W(1,12),GG,AMP(3))
CALL JVVXXX(W(1,8),W(1,10),GG,zero,zero,W(1,13))
CALL JVVXXX(W(1,13),W(1,9),GG,zero,zero,W(1,14))
# Amplitude(s) for diagram number 2
CALL GGGGXX(W(1,1),W(1,2),W(1,7),W(1,14),GG,AMP(4))
CALL GGGGXX(W(1,7),W(1,1),W(1,2),W(1,14),GG,AMP(5))
CALL GGGGXX(W(1,2),W(1,7),W(1,1),W(1,14),GG,AMP(6))
CALL JVVXXX(W(1,9),W(1,10),GG,zero,zero,W(1,15))
CALL JVVXXX(W(1,8),W(1,15),GG,zero,zero,W(1,16))
# Amplitude(s) for diagram number 3
CALL GGGGXX(W(1,1),W(1,2),W(1,7),W(1,16),GG,AMP(7))
CALL GGGGXX(W(1,7),W(1,1),W(1,2),W(1,16),GG,AMP(8))
CALL GGGGXX(W(1,2),W(1,7),W(1,1),W(1,16),GG,AMP(9))
CALL JGGGXX(W(1,10),W(1,9),W(1,8),GG,W(1,17))
CALL JGGGXX(W(1,8),W(1,10),W(1,9),GG,W(1,18))
CALL JGGGXX(W(1,9),W(1,8),W(1,10),GG,W(1,19))
# Amplitude(s) for diagram number 4
CALL GGGGXX(W(1,1),W(1,2),W(1,7),W(1,17),GG,AMP(10))
CALL GGGGXX(W(1,1),W(1,2),W(1,7),W(1,18),GG,AMP(11))
CALL GGGGXX(W(1,1),W(1,2),W(1,7),W(1,19),GG,AMP(12))
CALL GGGGXX(W(1,7),W(1,1),W(1,2),W(1,17),GG,AMP(13))
CALL GGGGXX(W(1,7),W(1,1),W(1,2),W(1,18),GG,AMP(14))
CALL GGGGXX(W(1,7),W(1,1),W(1,2),W(1,19),GG,AMP(15))
CALL GGGGXX(W(1,2),W(1,7),W(1,1),W(1,17),GG,AMP(16))
CALL GGGGXX(W(1,2),W(1,7),W(1,1),W(1,18),GG,AMP(17))
CALL GGGGXX(W(1,2),W(1,7),W(1,1),W(1,19),GG,AMP(18))
CALL JVVXXX(W(1,3),W(1,5),GG,zero,zero,W(1,20))
CALL JVVXXX(W(1,20),W(1,4),GG,zero,zero,W(1,21))
# Amplitude(s) for diagram number 5
CALL GGGGXX(W(1,1),W(1,2),W(1,21),W(1,12),GG,AMP(19))
CALL GGGGXX(W(1,21),W(1,1),W(1,2),W(1,12),GG,AMP(20))
CALL GGGGXX(W(1,2),W(1,21),W(1,1),W(1,12),GG,AMP(21))
# Amplitude(s) for diagram number 6
CALL GGGGXX(W(1,1),W(1,2),W(1,21),W(1,14),GG,AMP(22))
CALL GGGGXX(W(1,21),W(1,1),W(1,2),W(1,14),GG,AMP(23))
CALL GGGGXX(W(1,2),W(1,21),W(1,1),W(1,14),GG,AMP(24))
# Amplitude(s) for diagram number 7
CALL GGGGXX(W(1,1),W(1,2),W(1,21),W(1,16),GG,AMP(25))
CALL GGGGXX(W(1,21),W(1,1),W(1,2),W(1,16),GG,AMP(26))
CALL GGGGXX(W(1,2),W(1,21),W(1,1),W(1,16),GG,AMP(27))
# Amplitude(s) for diagram number 8
CALL GGGGXX(W(1,1),W(1,2),W(1,21),W(1,17),GG,AMP(28))
CALL GGGGXX(W(1,1),W(1,2),W(1,21),W(1,18),GG,AMP(29))
CALL GGGGXX(W(1,1),W(1,2),W(1,21),W(1,19),GG,AMP(30))
CALL GGGGXX(W(1,21),W(1,1),W(1,2),W(1,17),GG,AMP(31))
CALL GGGGXX(W(1,21),W(1,1),W(1,2),W(1,18),GG,AMP(32))
CALL GGGGXX(W(1,21),W(1,1),W(1,2),W(1,19),GG,AMP(33))
CALL GGGGXX(W(1,2),W(1,21),W(1,1),W(1,17),GG,AMP(34))
CALL GGGGXX(W(1,2),W(1,21),W(1,1),W(1,18),GG,AMP(35))
CALL GGGGXX(W(1,2),W(1,21),W(1,1),W(1,19),GG,AMP(36))
CALL JVVXXX(W(1,4),W(1,5),GG,zero,zero,W(1,22))
CALL JVVXXX(W(1,3),W(1,22),GG,zero,zero,W(1,23))
# Amplitude(s) for diagram number 9
CALL GGGGXX(W(1,1),W(1,2),W(1,23),W(1,12),GG,AMP(37))
CALL GGGGXX(W(1,23),W(1,1),W(1,2),W(1,12),GG,AMP(38))
CALL GGGGXX(W(1,2),W(1,23),W(1,1),W(1,12),GG,AMP(39))
# Amplitude(s) for diagram number 10
CALL GGGGXX(W(1,1),W(1,2),W(1,23),W(1,14),GG,AMP(40))
CALL GGGGXX(W(1,23),W(1,1),W(1,2),W(1,14),GG,AMP(41))
CALL GGGGXX(W(1,2),W(1,23),W(1,1),W(1,14),GG,AMP(42))
# Amplitude(s) for diagram number 11
CALL GGGGXX(W(1,1),W(1,2),W(1,23),W(1,16),GG,AMP(43))
CALL GGGGXX(W(1,23),W(1,1),W(1,2),W(1,16),GG,AMP(44))
CALL GGGGXX(W(1,2),W(1,23),W(1,1),W(1,16),GG,AMP(45))
# Amplitude(s) for diagram number 12
CALL GGGGXX(W(1,1),W(1,2),W(1,23),W(1,17),GG,AMP(46))
CALL GGGGXX(W(1,1),W(1,2),W(1,23),W(1,18),GG,AMP(47))
CALL GGGGXX(W(1,1),W(1,2),W(1,23),W(1,19),GG,AMP(48))
CALL GGGGXX(W(1,23),W(1,1),W(1,2),W(1,17),GG,AMP(49))
CALL GGGGXX(W(1,23),W(1,1),W(1,2),W(1,18),GG,AMP(50))
CALL GGGGXX(W(1,23),W(1,1),W(1,2),W(1,19),GG,AMP(51))
CALL GGGGXX(W(1,2),W(1,23),W(1,1),W(1,17),GG,AMP(52))
CALL GGGGXX(W(1,2),W(1,23),W(1,1),W(1,18),GG,AMP(53))
CALL GGGGXX(W(1,2),W(1,23),W(1,1),W(1,19),GG,AMP(54))
CALL JGGGXX(W(1,5),W(1,4),W(1,3),GG,W(1,24))
CALL JGGGXX(W(1,3),W(1,5),W(1,4),GG,W(1,25))
CALL JGGGXX(W(1,4),W(1,3),W(1,5),GG,W(1,26))
# Amplitude(s) for diagram number 13
CALL GGGGXX(W(1,1),W(1,2),W(1,24),W(1,12),GG,AMP(55))
CALL GGGGXX(W(1,1),W(1,2),W(1,25),W(1,12),GG,AMP(56))
CALL GGGGXX(W(1,1),W(1,2),W(1,26),W(1,12),GG,AMP(57))
CALL GGGGXX(W(1,24),W(1,1),W(1,2),W(1,12),GG,AMP(58))
CALL GGGGXX(W(1,25),W(1,1),W(1,2),W(1,12),GG,AMP(59))
CALL GGGGXX(W(1,26),W(1,1),W(1,2),W(1,12),GG,AMP(60))
CALL GGGGXX(W(1,2),W(1,24),W(1,1),W(1,12),GG,AMP(61))
CALL GGGGXX(W(1,2),W(1,25),W(1,1),W(1,12),GG,AMP(62))
CALL GGGGXX(W(1,2),W(1,26),W(1,1),W(1,12),GG,AMP(63))
# Amplitude(s) for diagram number 14
CALL GGGGXX(W(1,1),W(1,2),W(1,24),W(1,14),GG,AMP(64))
CALL GGGGXX(W(1,1),W(1,2),W(1,25),W(1,14),GG,AMP(65))
CALL GGGGXX(W(1,1),W(1,2),W(1,26),W(1,14),GG,AMP(66))
CALL GGGGXX(W(1,24),W(1,1),W(1,2),W(1,14),GG,AMP(67))
CALL GGGGXX(W(1,25),W(1,1),W(1,2),W(1,14),GG,AMP(68))
CALL GGGGXX(W(1,26),W(1,1),W(1,2),W(1,14),GG,AMP(69))
CALL GGGGXX(W(1,2),W(1,24),W(1,1),W(1,14),GG,AMP(70))
CALL GGGGXX(W(1,2),W(1,25),W(1,1),W(1,14),GG,AMP(71))
CALL GGGGXX(W(1,2),W(1,26),W(1,1),W(1,14),GG,AMP(72))
# Amplitude(s) for diagram number 15
CALL GGGGXX(W(1,1),W(1,2),W(1,24),W(1,16),GG,AMP(73))
CALL GGGGXX(W(1,1),W(1,2),W(1,25),W(1,16),GG,AMP(74))
CALL GGGGXX(W(1,1),W(1,2),W(1,26),W(1,16),GG,AMP(75))
CALL GGGGXX(W(1,24),W(1,1),W(1,2),W(1,16),GG,AMP(76))
CALL GGGGXX(W(1,25),W(1,1),W(1,2),W(1,16),GG,AMP(77))
CALL GGGGXX(W(1,26),W(1,1),W(1,2),W(1,16),GG,AMP(78))
CALL GGGGXX(W(1,2),W(1,24),W(1,1),W(1,16),GG,AMP(79))
CALL GGGGXX(W(1,2),W(1,25),W(1,1),W(1,16),GG,AMP(80))
CALL GGGGXX(W(1,2),W(1,26),W(1,1),W(1,16),GG,AMP(81))
# Amplitude(s) for diagram number 16
CALL GGGGXX(W(1,1),W(1,2),W(1,24),W(1,17),GG,AMP(82))
CALL GGGGXX(W(1,1),W(1,2),W(1,24),W(1,18),GG,AMP(83))
CALL GGGGXX(W(1,1),W(1,2),W(1,24),W(1,19),GG,AMP(84))
CALL GGGGXX(W(1,1),W(1,2),W(1,25),W(1,17),GG,AMP(85))
CALL GGGGXX(W(1,1),W(1,2),W(1,25),W(1,18),GG,AMP(86))
CALL GGGGXX(W(1,1),W(1,2),W(1,25),W(1,19),GG,AMP(87))
CALL GGGGXX(W(1,1),W(1,2),W(1,26),W(1,17),GG,AMP(88))
CALL GGGGXX(W(1,1),W(1,2),W(1,26),W(1,18),GG,AMP(89))
CALL GGGGXX(W(1,1),W(1,2),W(1,26),W(1,19),GG,AMP(90))
CALL GGGGXX(W(1,24),W(1,1),W(1,2),W(1,17),GG,AMP(91))
CALL GGGGXX(W(1,24),W(1,1),W(1,2),W(1,18),GG,AMP(92))
CALL GGGGXX(W(1,24),W(1,1),W(1,2),W(1,19),GG,AMP(93))
CALL GGGGXX(W(1,25),W(1,1),W(1,2),W(1,17),GG,AMP(94))
CALL GGGGXX(W(1,25),W(1,1),W(1,2),W(1,18),GG,AMP(95))
CALL GGGGXX(W(1,25),W(1,1),W(1,2),W(1,19),GG,AMP(96))
CALL GGGGXX(W(1,26),W(1,1),W(1,2),W(1,17),GG,AMP(97))
CALL GGGGXX(W(1,26),W(1,1),W(1,2),W(1,18),GG,AMP(98))
CALL GGGGXX(W(1,26),W(1,1),W(1,2),W(1,19),GG,AMP(99))
CALL GGGGXX(W(1,2),W(1,24),W(1,1),W(1,17),GG,AMP(100))
CALL GGGGXX(W(1,2),W(1,24),W(1,1),W(1,18),GG,AMP(101))
CALL GGGGXX(W(1,2),W(1,24),W(1,1),W(1,19),GG,AMP(102))
CALL GGGGXX(W(1,2),W(1,25),W(1,1),W(1,17),GG,AMP(103))
CALL GGGGXX(W(1,2),W(1,25),W(1,1),W(1,18),GG,AMP(104))
CALL GGGGXX(W(1,2),W(1,25),W(1,1),W(1,19),GG,AMP(105))
CALL GGGGXX(W(1,2),W(1,26),W(1,1),W(1,17),GG,AMP(106))
CALL GGGGXX(W(1,2),W(1,26),W(1,1),W(1,18),GG,AMP(107))
CALL GGGGXX(W(1,2),W(1,26),W(1,1),W(1,19),GG,AMP(108))
CALL JVVXXX(W(1,1),W(1,2),GG,zero,zero,W(1,27))
# Amplitude(s) for diagram number 17
CALL VVVXXX(W(1,7),W(1,12),W(1,27),GG,AMP(109))
# Amplitude(s) for diagram number 18
CALL VVVXXX(W(1,7),W(1,14),W(1,27),GG,AMP(110))
# Amplitude(s) for diagram number 19
CALL VVVXXX(W(1,7),W(1,16),W(1,27),GG,AMP(111))
# Amplitude(s) for diagram number 20
CALL VVVXXX(W(1,7),W(1,17),W(1,27),GG,AMP(112))
CALL VVVXXX(W(1,7),W(1,18),W(1,27),GG,AMP(113))
CALL VVVXXX(W(1,7),W(1,19),W(1,27),GG,AMP(114))
# Amplitude(s) for diagram number 21
CALL VVVXXX(W(1,21),W(1,12),W(1,27),GG,AMP(115))
# Amplitude(s) for diagram number 22
CALL VVVXXX(W(1,21),W(1,14),W(1,27),GG,AMP(116))
# Amplitude(s) for diagram number 23
CALL VVVXXX(W(1,21),W(1,16),W(1,27),GG,AMP(117))
# Amplitude(s) for diagram number 24
CALL VVVXXX(W(1,21),W(1,17),W(1,27),GG,AMP(118))
CALL VVVXXX(W(1,21),W(1,18),W(1,27),GG,AMP(119))
CALL VVVXXX(W(1,21),W(1,19),W(1,27),GG,AMP(120))
# Amplitude(s) for diagram number 25
CALL VVVXXX(W(1,23),W(1,12),W(1,27),GG,AMP(121))
# Amplitude(s) for diagram number 26
CALL VVVXXX(W(1,23),W(1,14),W(1,27),GG,AMP(122))
# Amplitude(s) for diagram number 27
CALL VVVXXX(W(1,23),W(1,16),W(1,27),GG,AMP(123))
# Amplitude(s) for diagram number 28
CALL VVVXXX(W(1,23),W(1,17),W(1,27),GG,AMP(124))
CALL VVVXXX(W(1,23),W(1,18),W(1,27),GG,AMP(125))
CALL VVVXXX(W(1,23),W(1,19),W(1,27),GG,AMP(126))
# Amplitude(s) for diagram number 29
CALL VVVXXX(W(1,24),W(1,12),W(1,27),GG,AMP(127))
CALL VVVXXX(W(1,25),W(1,12),W(1,27),GG,AMP(128))
CALL VVVXXX(W(1,26),W(1,12),W(1,27),GG,AMP(129))
# Amplitude(s) for diagram number 30
CALL VVVXXX(W(1,24),W(1,14),W(1,27),GG,AMP(130))
CALL VVVXXX(W(1,25),W(1,14),W(1,27),GG,AMP(131))
CALL VVVXXX(W(1,26),W(1,14),W(1,27),GG,AMP(132))
# Amplitude(s) for diagram number 31
CALL VVVXXX(W(1,24),W(1,16),W(1,27),GG,AMP(133))
CALL VVVXXX(W(1,25),W(1,16),W(1,27),GG,AMP(134))
CALL VVVXXX(W(1,26),W(1,16),W(1,27),GG,AMP(135))
# Amplitude(s) for diagram number 32
CALL VVVXXX(W(1,24),W(1,17),W(1,27),GG,AMP(136))
CALL VVVXXX(W(1,24),W(1,18),W(1,27),GG,AMP(137))
CALL VVVXXX(W(1,24),W(1,19),W(1,27),GG,AMP(138))
CALL VVVXXX(W(1,25),W(1,17),W(1,27),GG,AMP(139))
CALL VVVXXX(W(1,25),W(1,18),W(1,27),GG,AMP(140))
CALL VVVXXX(W(1,25),W(1,19),W(1,27),GG,AMP(141))
CALL VVVXXX(W(1,26),W(1,17),W(1,27),GG,AMP(142))
CALL VVVXXX(W(1,26),W(1,18),W(1,27),GG,AMP(143))
CALL VVVXXX(W(1,26),W(1,19),W(1,27),GG,AMP(144))
CALL JVVXXX(W(1,1),W(1,7),GG,zero,zero,W(1,28))
# Amplitude(s) for diagram number 33
CALL VVVXXX(W(1,2),W(1,12),W(1,28),GG,AMP(145))
# Amplitude(s) for diagram number 34
CALL VVVXXX(W(1,2),W(1,14),W(1,28),GG,AMP(146))
# Amplitude(s) for diagram number 35
CALL VVVXXX(W(1,2),W(1,16),W(1,28),GG,AMP(147))
# Amplitude(s) for diagram number 36
CALL VVVXXX(W(1,2),W(1,17),W(1,28),GG,AMP(148))
CALL VVVXXX(W(1,2),W(1,18),W(1,28),GG,AMP(149))
CALL VVVXXX(W(1,2),W(1,19),W(1,28),GG,AMP(150))
CALL JVVXXX(W(1,1),W(1,21),GG,zero,zero,W(1,29))
# Amplitude(s) for diagram number 37
CALL VVVXXX(W(1,2),W(1,12),W(1,29),GG,AMP(151))
# Amplitude(s) for diagram number 38
CALL VVVXXX(W(1,2),W(1,14),W(1,29),GG,AMP(152))
# Amplitude(s) for diagram number 39
CALL VVVXXX(W(1,2),W(1,16),W(1,29),GG,AMP(153))
# Amplitude(s) for diagram number 40
CALL VVVXXX(W(1,2),W(1,17),W(1,29),GG,AMP(154))
CALL VVVXXX(W(1,2),W(1,18),W(1,29),GG,AMP(155))
CALL VVVXXX(W(1,2),W(1,19),W(1,29),GG,AMP(156))
CALL JVVXXX(W(1,1),W(1,23),GG,zero,zero,W(1,30))
# Amplitude(s) for diagram number 41
CALL VVVXXX(W(1,2),W(1,12),W(1,30),GG,AMP(157))
# Amplitude(s) for diagram number 42
CALL VVVXXX(W(1,2),W(1,14),W(1,30),GG,AMP(158))
# Amplitude(s) for diagram number 43
CALL VVVXXX(W(1,2),W(1,16),W(1,30),GG,AMP(159))
# Amplitude(s) for diagram number 44
CALL VVVXXX(W(1,2),W(1,17),W(1,30),GG,AMP(160))
CALL VVVXXX(W(1,2),W(1,18),W(1,30),GG,AMP(161))
CALL VVVXXX(W(1,2),W(1,19),W(1,30),GG,AMP(162))
CALL JVVXXX(W(1,1),W(1,24),GG,zero,zero,W(1,31))
CALL JVVXXX(W(1,1),W(1,25),GG,zero,zero,W(1,32))
CALL JVVXXX(W(1,1),W(1,26),GG,zero,zero,W(1,33))
# Amplitude(s) for diagram number 45
CALL VVVXXX(W(1,2),W(1,12),W(1,31),GG,AMP(163))
CALL VVVXXX(W(1,2),W(1,12),W(1,32),GG,AMP(164))
CALL VVVXXX(W(1,2),W(1,12),W(1,33),GG,AMP(165))
# Amplitude(s) for diagram number 46
CALL VVVXXX(W(1,2),W(1,14),W(1,31),GG,AMP(166))
CALL VVVXXX(W(1,2),W(1,14),W(1,32),GG,AMP(167))
CALL VVVXXX(W(1,2),W(1,14),W(1,33),GG,AMP(168))
# Amplitude(s) for diagram number 47
CALL VVVXXX(W(1,2),W(1,16),W(1,31),GG,AMP(169))
CALL VVVXXX(W(1,2),W(1,16),W(1,32),GG,AMP(170))
CALL VVVXXX(W(1,2),W(1,16),W(1,33),GG,AMP(171))
# Amplitude(s) for diagram number 48
CALL VVVXXX(W(1,2),W(1,17),W(1,31),GG,AMP(172))
CALL VVVXXX(W(1,2),W(1,18),W(1,31),GG,AMP(173))
CALL VVVXXX(W(1,2),W(1,19),W(1,31),GG,AMP(174))
CALL VVVXXX(W(1,2),W(1,17),W(1,32),GG,AMP(175))
CALL VVVXXX(W(1,2),W(1,18),W(1,32),GG,AMP(176))
CALL VVVXXX(W(1,2),W(1,19),W(1,32),GG,AMP(177))
CALL VVVXXX(W(1,2),W(1,17),W(1,33),GG,AMP(178))
CALL VVVXXX(W(1,2),W(1,18),W(1,33),GG,AMP(179))
CALL VVVXXX(W(1,2),W(1,19),W(1,33),GG,AMP(180))
CALL JVVXXX(W(1,1),W(1,12),GG,zero,zero,W(1,34))
# Amplitude(s) for diagram number 49
CALL VVVXXX(W(1,2),W(1,7),W(1,34),GG,AMP(181))
CALL JVVXXX(W(1,1),W(1,14),GG,zero,zero,W(1,35))
# Amplitude(s) for diagram number 50
CALL VVVXXX(W(1,2),W(1,7),W(1,35),GG,AMP(182))
CALL JVVXXX(W(1,1),W(1,16),GG,zero,zero,W(1,36))
# Amplitude(s) for diagram number 51
CALL VVVXXX(W(1,2),W(1,7),W(1,36),GG,AMP(183))
CALL JVVXXX(W(1,1),W(1,17),GG,zero,zero,W(1,37))
CALL JVVXXX(W(1,1),W(1,18),GG,zero,zero,W(1,38))
CALL JVVXXX(W(1,1),W(1,19),GG,zero,zero,W(1,39))
# Amplitude(s) for diagram number 52
CALL VVVXXX(W(1,2),W(1,7),W(1,37),GG,AMP(184))
CALL VVVXXX(W(1,2),W(1,7),W(1,38),GG,AMP(185))
CALL VVVXXX(W(1,2),W(1,7),W(1,39),GG,AMP(186))
# Amplitude(s) for diagram number 53
CALL VVVXXX(W(1,2),W(1,21),W(1,34),GG,AMP(187))
# Amplitude(s) for diagram number 54
CALL VVVXXX(W(1,2),W(1,21),W(1,35),GG,AMP(188))
# Amplitude(s) for diagram number 55
CALL VVVXXX(W(1,2),W(1,21),W(1,36),GG,AMP(189))
# Amplitude(s) for diagram number 56
CALL VVVXXX(W(1,2),W(1,21),W(1,37),GG,AMP(190))
CALL VVVXXX(W(1,2),W(1,21),W(1,38),GG,AMP(191))
CALL VVVXXX(W(1,2),W(1,21),W(1,39),GG,AMP(192))
# Amplitude(s) for diagram number 57
CALL VVVXXX(W(1,2),W(1,23),W(1,34),GG,AMP(193))
# Amplitude(s) for diagram number 58
CALL VVVXXX(W(1,2),W(1,23),W(1,35),GG,AMP(194))
# Amplitude(s) for diagram number 59
CALL VVVXXX(W(1,2),W(1,23),W(1,36),GG,AMP(195))
# Amplitude(s) for diagram number 60
CALL VVVXXX(W(1,2),W(1,23),W(1,37),GG,AMP(196))
CALL VVVXXX(W(1,2),W(1,23),W(1,38),GG,AMP(197))
CALL VVVXXX(W(1,2),W(1,23),W(1,39),GG,AMP(198))
# Amplitude(s) for diagram number 61
CALL VVVXXX(W(1,2),W(1,24),W(1,34),GG,AMP(199))
CALL VVVXXX(W(1,2),W(1,25),W(1,34),GG,AMP(200))
CALL VVVXXX(W(1,2),W(1,26),W(1,34),GG,AMP(201))
# Amplitude(s) for diagram number 62
CALL VVVXXX(W(1,2),W(1,24),W(1,35),GG,AMP(202))
CALL VVVXXX(W(1,2),W(1,25),W(1,35),GG,AMP(203))
CALL VVVXXX(W(1,2),W(1,26),W(1,35),GG,AMP(204))
# Amplitude(s) for diagram number 63
CALL VVVXXX(W(1,2),W(1,24),W(1,36),GG,AMP(205))
CALL VVVXXX(W(1,2),W(1,25),W(1,36),GG,AMP(206))
CALL VVVXXX(W(1,2),W(1,26),W(1,36),GG,AMP(207))
# Amplitude(s) for diagram number 64
CALL VVVXXX(W(1,2),W(1,24),W(1,37),GG,AMP(208))
CALL VVVXXX(W(1,2),W(1,24),W(1,38),GG,AMP(209))
CALL VVVXXX(W(1,2),W(1,24),W(1,39),GG,AMP(210))
CALL VVVXXX(W(1,2),W(1,25),W(1,37),GG,AMP(211))
CALL VVVXXX(W(1,2),W(1,25),W(1,38),GG,AMP(212))
CALL VVVXXX(W(1,2),W(1,25),W(1,39),GG,AMP(213))
CALL VVVXXX(W(1,2),W(1,26),W(1,37),GG,AMP(214))
CALL VVVXXX(W(1,2),W(1,26),W(1,38),GG,AMP(215))
CALL VVVXXX(W(1,2),W(1,26),W(1,39),GG,AMP(216))""")

        writer = writers.FortranWriter(self.give_pos('test'))
        export_v4.write_pmass_file(writer, me, myfortranmodel)
        writer.close()

        self.assertFileContains('test',"""      PMASS(1)=ZERO
      PMASS(2)=ZERO
      PMASS(3)=ZERO
      PMASS(4)=ZERO
      PMASS(5)=ZERO
      PMASS(6)=ZERO
      PMASS(7)=ZERO
      PMASS(8)=ZERO\n""")

    def test_vector_clash_majorana_process(self):
        """Test majorana process w+ w- > n2 n2
        """

        mypartlist = base_objects.ParticleList()
        myinterlist = base_objects.InteractionList()

        # Neutralino
        mypartlist.append(base_objects.Particle({'name':'n1',
                      'antiname':'n2',
                      'spin':2,
                      'color':1,
                      'mass':'MN1',
                      'width':'WN1',
                      'texname':'\chi_0^2',
                      'antitexname':'\chi_0^2',
                      'line':'straight',
                      'charge':0.,
                      'pdg_code':1000022,
                      'propagating':True,
                      'is_part':True,
                      'self_antipart':True}))
        n1 = mypartlist[len(mypartlist) - 1]

        # W+/-
        mypartlist.append(base_objects.Particle({'name':'w-',
                      'antiname':'w+',
                      'spin':3,
                      'color':1,
                      'mass':'WMASS',
                      'width':'WWIDTH',
                      'texname':'w-',
                      'antitexname':'w+',
                      'line':'wavy',
                      'charge':1.,
                      'pdg_code':-24,
                      'propagating':True,
                      'is_part':True,
                      'self_antipart':False}))
        wplus = mypartlist[len(mypartlist) - 1]
        wminus = copy.copy(wplus)
        wminus.set('is_part', False)

        # chargino+/-
        mypartlist.append(base_objects.Particle({'name':'x1-',
                      'antiname':'x1+',
                      'spin':2,
                      'color':1,
                      'mass':'MX1',
                      'width':'WX1',
                      'texname':'x1-',
                      'antitexname':'x1+',
                      'line':'straight',
                      'charge':1.,
                      'pdg_code':-1000024,
                      'propagating':True,
                      'is_part':True,
                      'self_antipart':False}))
        x1plus = mypartlist[len(mypartlist) - 1]
        x1minus = copy.copy(x1plus)
        x1minus.set('is_part', False)

        # Coupling of n1 to w
        myinterlist.append(base_objects.Interaction({
                      'id': 1,
                      'particles': base_objects.ParticleList(\
                                            [n1, \
                                             x1minus, \
                                             wplus]),
                      'color': [],
                      'lorentz':[''],
                      'couplings':{(0, 0):'GWN1X1'},
                      'orders':{'QED':1}}))

        myinterlist.append(base_objects.Interaction({
                      'id': 2,
                      'particles': base_objects.ParticleList(\
                                            [x1plus, \
                                             n1, \
                                             wminus]),
                      'color': [],
                      'lorentz':[''],
                      'couplings':{(0, 0):'GWX1N1'},
                      'orders':{'QED':1}}))

        mymodel = base_objects.Model()
        mymodel.set('particles', mypartlist)
        mymodel.set('interactions', myinterlist)

        myleglist = base_objects.LegList()

        myleglist.append(base_objects.Leg({'id':24,
                                         'state':False}))
        myleglist.append(base_objects.Leg({'id':-24,
                                         'state':False}))
        myleglist.append(base_objects.Leg({'id':1000022,
                                         'state':True}))
        myleglist.append(base_objects.Leg({'id':1000022,
                                         'state':True}))

        myproc = base_objects.Process({'legs':myleglist,
                                           'model':mymodel})
        myamplitude = diagram_generation.Amplitude({'process': myproc})

        self.assertEqual(len(myamplitude.get('diagrams')), 2)

        me = helas_objects.HelasMatrixElement(myamplitude,
                                              gen_color=False)

        myfortranmodel = helas_call_writers.FortranHelasCallWriter(mymodel)

        self.assertEqual("\n".join(myfortranmodel.get_matrix_element_calls(me)),
        """CALL VXXXXX(P(0,1),WMASS,NHEL(1),-1*IC(1),W(1,1))
CALL VXXXXX(P(0,2),WMASS,NHEL(2),-1*IC(2),W(1,2))
CALL IXXXXX(P(0,3),MN1,NHEL(3),-1*IC(3),W(1,3))
CALL OXXXXX(P(0,4),MN1,NHEL(4),+1*IC(4),W(1,4))
CALL FVICXX(W(1,3),W(1,1),GWN1X1,MX1,WX1,W(1,5))
# Amplitude(s) for diagram number 1
CALL IOVCXX(W(1,5),W(1,4),W(1,2),GWX1N1,AMP(1))
CALL FVOXXX(W(1,4),W(1,1),GWN1X1,MX1,WX1,W(1,6))
# Amplitude(s) for diagram number 2
CALL IOVXXX(W(1,3),W(1,6),W(1,2),GWX1N1,AMP(2))""")


    def test_export_majorana_decay_chain(self):
        """Test decay chain with majorana particles and MadEvent files
        """

        mypartlist = base_objects.ParticleList()
        myinterlist = base_objects.InteractionList()

        # A electron and positron
        mypartlist.append(base_objects.Particle({'name':'e-',
                      'antiname':'e+',
                      'spin':2,
                      'color':1,
                      'mass':'zero',
                      'width':'zero',
                      'texname':'e^-',
                      'antitexname':'e^+',
                      'line':'straight',
                      'charge':-1.,
                      'pdg_code':11,
                      'propagating':True,
                      'is_part':True,
                      'self_antipart':False}))
        eminus = mypartlist[len(mypartlist) - 1]
        eplus = copy.copy(eminus)
        eplus.set('is_part', False)

        # A E slepton and its antiparticle
        mypartlist.append(base_objects.Particle({'name':'sl2-',
                      'antiname':'sl2+',
                      'spin':1,
                      'color':1,
                      'mass':'Msl2',
                      'width':'Wsl2',
                      'texname':'\tilde e^-',
                      'antitexname':'\tilde e^+',
                      'line':'dashed',
                      'charge':1.,
                      'pdg_code':1000011,
                      'propagating':True,
                      'is_part':True,
                      'self_antipart':False}))
        seminus = mypartlist[len(mypartlist) - 1]
        seplus = copy.copy(seminus)
        seplus.set('is_part', False)

        # A neutralino
        mypartlist.append(base_objects.Particle({'name':'n1',
                      'antiname':'n1',
                      'spin':2,
                      'color':1,
                      'mass':'Mneu1',
                      'width':'Wneu1',
                      'texname':'\chi_0^1',
                      'antitexname':'\chi_0^1',
                      'line':'straight',
                      'charge':0.,
                      'pdg_code':1000022,
                      'propagating':True,
                      'is_part':True,
                      'self_antipart':True}))
        n1 = mypartlist[len(mypartlist) - 1]

        # A photon
        mypartlist.append(base_objects.Particle({'name':'a',
                      'antiname':'a',
                      'spin':3,
                      'color':1,
                      'mass':'zero',
                      'width':'zero',
                      'texname':'\gamma',
                      'antitexname':'\gamma',
                      'line':'wavy',
                      'charge':0.,
                      'pdg_code':22,
                      'propagating':True,
                      'is_part':True,
                      'self_antipart':True}))
        a = mypartlist[len(mypartlist) - 1]

        # Coupling of n1 to e and se
        myinterlist.append(base_objects.Interaction({
                      'id': 103,
                      'particles': base_objects.ParticleList(\
                                            [n1, \
                                             eminus, \
                                             seplus]),
                      'color': [],
                      'lorentz':[''],
                      'couplings':{(0, 0):'MGVX350'},
                      'orders':{'QED':1}}))

        myinterlist.append(base_objects.Interaction({
                      'id': 104,
                      'particles': base_objects.ParticleList(\
                                            [eplus, \
                                             n1, \
                                             seminus]),
                      'color': [],
                      'lorentz':[''],
                      'couplings':{(0, 0):'MGVX494'},
                      'orders':{'QED':1}}))

        # Coupling of e to gamma
        myinterlist.append(base_objects.Interaction({
                      'id': 7,
                      'particles': base_objects.ParticleList(\
                                            [eminus, \
                                             eplus, \
                                             a]),
                      'color': [],
                      'lorentz':[''],
                      'couplings':{(0, 0):'MGVX12'},
                      'orders':{'QED':1}}))

        # Coupling of sl2 to gamma
        myinterlist.append(base_objects.Interaction({
                      'id': 8,
                      'particles': base_objects.ParticleList(\
                                            [a, \
                                             seplus, \
                                             seminus]),
                      'color': [],
                      'lorentz':[''],
                      'couplings':{(0, 0):'MGVX56'},
                      'orders':{'QED':1}}))


        mymodel = base_objects.Model()
        mymodel.set('particles', mypartlist)
        mymodel.set('interactions', myinterlist)

        # e- e+ > n1 n1 / z sl5-, n1 > e- sl2+

        myleglist = base_objects.LegList()

        myleglist.append(base_objects.Leg({'id':11,
                                         'state':False}))
        myleglist.append(base_objects.Leg({'id':-11,
                                         'state':False}))
        myleglist.append(base_objects.Leg({'id':1000022,
                                         'state':True}))
        myleglist.append(base_objects.Leg({'id':1000022,
                                         'state':True}))

        mycoreproc = base_objects.Process({'legs':myleglist,
                                       'model':mymodel})

        myleglist = base_objects.LegList()

        myleglist.append(base_objects.Leg({'id':1000022,
                                         'state':False}))
        myleglist.append(base_objects.Leg({'id':11,
                                         'state':True}))
        myleglist.append(base_objects.Leg({'id':-1000011,
                                         'state':True}))

        mydecay1 = base_objects.Process({'legs':myleglist,
                                         'model':mymodel})

        mycoreproc.set('decay_chains', base_objects.ProcessList([\
            mydecay1]))

        myamplitude = diagram_generation.DecayChainAmplitude(mycoreproc)

        matrix_element = helas_objects.HelasDecayChainProcess(myamplitude)

        matrix_elements = matrix_element.combine_decay_chain_processes()

        me = matrix_elements[0]

        myfortranmodel = helas_call_writers.FortranHelasCallWriter(mymodel)

        # This has been checked against v4
        self.assertEqual("\n".join(myfortranmodel.get_matrix_element_calls(me)),
                         """CALL IXXXXX(P(0,1),zero,NHEL(1),+1*IC(1),W(1,1))
CALL OXXXXX(P(0,2),zero,NHEL(2),-1*IC(2),W(1,2))
CALL OXXXXX(P(0,3),zero,NHEL(3),+1*IC(3),W(1,3))
CALL SXXXXX(P(0,4),+1*IC(4),W(1,4))
CALL FSOXXX(W(1,3),W(1,4),MGVX350,Mneu1,Wneu1,W(1,5))
CALL IXXXXX(P(0,5),zero,NHEL(5),-1*IC(5),W(1,6))
CALL SXXXXX(P(0,6),+1*IC(6),W(1,7))
CALL FSICXX(W(1,6),W(1,7),MGVX350,Mneu1,Wneu1,W(1,8))
CALL HIOXXX(W(1,1),W(1,5),MGVX494,Msl2,Wsl2,W(1,9))
# Amplitude(s) for diagram number 1
CALL IOSXXX(W(1,8),W(1,2),W(1,9),MGVX350,AMP(1))
CALL OXXXXX(P(0,5),zero,NHEL(5),+1*IC(5),W(1,10))
CALL FSOXXX(W(1,10),W(1,7),MGVX350,Mneu1,Wneu1,W(1,11))
CALL HIOXXX(W(1,1),W(1,11),MGVX494,Msl2,Wsl2,W(1,12))
CALL IXXXXX(P(0,3),zero,NHEL(3),-1*IC(3),W(1,13))
CALL FSICXX(W(1,13),W(1,4),MGVX350,Mneu1,Wneu1,W(1,14))
# Amplitude(s) for diagram number 2
CALL IOSXXX(W(1,14),W(1,2),W(1,12),MGVX350,AMP(2))""")

        self.assertEqual(export_v4.get_JAMP_lines(me)[0],
                         "JAMP(1)=+AMP(1)-AMP(2)")

        # e- e+ > n1 n1 / z sl5-, n1 > e- sl2+, n1 > e+ sl2-

        myleglist = base_objects.LegList()

        myleglist.append(base_objects.Leg({'id':1000022,
                                         'state':False}))
        myleglist.append(base_objects.Leg({'id':-11,
                                         'state':True}))
        myleglist.append(base_objects.Leg({'id':1000011,
                                         'state':True}))

        mydecay2 = base_objects.Process({'legs':myleglist,
                                         'model':mymodel})

        mycoreproc.set('decay_chains', base_objects.ProcessList([\
            mydecay1, mydecay2]))

        myamplitude = diagram_generation.DecayChainAmplitude(mycoreproc)

        matrix_element = helas_objects.HelasDecayChainProcess(myamplitude)

        matrix_elements = matrix_element.combine_decay_chain_processes()

        me = matrix_elements[0]

        myfortranmodel = helas_call_writers.FortranHelasCallWriter(mymodel)

        # This has been checked against v4
        self.assertEqual("\n".join(myfortranmodel.get_matrix_element_calls(me)),
        """CALL IXXXXX(P(0,1),zero,NHEL(1),+1*IC(1),W(1,1))
CALL OXXXXX(P(0,2),zero,NHEL(2),-1*IC(2),W(1,2))
CALL OXXXXX(P(0,3),zero,NHEL(3),+1*IC(3),W(1,3))
CALL SXXXXX(P(0,4),+1*IC(4),W(1,4))
CALL FSOXXX(W(1,3),W(1,4),MGVX350,Mneu1,Wneu1,W(1,5))
CALL IXXXXX(P(0,5),zero,NHEL(5),-1*IC(5),W(1,6))
CALL SXXXXX(P(0,6),+1*IC(6),W(1,7))
CALL FSIXXX(W(1,6),W(1,7),MGVX494,Mneu1,Wneu1,W(1,8))
CALL HIOXXX(W(1,1),W(1,5),MGVX494,Msl2,Wsl2,W(1,9))
# Amplitude(s) for diagram number 1
CALL IOSXXX(W(1,8),W(1,2),W(1,9),MGVX350,AMP(1))
CALL OXXXXX(P(0,5),zero,NHEL(5),+1*IC(5),W(1,10))
CALL FSOCXX(W(1,10),W(1,7),MGVX494,Mneu1,Wneu1,W(1,11))
CALL HIOXXX(W(1,1),W(1,11),MGVX494,Msl2,Wsl2,W(1,12))
CALL IXXXXX(P(0,3),zero,NHEL(3),-1*IC(3),W(1,13))
CALL FSICXX(W(1,13),W(1,4),MGVX350,Mneu1,Wneu1,W(1,14))
# Amplitude(s) for diagram number 2
CALL IOSXXX(W(1,14),W(1,2),W(1,12),MGVX350,AMP(2))""")

        self.assertEqual(export_v4.get_JAMP_lines(me)[0],
                         "JAMP(1)=+AMP(1)-AMP(2)")


        # e- e+ > n1 n1 / z sl5-, n1 > e- sl2+ a

        myleglist = base_objects.LegList()

        myleglist.append(base_objects.Leg({'id':1000022,
                                         'state':False}))
        myleglist.append(base_objects.Leg({'id':11,
                                         'state':True}))
        myleglist.append(base_objects.Leg({'id':-1000011,
                                         'state':True}))
        myleglist.append(base_objects.Leg({'id':22,
                                         'state':True}))

        mydecay3 = base_objects.Process({'legs':myleglist,
                                         'model':mymodel})

        me3 = helas_objects.HelasMatrixElement(\
            diagram_generation.Amplitude(mydecay3))

        mycoreproc.set('decay_chains', base_objects.ProcessList([\
            mydecay3]))

        myamplitude = diagram_generation.DecayChainAmplitude(mycoreproc)

        matrix_element = helas_objects.HelasDecayChainProcess(myamplitude)

        matrix_elements = matrix_element.combine_decay_chain_processes()

        me = matrix_elements[0]

        # This has been checked against v4
        self.assertEqual("\n".join(myfortranmodel.get_matrix_element_calls(me)),
                         """CALL IXXXXX(P(0,1),zero,NHEL(1),+1*IC(1),W(1,1))
CALL OXXXXX(P(0,2),zero,NHEL(2),-1*IC(2),W(1,2))
CALL OXXXXX(P(0,3),zero,NHEL(3),+1*IC(3),W(1,3))
CALL SXXXXX(P(0,4),+1*IC(4),W(1,4))
CALL VXXXXX(P(0,5),zero,NHEL(5),+1*IC(5),W(1,5))
CALL FVOXXX(W(1,3),W(1,5),MGVX12,zero,zero,W(1,6))
CALL FSOXXX(W(1,6),W(1,4),MGVX350,Mneu1,Wneu1,W(1,7))
CALL IXXXXX(P(0,6),zero,NHEL(6),-1*IC(6),W(1,8))
CALL SXXXXX(P(0,7),+1*IC(7),W(1,9))
CALL VXXXXX(P(0,8),zero,NHEL(8),+1*IC(8),W(1,10))
CALL FVICXX(W(1,8),W(1,10),MGVX12,zero,zero,W(1,11))
CALL FSICXX(W(1,11),W(1,9),MGVX350,Mneu1,Wneu1,W(1,12))
CALL HIOXXX(W(1,1),W(1,7),MGVX494,Msl2,Wsl2,W(1,13))
# Amplitude(s) for diagram number 1
CALL IOSXXX(W(1,12),W(1,2),W(1,13),MGVX350,AMP(1))
CALL HVSXXX(W(1,10),W(1,9),MGVX56,Msl2,Wsl2,W(1,14))
CALL FSICXX(W(1,8),W(1,14),MGVX350,Mneu1,Wneu1,W(1,15))
# Amplitude(s) for diagram number 2
CALL IOSXXX(W(1,15),W(1,2),W(1,13),MGVX350,AMP(2))
CALL HVSXXX(W(1,5),W(1,4),MGVX56,Msl2,Wsl2,W(1,16))
CALL FSOXXX(W(1,3),W(1,16),MGVX350,Mneu1,Wneu1,W(1,17))
CALL HIOXXX(W(1,1),W(1,17),MGVX494,Msl2,Wsl2,W(1,18))
# Amplitude(s) for diagram number 3
CALL IOSXXX(W(1,12),W(1,2),W(1,18),MGVX350,AMP(3))
# Amplitude(s) for diagram number 4
CALL IOSXXX(W(1,15),W(1,2),W(1,18),MGVX350,AMP(4))
CALL OXXXXX(P(0,6),zero,NHEL(6),+1*IC(6),W(1,19))
CALL FVOXXX(W(1,19),W(1,10),MGVX12,zero,zero,W(1,20))
CALL FSOXXX(W(1,20),W(1,9),MGVX350,Mneu1,Wneu1,W(1,21))
CALL HIOXXX(W(1,1),W(1,21),MGVX494,Msl2,Wsl2,W(1,22))
CALL IXXXXX(P(0,3),zero,NHEL(3),-1*IC(3),W(1,23))
CALL FVICXX(W(1,23),W(1,5),MGVX12,zero,zero,W(1,24))
CALL FSICXX(W(1,24),W(1,4),MGVX350,Mneu1,Wneu1,W(1,25))
# Amplitude(s) for diagram number 5
CALL IOSXXX(W(1,25),W(1,2),W(1,22),MGVX350,AMP(5))
CALL FSOXXX(W(1,19),W(1,14),MGVX350,Mneu1,Wneu1,W(1,26))
CALL HIOXXX(W(1,1),W(1,26),MGVX494,Msl2,Wsl2,W(1,27))
# Amplitude(s) for diagram number 6
CALL IOSXXX(W(1,25),W(1,2),W(1,27),MGVX350,AMP(6))
CALL FSICXX(W(1,23),W(1,16),MGVX350,Mneu1,Wneu1,W(1,28))
# Amplitude(s) for diagram number 7
CALL IOSXXX(W(1,28),W(1,2),W(1,22),MGVX350,AMP(7))
# Amplitude(s) for diagram number 8
CALL IOSXXX(W(1,28),W(1,2),W(1,27),MGVX350,AMP(8))""")

        # Test amp2 lines        
        amp2_lines = \
                 export_v4.get_amp2_lines(me)
        self.assertEqual(amp2_lines,
                         ['AMP2(1)=AMP2(1)+AMP(1)*dconjg(AMP(1))',
                          'AMP2(2)=AMP2(2)+AMP(2)*dconjg(AMP(2))',
                          'AMP2(3)=AMP2(3)+AMP(3)*dconjg(AMP(3))',
                          'AMP2(4)=AMP2(4)+AMP(4)*dconjg(AMP(4))',
                          'AMP2(5)=AMP2(5)+AMP(5)*dconjg(AMP(5))',
                          'AMP2(6)=AMP2(6)+AMP(6)*dconjg(AMP(6))',
                          'AMP2(7)=AMP2(7)+AMP(7)*dconjg(AMP(7))',
                          'AMP2(8)=AMP2(8)+AMP(8)*dconjg(AMP(8))'])
        
        # Test jamp lines        
        self.assertEqual(export_v4.get_JAMP_lines(me)[0],
                         "JAMP(1)=+AMP(1)+AMP(2)+AMP(3)+AMP(4)-AMP(5)-AMP(6)-AMP(7)-AMP(8)")

        writer = writers.FortranWriter(self.give_pos('test'))

        # Test configs file
        nconfig, s_and_t_channels = export_v4.write_configs_file(writer,
                                     me,
                                     myfortranmodel)
        writer.close()
        
        self.assertFileContains('test',
                         """C     Diagram 1
      DATA MAPCONFIG(1)/1/
      DATA (IFOREST(I,-1,1),I=1,2)/8,6/
      DATA SPROP(-1,1)/11/
      DATA (IFOREST(I,-2,1),I=1,2)/7,-1/
      DATA SPROP(-2,1)/1000022/
      DATA (IFOREST(I,-3,1),I=1,2)/5,3/
      DATA SPROP(-3,1)/11/
      DATA (IFOREST(I,-4,1),I=1,2)/4,-3/
      DATA SPROP(-4,1)/1000022/
      DATA (IFOREST(I,-5,1),I=1,2)/1,-4/
      DATA TPRID(-5,1)/1000011/
      DATA (IFOREST(I,-6,1),I=1,2)/-5,-2/
C     Diagram 2
      DATA MAPCONFIG(2)/2/
      DATA (IFOREST(I,-1,2),I=1,2)/8,7/
      DATA SPROP(-1,2)/-1000011/
      DATA (IFOREST(I,-2,2),I=1,2)/-1,6/
      DATA SPROP(-2,2)/1000022/
      DATA (IFOREST(I,-3,2),I=1,2)/5,3/
      DATA SPROP(-3,2)/11/
      DATA (IFOREST(I,-4,2),I=1,2)/4,-3/
      DATA SPROP(-4,2)/1000022/
      DATA (IFOREST(I,-5,2),I=1,2)/1,-4/
      DATA TPRID(-5,2)/1000011/
      DATA (IFOREST(I,-6,2),I=1,2)/-5,-2/
C     Diagram 3
      DATA MAPCONFIG(3)/3/
      DATA (IFOREST(I,-1,3),I=1,2)/8,6/
      DATA SPROP(-1,3)/11/
      DATA (IFOREST(I,-2,3),I=1,2)/7,-1/
      DATA SPROP(-2,3)/1000022/
      DATA (IFOREST(I,-3,3),I=1,2)/5,4/
      DATA SPROP(-3,3)/-1000011/
      DATA (IFOREST(I,-4,3),I=1,2)/-3,3/
      DATA SPROP(-4,3)/1000022/
      DATA (IFOREST(I,-5,3),I=1,2)/1,-4/
      DATA TPRID(-5,3)/1000011/
      DATA (IFOREST(I,-6,3),I=1,2)/-5,-2/
C     Diagram 4
      DATA MAPCONFIG(4)/4/
      DATA (IFOREST(I,-1,4),I=1,2)/8,7/
      DATA SPROP(-1,4)/-1000011/
      DATA (IFOREST(I,-2,4),I=1,2)/-1,6/
      DATA SPROP(-2,4)/1000022/
      DATA (IFOREST(I,-3,4),I=1,2)/5,4/
      DATA SPROP(-3,4)/-1000011/
      DATA (IFOREST(I,-4,4),I=1,2)/-3,3/
      DATA SPROP(-4,4)/1000022/
      DATA (IFOREST(I,-5,4),I=1,2)/1,-4/
      DATA TPRID(-5,4)/1000011/
      DATA (IFOREST(I,-6,4),I=1,2)/-5,-2/
C     Diagram 5
      DATA MAPCONFIG(5)/5/
      DATA (IFOREST(I,-1,5),I=1,2)/5,3/
      DATA SPROP(-1,5)/11/
      DATA (IFOREST(I,-2,5),I=1,2)/4,-1/
      DATA SPROP(-2,5)/1000022/
      DATA (IFOREST(I,-3,5),I=1,2)/8,6/
      DATA SPROP(-3,5)/11/
      DATA (IFOREST(I,-4,5),I=1,2)/7,-3/
      DATA SPROP(-4,5)/1000022/
      DATA (IFOREST(I,-5,5),I=1,2)/1,-4/
      DATA TPRID(-5,5)/1000011/
      DATA (IFOREST(I,-6,5),I=1,2)/-5,-2/
C     Diagram 6
      DATA MAPCONFIG(6)/6/
      DATA (IFOREST(I,-1,6),I=1,2)/5,3/
      DATA SPROP(-1,6)/11/
      DATA (IFOREST(I,-2,6),I=1,2)/4,-1/
      DATA SPROP(-2,6)/1000022/
      DATA (IFOREST(I,-3,6),I=1,2)/8,7/
      DATA SPROP(-3,6)/-1000011/
      DATA (IFOREST(I,-4,6),I=1,2)/-3,6/
      DATA SPROP(-4,6)/1000022/
      DATA (IFOREST(I,-5,6),I=1,2)/1,-4/
      DATA TPRID(-5,6)/1000011/
      DATA (IFOREST(I,-6,6),I=1,2)/-5,-2/
C     Diagram 7
      DATA MAPCONFIG(7)/7/
      DATA (IFOREST(I,-1,7),I=1,2)/5,4/
      DATA SPROP(-1,7)/-1000011/
      DATA (IFOREST(I,-2,7),I=1,2)/-1,3/
      DATA SPROP(-2,7)/1000022/
      DATA (IFOREST(I,-3,7),I=1,2)/8,6/
      DATA SPROP(-3,7)/11/
      DATA (IFOREST(I,-4,7),I=1,2)/7,-3/
      DATA SPROP(-4,7)/1000022/
      DATA (IFOREST(I,-5,7),I=1,2)/1,-4/
      DATA TPRID(-5,7)/1000011/
      DATA (IFOREST(I,-6,7),I=1,2)/-5,-2/
C     Diagram 8
      DATA MAPCONFIG(8)/8/
      DATA (IFOREST(I,-1,8),I=1,2)/5,4/
      DATA SPROP(-1,8)/-1000011/
      DATA (IFOREST(I,-2,8),I=1,2)/-1,3/
      DATA SPROP(-2,8)/1000022/
      DATA (IFOREST(I,-3,8),I=1,2)/8,7/
      DATA SPROP(-3,8)/-1000011/
      DATA (IFOREST(I,-4,8),I=1,2)/-3,6/
      DATA SPROP(-4,8)/1000022/
      DATA (IFOREST(I,-5,8),I=1,2)/1,-4/
      DATA TPRID(-5,8)/1000011/
      DATA (IFOREST(I,-6,8),I=1,2)/-5,-2/
C     Number of configs
      DATA MAPCONFIG(0)/8/
""")

        writer = writers.FortranWriter(self.give_pos('test'))

        # Test decayBW file
        export_v4.write_decayBW_file(writer,
                                     me,
                                     myfortranmodel,
                                     s_and_t_channels)

        writer.close()
        self.assertFileContains('test',
                         """      DATA GFORCEBW(-1,1)/.FALSE./
      DATA GFORCEBW(-2,1)/.TRUE./
      DATA GFORCEBW(-3,1)/.FALSE./
      DATA GFORCEBW(-4,1)/.TRUE./
      DATA GFORCEBW(-1,2)/.FALSE./
      DATA GFORCEBW(-2,2)/.TRUE./
      DATA GFORCEBW(-3,2)/.FALSE./
      DATA GFORCEBW(-4,2)/.TRUE./
      DATA GFORCEBW(-1,3)/.FALSE./
      DATA GFORCEBW(-2,3)/.TRUE./
      DATA GFORCEBW(-3,3)/.FALSE./
      DATA GFORCEBW(-4,3)/.TRUE./
      DATA GFORCEBW(-1,4)/.FALSE./
      DATA GFORCEBW(-2,4)/.TRUE./
      DATA GFORCEBW(-3,4)/.FALSE./
      DATA GFORCEBW(-4,4)/.TRUE./
      DATA GFORCEBW(-1,5)/.FALSE./
      DATA GFORCEBW(-2,5)/.TRUE./
      DATA GFORCEBW(-3,5)/.FALSE./
      DATA GFORCEBW(-4,5)/.TRUE./
      DATA GFORCEBW(-1,6)/.FALSE./
      DATA GFORCEBW(-2,6)/.TRUE./
      DATA GFORCEBW(-3,6)/.FALSE./
      DATA GFORCEBW(-4,6)/.TRUE./
      DATA GFORCEBW(-1,7)/.FALSE./
      DATA GFORCEBW(-2,7)/.TRUE./
      DATA GFORCEBW(-3,7)/.FALSE./
      DATA GFORCEBW(-4,7)/.TRUE./
      DATA GFORCEBW(-1,8)/.FALSE./
      DATA GFORCEBW(-2,8)/.TRUE./
      DATA GFORCEBW(-3,8)/.FALSE./
      DATA GFORCEBW(-4,8)/.TRUE./
""")

        fortran_model = helas_call_writers.FortranHelasCallWriter(mymodel)

        # Test dname.mg
        writer = writers.FortranWriter(self.give_pos('test'))
        export_v4.write_dname_file(writer, me, fortran_model)
        writer.close()
        self.assertFileContains('test', "DIRNAME=P0_emep_n1n1_n1_emsl2pa_n1_emsl2pa\n")
        # Test iproc.inc
        writer = writers.FortranWriter(self.give_pos('test'))
        export_v4.write_iproc_file(writer, 0)
        writer.close()
        self.assertFileContains('test', "      1\n")
        # Test maxamps.inc
        writer = writers.FortranWriter(self.give_pos('test'))
        # Extract ncolor
        ncolor = max(1, len(me.get('color_basis')))
        export_v4.write_maxamps_file(writer, me, fortran_model, ncolor)
        writer.close()
        self.assertFileContains('test',
                                "      INTEGER    MAXAMPS, MAXFLOW\n" + \
                                "      PARAMETER (MAXAMPS=8, MAXFLOW=1)\n")
        # Test mg.sym
        writer = writers.FortranWriter(self.give_pos('test'))
        export_v4.write_mg_sym_file(writer, me, fortran_model)
        writer.close()
        self.assertFileContains('test', """      3
      2
      3
      6
      2
      4
      7
      2
      5
      8\n""")
        # Test ncombs.inc
        writer = writers.FortranWriter(self.give_pos('test'))
        export_v4.write_ncombs_file(writer, me, fortran_model)
        writer.close()
        self.assertFileContains('test',
                         """      INTEGER    N_MAX_CL
      PARAMETER (N_MAX_CL=512)\n""")
        # Test nexternal.inc
        writer = writers.FortranWriter(self.give_pos('test'))
        export_v4.write_nexternal_file(writer, me, fortran_model)
        writer.close()
        self.assertFileContains('test',
                         """      INTEGER    NEXTERNAL
      PARAMETER (NEXTERNAL=8)
      INTEGER    NINCOMING
      PARAMETER (NINCOMING=2)\n""")
        # Test ngraphs.inc
        writer = writers.FortranWriter(self.give_pos('test'))
        export_v4.write_ngraphs_file(writer, me, fortran_model, nconfig)
        writer.close()
        self.assertFileContains('test',
                         """      INTEGER    N_MAX_CG
      PARAMETER (N_MAX_CG=8)\n""")
        # Test props.inc
        writer = writers.FortranWriter(self.give_pos('test'))
        export_v4.write_props_file(writer, me, fortran_model, s_and_t_channels)
        writer.close()
        self.assertFileContains('test',
                         """      PMASS(-1,1)  = ZERO
      PWIDTH(-1,1) = ZERO
      POW(-1,1) = 1
      PMASS(-2,1)  = ABS(MNEU1)
      PWIDTH(-2,1) = ABS(WNEU1)
      POW(-2,1) = 1
      PMASS(-3,1)  = ZERO
      PWIDTH(-3,1) = ZERO
      POW(-3,1) = 1
      PMASS(-4,1)  = ABS(MNEU1)
      PWIDTH(-4,1) = ABS(WNEU1)
      POW(-4,1) = 1
      PMASS(-5,1)  = ABS(MSL2)
      PWIDTH(-5,1) = ABS(WSL2)
      POW(-5,1) = 2
      PMASS(-1,2)  = ABS(MSL2)
      PWIDTH(-1,2) = ABS(WSL2)
      POW(-1,2) = 2
      PMASS(-2,2)  = ABS(MNEU1)
      PWIDTH(-2,2) = ABS(WNEU1)
      POW(-2,2) = 1
      PMASS(-3,2)  = ZERO
      PWIDTH(-3,2) = ZERO
      POW(-3,2) = 1
      PMASS(-4,2)  = ABS(MNEU1)
      PWIDTH(-4,2) = ABS(WNEU1)
      POW(-4,2) = 1
      PMASS(-5,2)  = ABS(MSL2)
      PWIDTH(-5,2) = ABS(WSL2)
      POW(-5,2) = 2
      PMASS(-1,3)  = ZERO
      PWIDTH(-1,3) = ZERO
      POW(-1,3) = 1
      PMASS(-2,3)  = ABS(MNEU1)
      PWIDTH(-2,3) = ABS(WNEU1)
      POW(-2,3) = 1
      PMASS(-3,3)  = ABS(MSL2)
      PWIDTH(-3,3) = ABS(WSL2)
      POW(-3,3) = 2
      PMASS(-4,3)  = ABS(MNEU1)
      PWIDTH(-4,3) = ABS(WNEU1)
      POW(-4,3) = 1
      PMASS(-5,3)  = ABS(MSL2)
      PWIDTH(-5,3) = ABS(WSL2)
      POW(-5,3) = 2
      PMASS(-1,4)  = ABS(MSL2)
      PWIDTH(-1,4) = ABS(WSL2)
      POW(-1,4) = 2
      PMASS(-2,4)  = ABS(MNEU1)
      PWIDTH(-2,4) = ABS(WNEU1)
      POW(-2,4) = 1
      PMASS(-3,4)  = ABS(MSL2)
      PWIDTH(-3,4) = ABS(WSL2)
      POW(-3,4) = 2
      PMASS(-4,4)  = ABS(MNEU1)
      PWIDTH(-4,4) = ABS(WNEU1)
      POW(-4,4) = 1
      PMASS(-5,4)  = ABS(MSL2)
      PWIDTH(-5,4) = ABS(WSL2)
      POW(-5,4) = 2
      PMASS(-1,5)  = ZERO
      PWIDTH(-1,5) = ZERO
      POW(-1,5) = 1
      PMASS(-2,5)  = ABS(MNEU1)
      PWIDTH(-2,5) = ABS(WNEU1)
      POW(-2,5) = 1
      PMASS(-3,5)  = ZERO
      PWIDTH(-3,5) = ZERO
      POW(-3,5) = 1
      PMASS(-4,5)  = ABS(MNEU1)
      PWIDTH(-4,5) = ABS(WNEU1)
      POW(-4,5) = 1
      PMASS(-5,5)  = ABS(MSL2)
      PWIDTH(-5,5) = ABS(WSL2)
      POW(-5,5) = 2
      PMASS(-1,6)  = ZERO
      PWIDTH(-1,6) = ZERO
      POW(-1,6) = 1
      PMASS(-2,6)  = ABS(MNEU1)
      PWIDTH(-2,6) = ABS(WNEU1)
      POW(-2,6) = 1
      PMASS(-3,6)  = ABS(MSL2)
      PWIDTH(-3,6) = ABS(WSL2)
      POW(-3,6) = 2
      PMASS(-4,6)  = ABS(MNEU1)
      PWIDTH(-4,6) = ABS(WNEU1)
      POW(-4,6) = 1
      PMASS(-5,6)  = ABS(MSL2)
      PWIDTH(-5,6) = ABS(WSL2)
      POW(-5,6) = 2
      PMASS(-1,7)  = ABS(MSL2)
      PWIDTH(-1,7) = ABS(WSL2)
      POW(-1,7) = 2
      PMASS(-2,7)  = ABS(MNEU1)
      PWIDTH(-2,7) = ABS(WNEU1)
      POW(-2,7) = 1
      PMASS(-3,7)  = ZERO
      PWIDTH(-3,7) = ZERO
      POW(-3,7) = 1
      PMASS(-4,7)  = ABS(MNEU1)
      PWIDTH(-4,7) = ABS(WNEU1)
      POW(-4,7) = 1
      PMASS(-5,7)  = ABS(MSL2)
      PWIDTH(-5,7) = ABS(WSL2)
      POW(-5,7) = 2
      PMASS(-1,8)  = ABS(MSL2)
      PWIDTH(-1,8) = ABS(WSL2)
      POW(-1,8) = 2
      PMASS(-2,8)  = ABS(MNEU1)
      PWIDTH(-2,8) = ABS(WNEU1)
      POW(-2,8) = 1
      PMASS(-3,8)  = ABS(MSL2)
      PWIDTH(-3,8) = ABS(WSL2)
      POW(-3,8) = 2
      PMASS(-4,8)  = ABS(MNEU1)
      PWIDTH(-4,8) = ABS(WNEU1)
      POW(-4,8) = 1
      PMASS(-5,8)  = ABS(MSL2)
      PWIDTH(-5,8) = ABS(WSL2)
      POW(-5,8) = 2\n""")


    def test_export_complicated_majorana_decay_chain(self):
        """Test complicated decay chain z e+ > n2 el+, n2 > e- e+ n1
        """

        mypartlist = base_objects.ParticleList()
        myinterlist = base_objects.InteractionList()

        # A electron and positron
        mypartlist.append(base_objects.Particle({'name':'e-',
                      'antiname':'e+',
                      'spin':2,
                      'color':1,
                      'mass':'zero',
                      'width':'zero',
                      'texname':'e^-',
                      'antitexname':'e^+',
                      'line':'straight',
                      'charge':-1.,
                      'pdg_code':11,
                      'propagating':True,
                      'is_part':True,
                      'self_antipart':False}))
        eminus = mypartlist[len(mypartlist) - 1]
        eplus = copy.copy(eminus)
        eplus.set('is_part', False)

        # A E slepton and its antiparticle
        mypartlist.append(base_objects.Particle({'name':'el-',
                      'antiname':'el+',
                      'spin':1,
                      'color':1,
                      'mass':'Msl2',
                      'width':'Wsl2',
                      'texname':'\tilde e^-',
                      'antitexname':'\tilde e^+',
                      'line':'dashed',
                      'charge':1.,
                      'pdg_code':1000011,
                      'propagating':True,
                      'is_part':True,
                      'self_antipart':False}))
        seminus = mypartlist[len(mypartlist) - 1]
        seplus = copy.copy(seminus)
        seplus.set('is_part', False)

        # Neutralinos
        mypartlist.append(base_objects.Particle({'name':'n1',
                      'antiname':'n1',
                      'spin':2,
                      'color':1,
                      'mass':'mn1',
                      'width':'zero',
                      'texname':'\chi_0^1',
                      'antitexname':'\chi_0^1',
                      'line':'straight',
                      'charge':0.,
                      'pdg_code':1000022,
                      'propagating':True,
                      'is_part':True,
                      'self_antipart':True}))
        n1 = mypartlist[len(mypartlist) - 1]

        mypartlist.append(base_objects.Particle({'name':'n2',
                      'antiname':'n2',
                      'spin':2,
                      'color':1,
                      'mass':'mn2',
                      'width':'wn2',
                      'texname':'\chi_0^2',
                      'antitexname':'\chi_0^2',
                      'line':'straight',
                      'charge':0.,
                      'pdg_code':1000023,
                      'propagating':True,
                      'is_part':True,
                      'self_antipart':True}))
        n2 = mypartlist[len(mypartlist) - 1]

        # A z
        mypartlist.append(base_objects.Particle({'name':'z',
                      'antiname':'z',
                      'spin':3,
                      'color':1,
                      'mass':'zmass',
                      'width':'zwidth',
                      'texname':'\gamma',
                      'antitexname':'\gamma',
                      'line':'wavy',
                      'charge':0.,
                      'pdg_code':23,
                      'propagating':True,
                      'is_part':True,
                      'self_antipart':True}))
        z = mypartlist[len(mypartlist) - 1]

        # Coupling of e to Z
        myinterlist.append(base_objects.Interaction({
                      'id': 1,
                      'particles': base_objects.ParticleList(\
                                            [eplus, \
                                             eminus, \
                                             z]),
                      'color': [],
                      'lorentz':[''],
                      'couplings':{(0, 0):'GZL'},
                      'orders':{'QED':1}}))

        # Coupling of n1 to n2 and z
        myinterlist.append(base_objects.Interaction({
                      'id': 2,
                      'particles': base_objects.ParticleList(\
                                            [n1, \
                                             n2, \
                                             z]),
                      'color': [],
                      'lorentz':[''],
                      'couplings':{(0, 0):'GZN12'},
                      'orders':{'QED':1}}))

        # Coupling of n1 and n2 to e and el
        myinterlist.append(base_objects.Interaction({
                      'id': 3,
                      'particles': base_objects.ParticleList(\
                                            [eplus, \
                                             n1, \
                                             seminus]),
                      'color': [],
                      'lorentz':[''],
                      'couplings':{(0, 0):'GELN1M'},
                      'orders':{'QED':1}}))

        myinterlist.append(base_objects.Interaction({
                      'id': 4,
                      'particles': base_objects.ParticleList(\
                                            [n1, \
                                             eminus, \
                                             seplus]),
                      'color': [],
                      'lorentz':[''],
                      'couplings':{(0, 0):'GELN1P'},
                      'orders':{'QED':1}}))

        myinterlist.append(base_objects.Interaction({
                      'id': 5,
                      'particles': base_objects.ParticleList(\
                                            [eplus, \
                                             n2, \
                                             seminus]),
                      'color': [],
                      'lorentz':[''],
                      'couplings':{(0, 0):'GELN2M'},
                      'orders':{'QED':1}}))

        myinterlist.append(base_objects.Interaction({
                      'id': 6,
                      'particles': base_objects.ParticleList(\
                                            [n2, \
                                             eminus, \
                                             seplus]),
                      'color': [],
                      'lorentz':[''],
                      'couplings':{(0, 0):'GELN2P'},
                      'orders':{'QED':1}}))

        # Coupling of n2 to z
        myinterlist.append(base_objects.Interaction({
                      'id': 7,
                      'particles': base_objects.ParticleList(\
                                            [n2, \
                                             n2, \
                                             z]),
                      'color': [],
                      'lorentz':[''],
                      'couplings':{(0, 0):'GZN22'},
                      'orders':{'QED':1}}))

        # Coupling of el to z
        myinterlist.append(base_objects.Interaction({
                      'id': 8,
                      'particles': base_objects.ParticleList(\
                                            [z, \
                                             seminus, \
                                             seplus]),
                      'color': [],
                      'lorentz':[''],
                      'couplings':{(0, 0):'GZELEL'},
                      'orders':{'QED':1}}))


        mymodel = base_objects.Model()
        mymodel.set('particles', mypartlist)
        mymodel.set('interactions', myinterlist)

        myleglist = base_objects.LegList()

        myleglist.append(base_objects.Leg({'id':23,
                                         'state':False}))
        myleglist.append(base_objects.Leg({'id':-11,
                                         'state':False}))
        myleglist.append(base_objects.Leg({'id':1000023,
                                         'state':True}))
        myleglist.append(base_objects.Leg({'id':-1000011,
                                         'state':True}))

        mycoreproc = base_objects.Process({'legs':myleglist,
                                           'model':mymodel,
                                           'forbidden_particles':[1000022]})

        myleglist = base_objects.LegList()

        myleglist.append(base_objects.Leg({'id':1000023,
                                         'state':False}))
        myleglist.append(base_objects.Leg({'id':11,
                                         'state':True}))
        myleglist.append(base_objects.Leg({'id':-11,
                                         'state':True}))
        myleglist.append(base_objects.Leg({'id':1000022,
                                         'state':True}))

        mydecay1 = base_objects.Process({'legs':myleglist,
                                         'model':mymodel})

        mycoreproc.set('decay_chains', base_objects.ProcessList([\
            mydecay1]))

        myamplitude = diagram_generation.DecayChainAmplitude(mycoreproc)

        matrix_element = helas_objects.HelasDecayChainProcess(myamplitude)

        matrix_elements = matrix_element.combine_decay_chain_processes()

        me = matrix_elements[0]

        myfortranmodel = helas_call_writers.FortranHelasCallWriter(mymodel)

        result = myfortranmodel.get_matrix_element_calls(me)
        goal = """CALL VXXXXX(P(0,1),zmass,NHEL(1),-1*IC(1),W(1,1))
CALL OXXXXX(P(0,2),zero,NHEL(2),-1*IC(2),W(1,2))
CALL OXXXXX(P(0,3),zero,NHEL(3),+1*IC(3),W(1,3))
CALL IXXXXX(P(0,4),zero,NHEL(4),-1*IC(4),W(1,4))
CALL IXXXXX(P(0,5),mn1,NHEL(5),-1*IC(5),W(1,5))
CALL JIOXXX(W(1,4),W(1,3),GZL,zmass,zwidth,W(1,6))
CALL FVIXXX(W(1,5),W(1,6),GZN12,mn2,wn2,W(1,7))
CALL SXXXXX(P(0,6),+1*IC(6),W(1,8))
CALL FVOXXX(W(1,2),W(1,1),GZL,zero,zero,W(1,9))
# Amplitude(s) for diagram number 1
CALL IOSXXX(W(1,7),W(1,9),W(1,8),GELN2P,AMP(1))
CALL HIOXXX(W(1,5),W(1,3),GELN1P,Msl2,Wsl2,W(1,10))
CALL FSIXXX(W(1,4),W(1,10),GELN2M,mn2,wn2,W(1,11))
# Amplitude(s) for diagram number 2
CALL IOSXXX(W(1,11),W(1,9),W(1,8),GELN2P,AMP(2))
CALL OXXXXX(P(0,5),mn1,NHEL(5),+1*IC(5),W(1,12))
CALL HIOXXX(W(1,4),W(1,12),GELN1M,Msl2,Wsl2,W(1,13))
CALL IXXXXX(P(0,3),zero,NHEL(3),-1*IC(3),W(1,14))
CALL FSICXX(W(1,14),W(1,13),GELN2P,mn2,wn2,W(1,15))
# Amplitude(s) for diagram number 3
CALL IOSXXX(W(1,15),W(1,9),W(1,8),GELN2P,AMP(3))
CALL FVIXXX(W(1,7),W(1,1),GZN22,mn2,wn2,W(1,16))
# Amplitude(s) for diagram number 4
CALL IOSXXX(W(1,16),W(1,2),W(1,8),GELN2P,AMP(4))
CALL FVIXXX(W(1,11),W(1,1),GZN22,mn2,wn2,W(1,17))
# Amplitude(s) for diagram number 5
CALL IOSXXX(W(1,17),W(1,2),W(1,8),GELN2P,AMP(5))
CALL FVIXXX(W(1,15),W(1,1),GZN22,mn2,wn2,W(1,18))
# Amplitude(s) for diagram number 6
CALL IOSXXX(W(1,18),W(1,2),W(1,8),GELN2P,AMP(6))
CALL HVSXXX(W(1,1),W(1,8),-GZELEL,Msl2,Wsl2,W(1,19))
# Amplitude(s) for diagram number 7
CALL IOSXXX(W(1,7),W(1,2),W(1,19),GELN2P,AMP(7))
# Amplitude(s) for diagram number 8
CALL IOSXXX(W(1,11),W(1,2),W(1,19),GELN2P,AMP(8))
# Amplitude(s) for diagram number 9
CALL IOSXXX(W(1,15),W(1,2),W(1,19),GELN2P,AMP(9))""".split('\n')

        for i in range(max(len(result), len(goal))):
            self.assertEqual(result[i], goal[i])

        self.assertEqual(export_v4.get_JAMP_lines(me)[0],
                         "JAMP(1)=+AMP(1)-AMP(2)-AMP(3)+AMP(4)-AMP(5)-AMP(6)+AMP(7)-AMP(8)-AMP(9)")


    def test_duplicate_lorentz_structures(self):
        """Test duplicate Lorentz structure with only one color structure.
        """

        mypartlist = base_objects.ParticleList()
        myinterlist = base_objects.InteractionList()

        # A quark U and its antiparticle
        mypartlist.append(base_objects.Particle({'name':'u',
                      'antiname':'u~',
                      'spin':2,
                      'color':3,
                      'mass':'zero',
                      'width':'zero',
                      'texname':'u',
                      'antitexname':'\bar u',
                      'line':'straight',
                      'charge':2. / 3.,
                      'pdg_code':2,
                      'propagating':True,
                      'is_part':True,
                      'self_antipart':False}))
        u = mypartlist[len(mypartlist) - 1]
        antiu = copy.copy(u)
        antiu.set('is_part', False)

        # A z
        mypartlist.append(base_objects.Particle({'name':'z',
                      'antiname':'z',
                      'spin':3,
                      'mass':'zmass',
                      'width':'zwidth',
                      'texname':'\gamma',
                      'antitexname':'\gamma',
                      'line':'wavy',
                      'charge':0.,
                      'pdg_code':23,
                      'propagating':True,
                      'is_part':True,
                      'self_antipart':True}))
        z = mypartlist[len(mypartlist) - 1]

        # u ubar z coupling
        myinterlist.append(base_objects.Interaction({
                      'id': 1,
                      'particles': base_objects.ParticleList(\
                                            [u, \
                                             antiu, \
                                             z]),
                      'color': [color.ColorString([color.T(0, 1)])],
                      'lorentz':['L4', 'L7'],
                      'couplings':{(0,0):'GC_23',(0,1):'GC_24'},
                      'orders':{'QED':1}}))



        mymodel = base_objects.Model()
        mymodel.set('particles', mypartlist)
        mymodel.set('interactions', myinterlist)

        myleglist = base_objects.LegList()

        myleglist.append(base_objects.Leg({'id':2,
                                         'state':False}))
        myleglist.append(base_objects.Leg({'id':-2,
                                         'state':False}))
        myleglist.append(base_objects.Leg({'id':2,
                                         'state':True}))
        myleglist.append(base_objects.Leg({'id':-2,
                                         'state':True}))

        myproc = base_objects.Process({'legs':myleglist,
                                           'model':mymodel})
        myamplitude = diagram_generation.Amplitude({'process': myproc})

        self.assertEqual(len(myamplitude.get('diagrams')), 2)

        me = helas_objects.HelasMatrixElement(myamplitude,
                                              gen_color=True)

        self.assertEqual(sum([len(diagram.get('amplitudes')) for diagram in \
                          me.get('diagrams')]), 8)

        for i, amp in enumerate(me.get_all_amplitudes()):
            self.assertEqual(amp.get('number'), i + 1)

        self.assertEqual(len(me.get('color_basis')), 2)

        self.assertEqual(export_v4.get_JAMP_lines(me),
                         ["JAMP(1)=-AMP(1)-AMP(2)-AMP(3)-AMP(4)",
                         "JAMP(2)=+AMP(5)+AMP(6)+AMP(7)+AMP(8)"])

    def test_generate_helas_diagrams_gg_gogo(self):
        """Testing the v4 helas diagram generation g g > go go,
        where there is no extra sign.
        """

        # Set up model

        mypartlist = base_objects.ParticleList()
        myinterlist = base_objects.InteractionList()

        # A gluon
        mypartlist.append(base_objects.Particle({'name': 'g',
                                                 'antiname': 'g',
                                                 'spin': 3,
                                                 'color': 8,
                                                 'charge': 0.00,
                                                 'mass': 'ZERO',
                                                 'width': 'ZERO',
                                                 'pdg_code': 21,
                                                 'texname': '_',
                                                 'antitexname': '_',
                                                 'line': 'curly',
                                                 'propagating': True,
                                                 'is_part': True,
                                                 'self_antipart': True}))

        g = mypartlist[len(mypartlist) - 1]

        # A gluino
        mypartlist.append(base_objects.Particle({'name': 'go',
                                                 'antiname': 'go',
                                                 'spin': 2,
                                                 'color': 8,
                                                 'charge': 0.00,
                                                 'mass': 'MGO',
                                                 'width': 'WGO',
                                                 'pdg_code': 1000021,
                                                 'texname': 'go',
                                                 'antitexname': 'go',
                                                 'line': 'straight',
                                                 'propagating': True,
                                                 'is_part': True,
                                                 'self_antipart': True}))
        go = mypartlist[len(mypartlist) - 1]

        # Triple glue coupling
        myinterlist.append(base_objects.Interaction({
            'id': 1,
            'particles': base_objects.ParticleList([g, g, g]),
            'lorentz': [''],
            'couplings': {(0, 0): 'G'},
            'orders': {'QCD': 1}
            }))

        # go-go-g coupling
        myinterlist.append(base_objects.Interaction({
            'id': 2,
            'particles': base_objects.ParticleList([go, go, g]),
            'lorentz': [''],
            'couplings': {(0, 0): 'GGI'},
            'orders': {'QCD': 1}
            }))

        mybasemodel = base_objects.Model()
        mybasemodel.set('particles', mypartlist)
        mybasemodel.set('interactions', myinterlist)

        myleglist = base_objects.LegList()

        myleglist.append(base_objects.Leg({'id':21,
                                         'state':False}))
        myleglist.append(base_objects.Leg({'id':21,
                                         'state':False}))
        myleglist.append(base_objects.Leg({'id':1000021,
                                         'state':True}))
        myleglist.append(base_objects.Leg({'id':1000021,
                                         'state':True}))

        myproc = base_objects.Process({'legs':myleglist,
                                       'model':mybasemodel})

        myamplitude = diagram_generation.Amplitude(myproc)

        matrix_element = helas_objects.HelasMatrixElement(myamplitude,
                                                          gen_color=False)

        goal_string = """CALL VXXXXX(P(0,1),ZERO,NHEL(1),-1*IC(1),W(1,1))
CALL VXXXXX(P(0,2),ZERO,NHEL(2),-1*IC(2),W(1,2))
CALL IXXXXX(P(0,3),MGO,NHEL(3),-1*IC(3),W(1,3))
CALL OXXXXX(P(0,4),MGO,NHEL(4),+1*IC(4),W(1,4))
CALL JVVXXX(W(1,1),W(1,2),G,ZERO,ZERO,W(1,5))
# Amplitude(s) for diagram number 1
CALL IOVXXX(W(1,3),W(1,4),W(1,5),GGI,AMP(1))
CALL FVIXXX(W(1,3),W(1,1),GGI,MGO,WGO,W(1,6))
# Amplitude(s) for diagram number 2
CALL IOVXXX(W(1,6),W(1,4),W(1,2),GGI,AMP(2))
CALL FVOXXX(W(1,4),W(1,1),GGI,MGO,WGO,W(1,7))
# Amplitude(s) for diagram number 3
CALL IOVXXX(W(1,3),W(1,7),W(1,2),GGI,AMP(3))""".split('\n')

        result = helas_call_writers.FortranHelasCallWriter(mybasemodel).\
                 get_matrix_element_calls(matrix_element)
        for i in range(max(len(goal_string),len(result))):
            self.assertEqual(result[i], goal_string[i])

    def test_generate_ufo_helas_diagrams_gg_gogo(self):
        """Testing minus sign on the FFV_1 UFO helas go-go-g coupling.
        """

        # Set up model

        mypartlist = base_objects.ParticleList()
        myinterlist = base_objects.InteractionList()

        # A gluon
        mypartlist.append(base_objects.Particle({'name': 'g',
                                                 'antiname': 'g',
                                                 'spin': 3,
                                                 'color': 8,
                                                 'charge': 0.00,
                                                 'mass': 'ZERO',
                                                 'width': 'ZERO',
                                                 'pdg_code': 21,
                                                 'texname': '_',
                                                 'antitexname': '_',
                                                 'line': 'curly',
                                                 'propagating': True,
                                                 'is_part': True,
                                                 'self_antipart': True}))

        g = mypartlist[len(mypartlist) - 1]

        # A gluino
        mypartlist.append(base_objects.Particle({'name': 'go',
                                                 'antiname': 'go',
                                                 'spin': 2,
                                                 'color': 8,
                                                 'charge': 0.00,
                                                 'mass': 'MGO',
                                                 'width': 'WGO',
                                                 'pdg_code': 1000021,
                                                 'texname': 'go',
                                                 'antitexname': 'go',
                                                 'line': 'straight',
                                                 'propagating': True,
                                                 'is_part': True,
                                                 'self_antipart': True}))
        go = mypartlist[len(mypartlist) - 1]

        # Triple glue coupling
        myinterlist.append(base_objects.Interaction({
            'id': 1,
            'particles': base_objects.ParticleList([g, g, g]),
            'lorentz': ['VVV1'],
            'couplings': {(0, 0): 'G'},
            'orders': {'QCD': 1}
            }))

        # go-go-g coupling
        myinterlist.append(base_objects.Interaction({
            'id': 2,
            'particles': base_objects.ParticleList([go, go, g]),
            'lorentz': ['FFV1'],
            'couplings': {(0, 0): 'GGI'},
            'orders': {'QCD': 1}
            }))

        mybasemodel = base_objects.Model()
        mybasemodel.set('particles', mypartlist)
        mybasemodel.set('interactions', myinterlist)

        myleglist = base_objects.LegList()

        myleglist.append(base_objects.Leg({'id':21,
                                         'state':False}))
        myleglist.append(base_objects.Leg({'id':21,
                                         'state':False}))
        myleglist.append(base_objects.Leg({'id':1000021,
                                         'state':True}))
        myleglist.append(base_objects.Leg({'id':1000021,
                                         'state':True}))

        myproc = base_objects.Process({'legs':myleglist,
                                       'model':mybasemodel})

        myamplitude = diagram_generation.Amplitude(myproc)

        matrix_element = helas_objects.HelasMatrixElement(myamplitude,
                                                          gen_color=False)

        goal_string = """CALL VXXXXX(P(0,1),ZERO,NHEL(1),-1*IC(1),W(1,1))
CALL VXXXXX(P(0,2),ZERO,NHEL(2),-1*IC(2),W(1,2))
CALL IXXXXX(P(0,3),MGO,NHEL(3),-1*IC(3),W(1,3))
CALL OXXXXX(P(0,4),MGO,NHEL(4),+1*IC(4),W(1,4))
CALL VVV1_1(W(1,1),W(1,2),G,ZERO, ZERO, W(1,5))
# Amplitude(s) for diagram number 1
CALL FFV1_0(W(1,3),W(1,4),W(1,5),GGI,AMP(1))
CALL FFV1_2(W(1,3),W(1,1),-GGI,MGO, WGO, W(1,6))
# Amplitude(s) for diagram number 2
CALL FFV1_0(W(1,6),W(1,4),W(1,2),GGI,AMP(2))
CALL FFV1_1(W(1,4),W(1,1),GGI,MGO, WGO, W(1,7))
# Amplitude(s) for diagram number 3
CALL FFV1_0(W(1,3),W(1,7),W(1,2),GGI,AMP(3))""".split('\n')

        result = helas_call_writers.FortranUFOHelasCallWriter(mybasemodel).\
                 get_matrix_element_calls(matrix_element)
        for i in range(max(len(goal_string),len(result))):
            self.assertEqual(result[i], goal_string[i])

    def test_configs_ug_ttxz(self):
        """Test configs.inc which previously failed.
        """

        mypartlist = base_objects.ParticleList()
        myinterlist = base_objects.InteractionList()

        # u and t quarks
        mypartlist.append(base_objects.Particle({'name':'u',
                      'antiname':'u~',
                      'spin':2,
                      'color':3,
                      'mass':'zero',
                      'width':'zero',
                      'texname':'u',
                      'antitexname':'\bar u',
                      'line':'straight',
                      'charge':2. / 3.,
                      'pdg_code':2,
                      'propagating':True,
                      'is_part':True,
                      'self_antipart':False}))
        u = mypartlist[len(mypartlist) - 1]
        antiu = copy.copy(u)
        antiu.set('is_part', False)

        mypartlist.append(base_objects.Particle({'name':'t',
                      'antiname':'t~',
                      'spin':2,
                      'color':3,
                      'mass':'MT',
                      'width':'WT',
                      'texname':'y',
                      'antitexname':'\bar t',
                      'line':'straight',
                      'charge':2. / 3.,
                      'pdg_code':6,
                      'propagating':True,
                      'is_part':True,
                      'self_antipart':False}))
        t = mypartlist[len(mypartlist) - 1]
        antit = copy.copy(t)
        antit.set('is_part', False)

        # A z
        mypartlist.append(base_objects.Particle({'name':'z',
                      'antiname':'z',
                      'spin':3,
                      'mass':'zmass',
                      'width':'zwidth',
                      'texname':'\gamma',
                      'antitexname':'\gamma',
                      'line':'wavy',
                      'charge':0.,
                      'pdg_code':23,
                      'propagating':True,
                      'is_part':True,
                      'self_antipart':True}))
        z = mypartlist[len(mypartlist) - 1]

        # A gluon
        mypartlist.append(base_objects.Particle({'name': 'g',
                                                 'antiname': 'g',
                                                 'spin': 3,
                                                 'color': 8,
                                                 'charge': 0.00,
                                                 'mass': 'ZERO',
                                                 'width': 'ZERO',
                                                 'pdg_code': 21,
                                                 'texname': '_',
                                                 'antitexname': '_',
                                                 'line': 'curly',
                                                 'propagating': True,
                                                 'is_part': True,
                                                 'self_antipart': True}))

        g = mypartlist[len(mypartlist) - 1]

        # t tbar z couplings
        myinterlist.append(base_objects.Interaction({
                      'id': 1,
                      'particles': base_objects.ParticleList(\
                                            [t, \
                                             antit, \
                                             z]),
                      'color': [color.ColorString([color.T(0, 1)])],
                      'lorentz':['L1'],
                      'couplings':{(0,0):'GC_23'},
                      'orders':{'QED':1}}))

        # Gluon couplings to quarks
        myinterlist.append(base_objects.Interaction({
                      'id': 2,
                      'particles': base_objects.ParticleList(\
                                            [antiu, \
                                             u, \
                                             g]),
                      'color': [color.ColorString([color.T(2, 1, 0)])],
                      'lorentz':[''],
                      'couplings':{(0, 0):'GG'},
                      'orders':{'QCD':1}}))

        myinterlist.append(base_objects.Interaction({
                      'id': 3,
                      'particles': base_objects.ParticleList(\
                                            [antit, \
                                             t, \
                                             g]),
                      'color': [color.ColorString([color.T(2, 1, 0)])],
                      'lorentz':[''],
                      'couplings':{(0, 0):'GG'},
                      'orders':{'QCD':1}}))

        mymodel = base_objects.Model()
        mymodel.set('particles', mypartlist)
        mymodel.set('interactions', myinterlist)

        myleglist = base_objects.LegList()

        myleglist.append(base_objects.Leg({'id':2,
                                         'state':False}))
        myleglist.append(base_objects.Leg({'id':21,
                                         'state':False}))
        myleglist.append(base_objects.Leg({'id':6}))
        myleglist.append(base_objects.Leg({'id':-6}))
        myleglist.append(base_objects.Leg({'id':23}))
        myleglist.append(base_objects.Leg({'id':2}))

        myproc = base_objects.Process({'legs':myleglist,
                                           'model':mymodel})
        myamplitude = diagram_generation.Amplitude({'process': myproc})

        me = helas_objects.HelasMatrixElement(myamplitude,
                                              gen_color=False)

        myfortranmodel = helas_call_writers.FortranHelasCallWriter(mymodel)
        writer = writers.FortranWriter(self.give_pos('test'))

        # Test configs file
        nconfig, s_and_t_channels = export_v4.write_configs_file(writer,
                                     me,
                                     myfortranmodel)
        writer.close()

        # 2 21 > 6 -6 23  2
        # 1  2   3  4  5  6
        self.assertFileContains('test',
"""C     Diagram 1
      DATA MAPCONFIG(1)/1/
      DATA (IFOREST(I,-1,1),I=1,2)/5,3/
      DATA SPROP(-1,1)/6/
      DATA (IFOREST(I,-2,1),I=1,2)/4,-1/
      DATA SPROP(-2,1)/21/
      DATA (IFOREST(I,-3,1),I=1,2)/6,-2/
      DATA SPROP(-3,1)/2/
C     Diagram 2
      DATA MAPCONFIG(2)/2/
      DATA (IFOREST(I,-1,2),I=1,2)/5,4/
      DATA SPROP(-1,2)/-6/
      DATA (IFOREST(I,-2,2),I=1,2)/-1,3/
      DATA SPROP(-2,2)/21/
      DATA (IFOREST(I,-3,2),I=1,2)/6,-2/
      DATA SPROP(-3,2)/2/
C     Diagram 3
      DATA MAPCONFIG(3)/3/
      DATA (IFOREST(I,-1,3),I=1,2)/1,6/
      DATA TPRID(-1,3)/21/
      DATA (IFOREST(I,-2,3),I=1,2)/-1,4/
      DATA TPRID(-2,3)/6/
      DATA (IFOREST(I,-3,3),I=1,2)/-2,5/
      DATA TPRID(-3,3)/6/
      DATA (IFOREST(I,-4,3),I=1,2)/-3,3/
C     Diagram 4
      DATA MAPCONFIG(4)/4/
      DATA (IFOREST(I,-1,4),I=1,2)/5,4/
      DATA SPROP(-1,4)/-6/
      DATA (IFOREST(I,-2,4),I=1,2)/1,6/
      DATA TPRID(-2,4)/21/
      DATA (IFOREST(I,-3,4),I=1,2)/-2,-1/
      DATA TPRID(-3,4)/6/
      DATA (IFOREST(I,-4,4),I=1,2)/-3,3/
C     Diagram 5
      DATA MAPCONFIG(5)/5/
      DATA (IFOREST(I,-1,5),I=1,2)/1,6/
      DATA TPRID(-1,5)/21/
      DATA (IFOREST(I,-2,5),I=1,2)/-1,3/
      DATA TPRID(-2,5)/6/
      DATA (IFOREST(I,-3,5),I=1,2)/-2,5/
      DATA TPRID(-3,5)/6/
      DATA (IFOREST(I,-4,5),I=1,2)/-3,4/
C     Diagram 6
      DATA MAPCONFIG(6)/6/
      DATA (IFOREST(I,-1,6),I=1,2)/5,3/
      DATA SPROP(-1,6)/6/
      DATA (IFOREST(I,-2,6),I=1,2)/1,6/
      DATA TPRID(-2,6)/21/
      DATA (IFOREST(I,-3,6),I=1,2)/-2,-1/
      DATA TPRID(-3,6)/6/
      DATA (IFOREST(I,-4,6),I=1,2)/-3,4/
C     Diagram 7
      DATA MAPCONFIG(7)/7/
      DATA (IFOREST(I,-1,7),I=1,2)/5,3/
      DATA SPROP(-1,7)/6/
      DATA (IFOREST(I,-2,7),I=1,2)/1,6/
      DATA TPRID(-2,7)/21/
      DATA (IFOREST(I,-3,7),I=1,2)/-2,4/
      DATA TPRID(-3,7)/6/
      DATA (IFOREST(I,-4,7),I=1,2)/-3,-1/
C     Diagram 8
      DATA MAPCONFIG(8)/8/
      DATA (IFOREST(I,-1,8),I=1,2)/5,4/
      DATA SPROP(-1,8)/-6/
      DATA (IFOREST(I,-2,8),I=1,2)/1,6/
      DATA TPRID(-2,8)/21/
      DATA (IFOREST(I,-3,8),I=1,2)/-2,3/
      DATA TPRID(-3,8)/6/
      DATA (IFOREST(I,-4,8),I=1,2)/-3,-1/
C     Diagram 9
      DATA MAPCONFIG(9)/9/
      DATA (IFOREST(I,-1,9),I=1,2)/5,3/
      DATA SPROP(-1,9)/6/
      DATA (IFOREST(I,-2,9),I=1,2)/4,-1/
      DATA SPROP(-2,9)/21/
      DATA (IFOREST(I,-3,9),I=1,2)/1,-2/
      DATA TPRID(-3,9)/2/
      DATA (IFOREST(I,-4,9),I=1,2)/-3,6/
C     Diagram 10
      DATA MAPCONFIG(10)/10/
      DATA (IFOREST(I,-1,10),I=1,2)/5,4/
      DATA SPROP(-1,10)/-6/
      DATA (IFOREST(I,-2,10),I=1,2)/-1,3/
      DATA SPROP(-2,10)/21/
      DATA (IFOREST(I,-3,10),I=1,2)/1,-2/
      DATA TPRID(-3,10)/2/
      DATA (IFOREST(I,-4,10),I=1,2)/-3,6/
C     Number of configs
      DATA MAPCONFIG(0)/10/
""")
        # Test props.inc
        writer = writers.FortranWriter(self.give_pos('test'))
        export_v4.write_props_file(writer, me, myfortranmodel, s_and_t_channels)
        writer.close()
        self.assertFileContains('test',
"""      PMASS(-1,1)  = ABS(MT)
      PWIDTH(-1,1) = ABS(WT)
      POW(-1,1) = 1
      PMASS(-2,1)  = ZERO
      PWIDTH(-2,1) = ZERO
      POW(-2,1) = 2
      PMASS(-3,1)  = ZERO
      PWIDTH(-3,1) = ZERO
      POW(-3,1) = 1
      PMASS(-1,2)  = ABS(MT)
      PWIDTH(-1,2) = ABS(WT)
      POW(-1,2) = 1
      PMASS(-2,2)  = ZERO
      PWIDTH(-2,2) = ZERO
      POW(-2,2) = 2
      PMASS(-3,2)  = ZERO
      PWIDTH(-3,2) = ZERO
      POW(-3,2) = 1
      PMASS(-1,3)  = ZERO
      PWIDTH(-1,3) = ZERO
      POW(-1,3) = 2
      PMASS(-2,3)  = ABS(MT)
      PWIDTH(-2,3) = ABS(WT)
      POW(-2,3) = 1
      PMASS(-3,3)  = ABS(MT)
      PWIDTH(-3,3) = ABS(WT)
      POW(-3,3) = 1
      PMASS(-1,4)  = ABS(MT)
      PWIDTH(-1,4) = ABS(WT)
      POW(-1,4) = 1
      PMASS(-2,4)  = ZERO
      PWIDTH(-2,4) = ZERO
      POW(-2,4) = 2
      PMASS(-3,4)  = ABS(MT)
      PWIDTH(-3,4) = ABS(WT)
      POW(-3,4) = 1
      PMASS(-1,5)  = ZERO
      PWIDTH(-1,5) = ZERO
      POW(-1,5) = 2
      PMASS(-2,5)  = ABS(MT)
      PWIDTH(-2,5) = ABS(WT)
      POW(-2,5) = 1
      PMASS(-3,5)  = ABS(MT)
      PWIDTH(-3,5) = ABS(WT)
      POW(-3,5) = 1
      PMASS(-1,6)  = ABS(MT)
      PWIDTH(-1,6) = ABS(WT)
      POW(-1,6) = 1
      PMASS(-2,6)  = ZERO
      PWIDTH(-2,6) = ZERO
      POW(-2,6) = 2
      PMASS(-3,6)  = ABS(MT)
      PWIDTH(-3,6) = ABS(WT)
      POW(-3,6) = 1
      PMASS(-1,7)  = ABS(MT)
      PWIDTH(-1,7) = ABS(WT)
      POW(-1,7) = 1
      PMASS(-2,7)  = ZERO
      PWIDTH(-2,7) = ZERO
      POW(-2,7) = 2
      PMASS(-3,7)  = ABS(MT)
      PWIDTH(-3,7) = ABS(WT)
      POW(-3,7) = 1
      PMASS(-1,8)  = ABS(MT)
      PWIDTH(-1,8) = ABS(WT)
      POW(-1,8) = 1
      PMASS(-2,8)  = ZERO
      PWIDTH(-2,8) = ZERO
      POW(-2,8) = 2
      PMASS(-3,8)  = ABS(MT)
      PWIDTH(-3,8) = ABS(WT)
      POW(-3,8) = 1
      PMASS(-1,9)  = ABS(MT)
      PWIDTH(-1,9) = ABS(WT)
      POW(-1,9) = 1
      PMASS(-2,9)  = ZERO
      PWIDTH(-2,9) = ZERO
      POW(-2,9) = 2
      PMASS(-3,9)  = ZERO
      PWIDTH(-3,9) = ZERO
      POW(-3,9) = 1
      PMASS(-1,10)  = ABS(MT)
      PWIDTH(-1,10) = ABS(WT)
      POW(-1,10) = 1
      PMASS(-2,10)  = ZERO
      PWIDTH(-2,10) = ZERO
      POW(-2,10) = 2
      PMASS(-3,10)  = ZERO
      PWIDTH(-3,10) = ZERO
      POW(-3,10) = 1
""")
        
    def test_configs_long_decay(self):
        """Test configs.inc which previously failed.
        """

        mypartlist = base_objects.ParticleList()
        myinterlist = base_objects.InteractionList()

        # b and t quarks
        mypartlist.append(base_objects.Particle({'name':'b',
                      'antiname':'b~',
                      'spin':2,
                      'color':3,
                      'mass':'zero',
                      'width':'zero',
                      'texname':'b',
                      'antitexname':'\bar b',
                      'line':'straight',
                      'charge':-1. / 3.,
                      'pdg_code':5,
                      'propagating':True,
                      'is_part':True,
                      'self_antipart':False}))
        b = mypartlist[len(mypartlist) - 1]
        antib = copy.copy(b)
        antib.set('is_part', False)

        mypartlist.append(base_objects.Particle({'name':'t',
                      'antiname':'t~',
                      'spin':2,
                      'color':3,
                      'mass':'MT',
                      'width':'WT',
                      'texname':'y',
                      'antitexname':'\bar t',
                      'line':'straight',
                      'charge':2. / 3.,
                      'pdg_code':6,
                      'propagating':True,
                      'is_part':True,
                      'self_antipart':False}))
        t = mypartlist[len(mypartlist) - 1]
        antit = copy.copy(t)
        antit.set('is_part', False)

        # A w
        mypartlist.append(base_objects.Particle({'name':'w+',
                      'antiname':'w+',
                      'spin':3,
                      'mass':'wmass',
                      'width':'wwidth',
                      'texname':'\gamma',
                      'antitexname':'\gamma',
                      'line':'wavy',
                      'charge':1.,
                      'pdg_code':24,
                      'propagating':True,
                      'is_part':True,
                      'self_antipart':True}))
        wplus = mypartlist[len(mypartlist) - 1]
        wminus = copy.copy(wplus)
        wplus.set('is_part', False)

        # A gluon
        mypartlist.append(base_objects.Particle({'name': 'g',
                                                 'antiname': 'g',
                                                 'spin': 3,
                                                 'color': 8,
                                                 'charge': 0.00,
                                                 'mass': 'ZERO',
                                                 'width': 'ZERO',
                                                 'pdg_code': 21,
                                                 'texname': '_',
                                                 'antitexname': '_',
                                                 'line': 'curly',
                                                 'propagating': True,
                                                 'is_part': True,
                                                 'self_antipart': True}))

        g = mypartlist[len(mypartlist) - 1]

        # t b w couplings
        myinterlist.append(base_objects.Interaction({
                      'id': 1,
                      'particles': base_objects.ParticleList(\
                                            [t, \
                                             antib, \
                                             wminus]),
                      'color': [color.ColorString([color.T(0, 1)])],
                      'lorentz':['L1'],
                      'couplings':{(0,0):'GC_23'},
                      'orders':{'QED':1}}))

        myinterlist.append(base_objects.Interaction({
                      'id': 2,
                      'particles': base_objects.ParticleList(\
                                            [antit, \
                                             b, \
                                             wplus]),
                      'color': [color.ColorString([color.T(0, 1)])],
                      'lorentz':['L1'],
                      'couplings':{(0,0):'GC_23'},
                      'orders':{'QED':1}}))

        # Gluon couplings to quarks
        myinterlist.append(base_objects.Interaction({
                      'id': 3,
                      'particles': base_objects.ParticleList(\
                                            [antib, \
                                             b, \
                                             g]),
                      'color': [color.ColorString([color.T(2, 1, 0)])],
                      'lorentz':[''],
                      'couplings':{(0, 0):'GG'},
                      'orders':{'QCD':1}}))

        myinterlist.append(base_objects.Interaction({
                      'id': 4,
                      'particles': base_objects.ParticleList(\
                                            [antit, \
                                             t, \
                                             g]),
                      'color': [color.ColorString([color.T(2, 1, 0)])],
                      'lorentz':[''],
                      'couplings':{(0, 0):'GG'},
                      'orders':{'QCD':1}}))

        mymodel = base_objects.Model()
        mymodel.set('particles', mypartlist)
        mymodel.set('interactions', myinterlist)

        myleglist = base_objects.LegList()

        myleglist.append(base_objects.Leg({'id':6,
                                         'state':False}))
        myleglist.append(base_objects.Leg({'id':21}))
        myleglist.append(base_objects.Leg({'id':5}))
        myleglist.append(base_objects.Leg({'id':24}))
        myleglist.append(base_objects.Leg({'id':21}))
        
        myproc = base_objects.Process({'legs':myleglist,
                                       'model':mymodel})
        myamplitude = diagram_generation.Amplitude({'process': myproc})

        me = helas_objects.HelasMatrixElement(myamplitude,
                                              gen_color=False)

        myfortranmodel = helas_call_writers.FortranHelasCallWriter(mymodel)
        writer = writers.FortranWriter(self.give_pos('test'))

        # Test configs file
        nconfig, s_and_t_channels = export_v4.write_configs_file(writer,
                                     me,
                                     myfortranmodel)
        writer.close()

        self.assertFileContains('test',
"""C     Diagram 1
      DATA MAPCONFIG(1)/1/
      DATA (IFOREST(I,-1,1),I=1,2)/3,2/
      DATA SPROP(-1,1)/5/
      DATA (IFOREST(I,-2,1),I=1,2)/4,-1/
      DATA SPROP(-2,1)/6/
      DATA (IFOREST(I,-3,1),I=1,2)/5,-2/
      DATA SPROP(-3,1)/6/
C     Diagram 2
      DATA MAPCONFIG(2)/2/
      DATA (IFOREST(I,-1,2),I=1,2)/3,2/
      DATA SPROP(-1,2)/5/
      DATA (IFOREST(I,-2,2),I=1,2)/5,-1/
      DATA SPROP(-2,2)/5/
      DATA (IFOREST(I,-3,2),I=1,2)/4,-2/
      DATA SPROP(-3,2)/6/
C     Diagram 3
      DATA MAPCONFIG(3)/3/
      DATA (IFOREST(I,-1,3),I=1,2)/4,3/
      DATA SPROP(-1,3)/6/
      DATA (IFOREST(I,-2,3),I=1,2)/-1,2/
      DATA SPROP(-2,3)/6/
      DATA (IFOREST(I,-3,3),I=1,2)/5,-2/
      DATA SPROP(-3,3)/6/
C     Diagram 4
      DATA MAPCONFIG(4)/4/
      DATA (IFOREST(I,-1,4),I=1,2)/4,3/
      DATA SPROP(-1,4)/6/
      DATA (IFOREST(I,-2,4),I=1,2)/5,-1/
      DATA SPROP(-2,4)/6/
      DATA (IFOREST(I,-3,4),I=1,2)/-2,2/
      DATA SPROP(-3,4)/6/
C     Diagram 5
      DATA MAPCONFIG(5)/5/
      DATA (IFOREST(I,-1,5),I=1,2)/5,3/
      DATA SPROP(-1,5)/5/
      DATA (IFOREST(I,-2,5),I=1,2)/-1,2/
      DATA SPROP(-2,5)/5/
      DATA (IFOREST(I,-3,5),I=1,2)/4,-2/
      DATA SPROP(-3,5)/6/
C     Diagram 6
      DATA MAPCONFIG(6)/6/
      DATA (IFOREST(I,-1,6),I=1,2)/5,3/
      DATA SPROP(-1,6)/5/
      DATA (IFOREST(I,-2,6),I=1,2)/4,-1/
      DATA SPROP(-2,6)/6/
      DATA (IFOREST(I,-3,6),I=1,2)/-2,2/
      DATA SPROP(-3,6)/6/
C     Number of configs
      DATA MAPCONFIG(0)/6/
""")

    def test_configs_8fs(self):
        """Test configs.inc for 8fs process which previously failed.
        """

        diagrams = save_load_object.load_from_file(\
                                              os.path.join(_input_file_path,
                                                           'test_8fs.pkl'))

        goal_schannels = [[[8, 6, -1], [7, -1, -2], [-2, 5, -3],
                           [-3, 3, -4], [4, -4, -5]],
                          [],
                          [[6, 5, -1], [8, -1, -2], [7, -2, -3], [-3, 3, -4]],
                          [[6, 5, -1]]]
        goal_tchannels = [[[1, -5, -6]],
                          [[1, 4, -1], [-1, 7, -2], [-2, 3, -3],
                           [-3, 6, -4], [-4, 5, -5], [-5, 8, -6]],
                          [[1, 4, -5], [-5, -4, -6]],
                          [[1, 4, -2], [-2, 7, -3], [-3, 8, -4],
                           [-4, 3, -5], [-5, -1, -6]]]
                          

        for (idiag, diagram) in enumerate(diagrams):

            schannels, tchannels = diagram.get('amplitudes')[0].\
                                         get_s_and_t_channels(2)

            self.assertEqual([[l.get('number') for l in v.get('legs')] for v \
                              in schannels],
                             goal_schannels[idiag])
            self.assertEqual([[l.get('number') for l in v.get('legs')] for v \
                              in tchannels],
                             goal_tchannels[idiag]) 

class AlohaFortranWriterTest(unittest.TestCase):
    """ A basic test to see if the Aloha Fortran Writter is working """
    
    def setUp(self):
        """ check that old file are remove """
        try:
            os.remove('/tmp/FFV1_1.f')
        except:
            pass
    
    def test_header(self):
        """ test the header of a file """
        
        from models.sm.object_library import Lorentz
        import aloha.create_aloha as create_aloha
        
        FFV1 = Lorentz(name = 'FFV1',
               spins = [ 2, 2, 3 ],
               structure = 'Gamma(3,2,1)')
        
        solution="""C     This File is Automatically generated by ALOHA 
C     The process calculated in this file is: 
C     Gamma(3,2,1)
C     
      SUBROUTINE FFV1_1(F2, V3, C, M1, W1, F1)
      IMPLICIT NONE
      DOUBLE COMPLEX F1(6)
      DOUBLE COMPLEX F2(6)
      DOUBLE COMPLEX V3(6)
      DOUBLE COMPLEX C
      DOUBLE COMPLEX DENOM
      DOUBLE PRECISION M1, W1
      DOUBLE PRECISION P1(0:3)

      F1(5)= F2(5)+V3(5)
      F1(6)= F2(6)+V3(6)
      P1(0) =  DBLE(F1(5))
      P1(1) =  DBLE(F1(6))
      P1(2) =  DIMAG(F1(6))
      P1(3) =  DIMAG(F1(5))"""

        abstract_M = create_aloha.AbstractRoutineBuilder(FFV1).compute_routine(1)
        abstract_M.add_symmetry(2)
        abstract_M.write('/tmp','Fortran')
        
        self.assertTrue(os.path.exists('/tmp/FFV1_1.f'))
        textfile = open('/tmp/FFV1_1.f','r')
        split_sol = solution.split('\n')
        for i in range(len(split_sol)):
            self.assertEqual(split_sol[i]+'\n', textfile.readline())

if __name__ == '__main__':
        """Write out pkl file with helas diagram for test_configs_8fs
        """

        import models.import_ufo
        mymodel = models.import_ufo.import_model('sm')
        
        myleglist = base_objects.LegList()

        myleglist.append(base_objects.Leg({'id':2,
                                         'state':False}))
        myleglist.append(base_objects.Leg({'id':21,
                                         'state':False}))
        myleglist.append(base_objects.Leg({'id':1}))
        myleglist.append(base_objects.Leg({'id':24}))
        myleglist.append(base_objects.Leg({'id':5}))
        myleglist.append(base_objects.Leg({'id':-5}))
        myleglist.append(base_objects.Leg({'id':21}))
        myleglist.append(base_objects.Leg({'id':21}))

        myproc = base_objects.Process({'legs':myleglist,
                                       'model':mymodel})
        myamplitude = diagram_generation.Amplitude({'process': myproc})

        me = helas_objects.HelasMatrixElement(myamplitude,
                                              gen_color=False)

        import madgraph.iolibs.drawing_eps as draw
        filename = os.path.join('diagrams_' + \
                                myamplitude.get('process').shell_string() + ".eps")
        plot = draw.MultiEpsDiagramDrawer(myamplitude.get('diagrams'),
                                          filename,
                                          model=mymodel,
                                                amplitude='',
                                          legend=myamplitude.get('process').input_string())

        plot.draw()  



        me = save_load_object.save_to_file(\
                       os.path.join(_input_file_path, 'test_8fs.pkl'),
                       [me.get('diagrams')[323], me.get('diagrams')[954],
                        me.get('diagrams')[1123], me.get('diagrams')[1139]])<|MERGE_RESOLUTION|>--- conflicted
+++ resolved
@@ -701,12 +701,7 @@
 JAMP(4)=+1./4.*(+AMP(1)+AMP(3)+1./3.*AMP(4)+1./3.*AMP(5)+AMP(10)+1./3.*AMP(11)+1./3.*AMP(12)+AMP(15)+AMP(16)+AMP(18)+1./9.*AMP(21)+1./9.*AMP(22)+1./3.*AMP(24)+1./3.*AMP(25)+1./3.*AMP(27)+1./3.*AMP(28)+1./9.*AMP(29)+1./9.*AMP(30)+1./9.*AMP(31)+1./9.*AMP(32)+1./3.*AMP(33)+1./3.*AMP(34)+AMP(38)+AMP(40)+1./3.*AMP(41)+1./3.*AMP(42))
 JAMP(5)=+1./4.*(+AMP(2)-AMP(3)+1./3.*AMP(7)+1./3.*AMP(8)+AMP(9)+1./3.*AMP(11)+1./3.*AMP(12)+1./9.*AMP(14)+1./9.*AMP(15)+1./9.*AMP(17)+1./9.*AMP(18)+1./3.*AMP(19)+1./3.*AMP(20)+AMP(21)+AMP(23)+1./3.*AMP(24)+1./3.*AMP(25)+AMP(30)+AMP(32)+1./3.*AMP(35)+1./3.*AMP(36)+1./9.*AMP(37)+1./9.*AMP(38)+AMP(39)+1./3.*AMP(41)+1./3.*AMP(42))
 JAMP(6)=+1./4.*(-1./3.*AMP(1)-1./3.*AMP(2)-AMP(5)-AMP(6)-AMP(8)-AMP(11)-AMP(13)-1./3.*AMP(14)-1./3.*AMP(15)-AMP(20)-1./3.*AMP(21)-1./3.*AMP(22)-1./9.*AMP(24)-1./9.*AMP(25)-1./9.*AMP(27)-1./9.*AMP(28)-1./3.*AMP(29)-1./3.*AMP(30)-AMP(34)-1./9.*AMP(35)-1./9.*AMP(36)-1./3.*AMP(37)-1./3.*AMP(38)-1./3.*AMP(39)-1./3.*AMP(40)-AMP(42))""")
-<<<<<<< HEAD
-
-                # Test configs file
-=======
         # Test configs file
->>>>>>> fb8e585f
         writer = writers.FortranWriter(self.give_pos('test'))
         mapconfigs, s_and_t_channels = export_v4.write_configs_file(writer,
                                                                     matrix_element,
@@ -714,11 +709,7 @@
         writer.close()
 
         self.assertFileContains('test',
-<<<<<<< HEAD
-"""C     Diagram 1, Amplitude 1
-=======
 """C     Diagram 1
->>>>>>> fb8e585f
       DATA MAPCONFIG(1)/1/
       DATA (IFOREST(I,-1,1),I=1,2)/4,3/
       DATA SPROP(-1,1)/21/
@@ -726,11 +717,7 @@
       DATA SPROP(-2,1)/-2/
       DATA (IFOREST(I,-3,1),I=1,2)/5,-2/
       DATA SPROP(-3,1)/21/
-<<<<<<< HEAD
-C     Diagram 2, Amplitude 2
-=======
 C     Diagram 2
->>>>>>> fb8e585f
       DATA MAPCONFIG(2)/2/
       DATA (IFOREST(I,-1,2),I=1,2)/4,3/
       DATA SPROP(-1,2)/21/
@@ -738,11 +725,7 @@
       DATA SPROP(-2,2)/2/
       DATA (IFOREST(I,-3,2),I=1,2)/6,-2/
       DATA SPROP(-3,2)/21/
-<<<<<<< HEAD
-C     Diagram 3, Amplitude 3
-=======
 C     Diagram 3
->>>>>>> fb8e585f
       DATA MAPCONFIG(3)/3/
       DATA (IFOREST(I,-1,3),I=1,2)/4,3/
       DATA SPROP(-1,3)/21/
@@ -750,11 +733,7 @@
       DATA SPROP(-2,3)/21/
       DATA (IFOREST(I,-3,3),I=1,2)/-2,-1/
       DATA SPROP(-3,3)/21/
-<<<<<<< HEAD
-C     Diagram 4, Amplitude 4
-=======
 C     Diagram 4
->>>>>>> fb8e585f
       DATA MAPCONFIG(4)/4/
       DATA (IFOREST(I,-1,4),I=1,2)/6,3/
       DATA SPROP(-1,4)/21/
@@ -762,11 +741,7 @@
       DATA SPROP(-2,4)/2/
       DATA (IFOREST(I,-3,4),I=1,2)/4,-2/
       DATA SPROP(-3,4)/21/
-<<<<<<< HEAD
-C     Diagram 5, Amplitude 5
-=======
 C     Diagram 5
->>>>>>> fb8e585f
       DATA MAPCONFIG(5)/5/
       DATA (IFOREST(I,-1,5),I=1,2)/6,3/
       DATA SPROP(-1,5)/21/
@@ -774,11 +749,7 @@
       DATA SPROP(-2,5)/-2/
       DATA (IFOREST(I,-3,5),I=1,2)/5,-2/
       DATA SPROP(-3,5)/21/
-<<<<<<< HEAD
-C     Diagram 6, Amplitude 6
-=======
 C     Diagram 6
->>>>>>> fb8e585f
       DATA MAPCONFIG(6)/6/
       DATA (IFOREST(I,-1,6),I=1,2)/6,3/
       DATA SPROP(-1,6)/21/
@@ -786,11 +757,7 @@
       DATA SPROP(-2,6)/21/
       DATA (IFOREST(I,-3,6),I=1,2)/-2,-1/
       DATA SPROP(-3,6)/21/
-<<<<<<< HEAD
-C     Diagram 7, Amplitude 7
-=======
 C     Diagram 7
->>>>>>> fb8e585f
       DATA MAPCONFIG(7)/7/
       DATA (IFOREST(I,-1,7),I=1,2)/5,4/
       DATA SPROP(-1,7)/21/
@@ -798,11 +765,7 @@
       DATA SPROP(-2,7)/-2/
       DATA (IFOREST(I,-3,7),I=1,2)/-2,3/
       DATA SPROP(-3,7)/21/
-<<<<<<< HEAD
-C     Diagram 8, Amplitude 8
-=======
 C     Diagram 8
->>>>>>> fb8e585f
       DATA MAPCONFIG(8)/8/
       DATA (IFOREST(I,-1,8),I=1,2)/5,4/
       DATA SPROP(-1,8)/21/
@@ -810,11 +773,7 @@
       DATA SPROP(-2,8)/2/
       DATA (IFOREST(I,-3,8),I=1,2)/6,-2/
       DATA SPROP(-3,8)/21/
-<<<<<<< HEAD
-C     Diagram 9, Amplitude 9
-=======
 C     Diagram 9
->>>>>>> fb8e585f
       DATA MAPCONFIG(9)/9/
       DATA (IFOREST(I,-1,9),I=1,2)/6,5/
       DATA SPROP(-1,9)/21/
@@ -822,11 +781,7 @@
       DATA SPROP(-2,9)/-2/
       DATA (IFOREST(I,-3,9),I=1,2)/-2,3/
       DATA SPROP(-3,9)/21/
-<<<<<<< HEAD
-C     Diagram 10, Amplitude 10
-=======
 C     Diagram 10
->>>>>>> fb8e585f
       DATA MAPCONFIG(10)/10/
       DATA (IFOREST(I,-1,10),I=1,2)/6,5/
       DATA SPROP(-1,10)/21/
@@ -834,11 +789,7 @@
       DATA SPROP(-2,10)/2/
       DATA (IFOREST(I,-3,10),I=1,2)/4,-2/
       DATA SPROP(-3,10)/21/
-<<<<<<< HEAD
-C     Diagram 11, Amplitude 11
-=======
 C     Diagram 11
->>>>>>> fb8e585f
       DATA MAPCONFIG(11)/11/
       DATA (IFOREST(I,-1,11),I=1,2)/1,3/
       DATA TPRID(-1,11)/21/
@@ -847,11 +798,7 @@
       DATA (IFOREST(I,-3,11),I=1,2)/-2,6/
       DATA TPRID(-3,11)/21/
       DATA (IFOREST(I,-4,11),I=1,2)/-3,4/
-<<<<<<< HEAD
-C     Diagram 12, Amplitude 12
-=======
 C     Diagram 12
->>>>>>> fb8e585f
       DATA MAPCONFIG(12)/12/
       DATA (IFOREST(I,-1,12),I=1,2)/1,3/
       DATA TPRID(-1,12)/21/
@@ -860,11 +807,7 @@
       DATA (IFOREST(I,-3,12),I=1,2)/-2,5/
       DATA TPRID(-3,12)/21/
       DATA (IFOREST(I,-4,12),I=1,2)/-3,4/
-<<<<<<< HEAD
-C     Diagram 13, Amplitude 13
-=======
 C     Diagram 13
->>>>>>> fb8e585f
       DATA MAPCONFIG(13)/13/
       DATA (IFOREST(I,-1,13),I=1,2)/6,5/
       DATA SPROP(-1,13)/21/
@@ -873,11 +816,7 @@
       DATA (IFOREST(I,-3,13),I=1,2)/-2,-1/
       DATA TPRID(-3,13)/21/
       DATA (IFOREST(I,-4,13),I=1,2)/-3,4/
-<<<<<<< HEAD
-C     Diagram 14, Amplitude 14
-=======
 C     Diagram 14
->>>>>>> fb8e585f
       DATA MAPCONFIG(14)/14/
       DATA (IFOREST(I,-1,14),I=1,2)/1,3/
       DATA TPRID(-1,14)/21/
@@ -886,11 +825,7 @@
       DATA (IFOREST(I,-3,14),I=1,2)/-2,5/
       DATA TPRID(-3,14)/21/
       DATA (IFOREST(I,-4,14),I=1,2)/-3,6/
-<<<<<<< HEAD
-C     Diagram 15, Amplitude 15
-=======
 C     Diagram 15
->>>>>>> fb8e585f
       DATA MAPCONFIG(15)/15/
       DATA (IFOREST(I,-1,15),I=1,2)/1,3/
       DATA TPRID(-1,15)/21/
@@ -899,11 +834,7 @@
       DATA (IFOREST(I,-3,15),I=1,2)/-2,4/
       DATA TPRID(-3,15)/21/
       DATA (IFOREST(I,-4,15),I=1,2)/-3,6/
-<<<<<<< HEAD
-C     Diagram 16, Amplitude 16
-=======
 C     Diagram 16
->>>>>>> fb8e585f
       DATA MAPCONFIG(16)/16/
       DATA (IFOREST(I,-1,16),I=1,2)/5,4/
       DATA SPROP(-1,16)/21/
@@ -912,11 +843,7 @@
       DATA (IFOREST(I,-3,16),I=1,2)/-2,-1/
       DATA TPRID(-3,16)/21/
       DATA (IFOREST(I,-4,16),I=1,2)/-3,6/
-<<<<<<< HEAD
-C     Diagram 17, Amplitude 17
-=======
 C     Diagram 17
->>>>>>> fb8e585f
       DATA MAPCONFIG(17)/17/
       DATA (IFOREST(I,-1,17),I=1,2)/5,4/
       DATA SPROP(-1,17)/21/
@@ -925,11 +852,7 @@
       DATA (IFOREST(I,-3,17),I=1,2)/1,3/
       DATA TPRID(-3,17)/21/
       DATA (IFOREST(I,-4,17),I=1,2)/-3,-2/
-<<<<<<< HEAD
-C     Diagram 18, Amplitude 18
-=======
 C     Diagram 18
->>>>>>> fb8e585f
       DATA MAPCONFIG(18)/18/
       DATA (IFOREST(I,-1,18),I=1,2)/5,4/
       DATA SPROP(-1,18)/21/
@@ -938,11 +861,7 @@
       DATA (IFOREST(I,-3,18),I=1,2)/-2,6/
       DATA TPRID(-3,18)/2/
       DATA (IFOREST(I,-4,18),I=1,2)/-3,-1/
-<<<<<<< HEAD
-C     Diagram 19, Amplitude 19
-=======
 C     Diagram 19
->>>>>>> fb8e585f
       DATA MAPCONFIG(19)/19/
       DATA (IFOREST(I,-1,19),I=1,2)/6,5/
       DATA SPROP(-1,19)/21/
@@ -951,11 +870,7 @@
       DATA (IFOREST(I,-3,19),I=1,2)/1,3/
       DATA TPRID(-3,19)/21/
       DATA (IFOREST(I,-4,19),I=1,2)/-3,-2/
-<<<<<<< HEAD
-C     Diagram 20, Amplitude 20
-=======
 C     Diagram 20
->>>>>>> fb8e585f
       DATA MAPCONFIG(20)/20/
       DATA (IFOREST(I,-1,20),I=1,2)/6,5/
       DATA SPROP(-1,20)/21/
@@ -964,11 +879,7 @@
       DATA (IFOREST(I,-3,20),I=1,2)/-2,4/
       DATA TPRID(-3,20)/2/
       DATA (IFOREST(I,-4,20),I=1,2)/-3,-1/
-<<<<<<< HEAD
-C     Diagram 21, Amplitude 21
-=======
 C     Diagram 21
->>>>>>> fb8e585f
       DATA MAPCONFIG(21)/21/
       DATA (IFOREST(I,-1,21),I=1,2)/1,5/
       DATA TPRID(-1,21)/21/
@@ -977,11 +888,7 @@
       DATA (IFOREST(I,-3,21),I=1,2)/-2,6/
       DATA TPRID(-3,21)/21/
       DATA (IFOREST(I,-4,21),I=1,2)/-3,4/
-<<<<<<< HEAD
-C     Diagram 22, Amplitude 22
-=======
 C     Diagram 22
->>>>>>> fb8e585f
       DATA MAPCONFIG(22)/22/
       DATA (IFOREST(I,-1,22),I=1,2)/1,5/
       DATA TPRID(-1,22)/21/
@@ -990,11 +897,7 @@
       DATA (IFOREST(I,-3,22),I=1,2)/-2,3/
       DATA TPRID(-3,22)/21/
       DATA (IFOREST(I,-4,22),I=1,2)/-3,4/
-<<<<<<< HEAD
-C     Diagram 23, Amplitude 23
-=======
 C     Diagram 23
->>>>>>> fb8e585f
       DATA MAPCONFIG(23)/23/
       DATA (IFOREST(I,-1,23),I=1,2)/6,3/
       DATA SPROP(-1,23)/21/
@@ -1003,11 +906,7 @@
       DATA (IFOREST(I,-3,23),I=1,2)/-2,-1/
       DATA TPRID(-3,23)/21/
       DATA (IFOREST(I,-4,23),I=1,2)/-3,4/
-<<<<<<< HEAD
-C     Diagram 24, Amplitude 24
-=======
 C     Diagram 24
->>>>>>> fb8e585f
       DATA MAPCONFIG(24)/24/
       DATA (IFOREST(I,-1,24),I=1,2)/1,5/
       DATA TPRID(-1,24)/21/
@@ -1016,11 +915,7 @@
       DATA (IFOREST(I,-3,24),I=1,2)/-2,4/
       DATA TPRID(-3,24)/21/
       DATA (IFOREST(I,-4,24),I=1,2)/-3,6/
-<<<<<<< HEAD
-C     Diagram 25, Amplitude 25
-=======
 C     Diagram 25
->>>>>>> fb8e585f
       DATA MAPCONFIG(25)/25/
       DATA (IFOREST(I,-1,25),I=1,2)/1,5/
       DATA TPRID(-1,25)/21/
@@ -1029,11 +924,7 @@
       DATA (IFOREST(I,-3,25),I=1,2)/-2,3/
       DATA TPRID(-3,25)/21/
       DATA (IFOREST(I,-4,25),I=1,2)/-3,6/
-<<<<<<< HEAD
-C     Diagram 26, Amplitude 26
-=======
 C     Diagram 26
->>>>>>> fb8e585f
       DATA MAPCONFIG(26)/26/
       DATA (IFOREST(I,-1,26),I=1,2)/4,3/
       DATA SPROP(-1,26)/21/
@@ -1042,11 +933,7 @@
       DATA (IFOREST(I,-3,26),I=1,2)/-2,-1/
       DATA TPRID(-3,26)/21/
       DATA (IFOREST(I,-4,26),I=1,2)/-3,6/
-<<<<<<< HEAD
-C     Diagram 27, Amplitude 27
-=======
 C     Diagram 27
->>>>>>> fb8e585f
       DATA MAPCONFIG(27)/27/
       DATA (IFOREST(I,-1,27),I=1,2)/4,3/
       DATA SPROP(-1,27)/21/
@@ -1055,11 +942,7 @@
       DATA (IFOREST(I,-3,27),I=1,2)/1,5/
       DATA TPRID(-3,27)/21/
       DATA (IFOREST(I,-4,27),I=1,2)/-3,-2/
-<<<<<<< HEAD
-C     Diagram 28, Amplitude 28
-=======
 C     Diagram 28
->>>>>>> fb8e585f
       DATA MAPCONFIG(28)/28/
       DATA (IFOREST(I,-1,28),I=1,2)/4,3/
       DATA SPROP(-1,28)/21/
@@ -1068,11 +951,7 @@
       DATA (IFOREST(I,-3,28),I=1,2)/-2,6/
       DATA TPRID(-3,28)/2/
       DATA (IFOREST(I,-4,28),I=1,2)/-3,-1/
-<<<<<<< HEAD
-C     Diagram 29, Amplitude 29
-=======
 C     Diagram 29
->>>>>>> fb8e585f
       DATA MAPCONFIG(29)/29/
       DATA (IFOREST(I,-1,29),I=1,2)/6,3/
       DATA SPROP(-1,29)/21/
@@ -1081,11 +960,7 @@
       DATA (IFOREST(I,-3,29),I=1,2)/1,5/
       DATA TPRID(-3,29)/21/
       DATA (IFOREST(I,-4,29),I=1,2)/-3,-2/
-<<<<<<< HEAD
-C     Diagram 30, Amplitude 30
-=======
 C     Diagram 30
->>>>>>> fb8e585f
       DATA MAPCONFIG(30)/30/
       DATA (IFOREST(I,-1,30),I=1,2)/6,3/
       DATA SPROP(-1,30)/21/
@@ -1094,11 +969,7 @@
       DATA (IFOREST(I,-3,30),I=1,2)/-2,4/
       DATA TPRID(-3,30)/2/
       DATA (IFOREST(I,-4,30),I=1,2)/-3,-1/
-<<<<<<< HEAD
-C     Diagram 31, Amplitude 31
-=======
 C     Diagram 31
->>>>>>> fb8e585f
       DATA MAPCONFIG(31)/31/
       DATA (IFOREST(I,-1,31),I=1,2)/6,3/
       DATA SPROP(-1,31)/21/
@@ -1107,11 +978,7 @@
       DATA (IFOREST(I,-3,31),I=1,2)/1,-2/
       DATA TPRID(-3,31)/21/
       DATA (IFOREST(I,-4,31),I=1,2)/-3,4/
-<<<<<<< HEAD
-C     Diagram 32, Amplitude 32
-=======
 C     Diagram 32
->>>>>>> fb8e585f
       DATA MAPCONFIG(32)/32/
       DATA (IFOREST(I,-1,32),I=1,2)/6,3/
       DATA SPROP(-1,32)/21/
@@ -1120,11 +987,7 @@
       DATA (IFOREST(I,-3,32),I=1,2)/-2,5/
       DATA TPRID(-3,32)/21/
       DATA (IFOREST(I,-4,32),I=1,2)/-3,4/
-<<<<<<< HEAD
-C     Diagram 33, Amplitude 33
-=======
 C     Diagram 33
->>>>>>> fb8e585f
       DATA MAPCONFIG(33)/33/
       DATA (IFOREST(I,-1,33),I=1,2)/6,5/
       DATA SPROP(-1,33)/21/
@@ -1133,11 +996,7 @@
       DATA (IFOREST(I,-3,33),I=1,2)/1,-2/
       DATA TPRID(-3,33)/21/
       DATA (IFOREST(I,-4,33),I=1,2)/-3,4/
-<<<<<<< HEAD
-C     Diagram 34, Amplitude 34
-=======
 C     Diagram 34
->>>>>>> fb8e585f
       DATA MAPCONFIG(34)/34/
       DATA (IFOREST(I,-1,34),I=1,2)/6,5/
       DATA SPROP(-1,34)/21/
@@ -1146,11 +1005,7 @@
       DATA (IFOREST(I,-3,34),I=1,2)/-2,3/
       DATA TPRID(-3,34)/21/
       DATA (IFOREST(I,-4,34),I=1,2)/-3,4/
-<<<<<<< HEAD
-C     Diagram 35, Amplitude 35
-=======
 C     Diagram 35
->>>>>>> fb8e585f
       DATA MAPCONFIG(35)/35/
       DATA (IFOREST(I,-1,35),I=1,2)/4,3/
       DATA SPROP(-1,35)/21/
@@ -1159,11 +1014,7 @@
       DATA (IFOREST(I,-3,35),I=1,2)/1,-2/
       DATA TPRID(-3,35)/21/
       DATA (IFOREST(I,-4,35),I=1,2)/-3,6/
-<<<<<<< HEAD
-C     Diagram 36, Amplitude 36
-=======
 C     Diagram 36
->>>>>>> fb8e585f
       DATA MAPCONFIG(36)/36/
       DATA (IFOREST(I,-1,36),I=1,2)/4,3/
       DATA SPROP(-1,36)/21/
@@ -1172,11 +1023,7 @@
       DATA (IFOREST(I,-3,36),I=1,2)/-2,5/
       DATA TPRID(-3,36)/21/
       DATA (IFOREST(I,-4,36),I=1,2)/-3,6/
-<<<<<<< HEAD
-C     Diagram 37, Amplitude 37
-=======
 C     Diagram 37
->>>>>>> fb8e585f
       DATA MAPCONFIG(37)/37/
       DATA (IFOREST(I,-1,37),I=1,2)/5,4/
       DATA SPROP(-1,37)/21/
@@ -1185,11 +1032,7 @@
       DATA (IFOREST(I,-3,37),I=1,2)/1,-2/
       DATA TPRID(-3,37)/21/
       DATA (IFOREST(I,-4,37),I=1,2)/-3,6/
-<<<<<<< HEAD
-C     Diagram 38, Amplitude 38
-=======
 C     Diagram 38
->>>>>>> fb8e585f
       DATA MAPCONFIG(38)/38/
       DATA (IFOREST(I,-1,38),I=1,2)/5,4/
       DATA SPROP(-1,38)/21/
@@ -1198,11 +1041,7 @@
       DATA (IFOREST(I,-3,38),I=1,2)/-2,3/
       DATA TPRID(-3,38)/21/
       DATA (IFOREST(I,-4,38),I=1,2)/-3,6/
-<<<<<<< HEAD
-C     Diagram 39, Amplitude 39
-=======
 C     Diagram 39
->>>>>>> fb8e585f
       DATA MAPCONFIG(39)/39/
       DATA (IFOREST(I,-1,39),I=1,2)/6,5/
       DATA SPROP(-1,39)/21/
@@ -1211,11 +1050,7 @@
       DATA (IFOREST(I,-3,39),I=1,2)/1,-2/
       DATA TPRID(-3,39)/2/
       DATA (IFOREST(I,-4,39),I=1,2)/-3,-1/
-<<<<<<< HEAD
-C     Diagram 40, Amplitude 40
-=======
 C     Diagram 40
->>>>>>> fb8e585f
       DATA MAPCONFIG(40)/40/
       DATA (IFOREST(I,-1,40),I=1,2)/4,3/
       DATA SPROP(-1,40)/21/
@@ -1224,11 +1059,7 @@
       DATA (IFOREST(I,-3,40),I=1,2)/1,-2/
       DATA TPRID(-3,40)/2/
       DATA (IFOREST(I,-4,40),I=1,2)/-3,-1/
-<<<<<<< HEAD
-C     Diagram 41, Amplitude 41
-=======
 C     Diagram 41
->>>>>>> fb8e585f
       DATA MAPCONFIG(41)/41/
       DATA (IFOREST(I,-1,41),I=1,2)/5,4/
       DATA SPROP(-1,41)/21/
@@ -1237,11 +1068,7 @@
       DATA (IFOREST(I,-3,41),I=1,2)/1,-2/
       DATA TPRID(-3,41)/2/
       DATA (IFOREST(I,-4,41),I=1,2)/-3,-1/
-<<<<<<< HEAD
-C     Diagram 42, Amplitude 42
-=======
 C     Diagram 42
->>>>>>> fb8e585f
       DATA MAPCONFIG(42)/42/
       DATA (IFOREST(I,-1,42),I=1,2)/6,3/
       DATA SPROP(-1,42)/21/
@@ -1253,11 +1080,7 @@
 C     Number of configs
       DATA MAPCONFIG(0)/42/
 """)
-<<<<<<< HEAD
-        
-=======
-
->>>>>>> fb8e585f
+
         # Test coloramps.inc output
         self.assertEqual(export_v4.get_icolamp_lines(matrix_element),
                          ['logical icolamp(42,6)', 'DATA(icolamp(i,1),i=1,42)/.true.,.true.,.false.,.true.,.true.,.false.,.true.,.true.,.true.,.true.,.false.,.false.,.false.,.true.,.false.,.true.,.true.,.false.,.true.,.true.,.false.,.true.,.true.,.false.,.false.,.false.,.true.,.true.,.true.,.false.,.true.,.false.,.true.,.true.,.true.,.true.,.true.,.false.,.true.,.true.,.false.,.false./', 'DATA(icolamp(i,2),i=1,42)/.true.,.true.,.false.,.true.,.true.,.false.,.true.,.true.,.true.,.true.,.false.,.true.,.true.,.false.,.false.,.false.,.true.,.true.,.true.,.false.,.false.,.false.,.false.,.false.,.true.,.true.,.true.,.false.,.true.,.true.,.true.,.true.,.true.,.false.,.true.,.false.,.true.,.true.,.false.,.false.,.true.,.true./', 'DATA(icolamp(i,3),i=1,42)/.false.,.false.,.false.,.true.,.false.,.true.,.true.,.false.,.true.,.true.,.true.,.true.,.false.,.true.,.true.,.false.,.true.,.true.,.true.,.true.,.true.,.true.,.false.,.true.,.false.,.true.,.false.,.true.,.false.,.false.,.true.,.true.,.true.,.true.,.false.,.true.,.false.,.false.,.true.,.true.,.true.,.false./', 'DATA(icolamp(i,4),i=1,42)/.true.,.false.,.true.,.true.,.true.,.false.,.false.,.false.,.false.,.true.,.true.,.true.,.false.,.false.,.true.,.true.,.false.,.true.,.false.,.false.,.true.,.true.,.false.,.true.,.true.,.false.,.true.,.true.,.true.,.true.,.true.,.true.,.true.,.true.,.false.,.false.,.false.,.true.,.false.,.true.,.true.,.true./', 'DATA(icolamp(i,5),i=1,42)/.false.,.true.,.true.,.false.,.false.,.false.,.true.,.true.,.true.,.false.,.true.,.true.,.false.,.true.,.true.,.false.,.true.,.true.,.true.,.true.,.true.,.false.,.true.,.true.,.true.,.false.,.false.,.false.,.false.,.true.,.false.,.true.,.false.,.false.,.true.,.true.,.true.,.true.,.true.,.false.,.true.,.true./', 'DATA(icolamp(i,6),i=1,42)/.true.,.true.,.false.,.false.,.true.,.true.,.false.,.true.,.false.,.false.,.true.,.false.,.true.,.true.,.true.,.false.,.false.,.false.,.false.,.true.,.true.,.true.,.false.,.true.,.true.,.false.,.true.,.true.,.true.,.true.,.false.,.false.,.false.,.true.,.true.,.true.,.true.,.true.,.true.,.true.,.false.,.true./'])
@@ -2962,26 +2785,26 @@
 
         #print open(self.give_pos('test')).read()
         self.assertFileContains('test',
-"""C     Diagram 1, Amplitude 1
+"""C     Diagram 1
       DATA MAPCONFIG(1)/1/
       DATA (IFOREST(I,-1,1),I=1,2)/4,3/
       DATA SPROP(-1,1)/21/
       DATA (IFOREST(I,-2,1),I=1,2)/1,5/
       DATA TPRID(-2,1)/2/
       DATA (IFOREST(I,-3,1),I=1,2)/-2,-1/
-C     Diagram 2, Amplitude 2
+C     Diagram 2
       DATA MAPCONFIG(2)/2/
       DATA (IFOREST(I,-1,2),I=1,2)/5,4/
       DATA SPROP(-1,2)/6/
       DATA (IFOREST(I,-2,2),I=1,2)/-1,3/
       DATA SPROP(-2,2)/21/
-C     Diagram 3, Amplitude 3
+C     Diagram 3
       DATA MAPCONFIG(3)/3/
       DATA (IFOREST(I,-1,3),I=1,2)/5,3/
       DATA SPROP(-1,3)/6/
       DATA (IFOREST(I,-2,3),I=1,2)/4,-1/
       DATA SPROP(-2,3)/21/
-C     Diagram 4, Amplitude 4
+C     Diagram 4
       DATA MAPCONFIG(4)/4/
       DATA (IFOREST(I,-1,4),I=1,2)/4,3/
       DATA SPROP(-1,4)/21/

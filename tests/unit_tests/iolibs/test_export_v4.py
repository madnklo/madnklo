################################################################################
#
# Copyright (c) 2009 The MadGraph Development team and Contributors
#
# This file is a part of the MadGraph 5 project, an application which 
# automatically generates Feynman diagrams and matrix elements for arbitrary
# high-energy processes in the Standard Model and beyond.
#
# It is subject to the MadGraph license which should accompany this 
# distribution.
#
# For more information, please visit: http://madgraph.phys.ucl.ac.be
#
################################################################################

"""Unit test library for the export v4 format routines"""

import StringIO
import copy
import fractions
import os 
import sys

root_path = os.path.split(os.path.dirname(os.path.realpath( __file__ )))[0]
sys.path.append(os.path.join(root_path, os.path.pardir, os.path.pardir))

import tests.unit_tests as unittest

import madgraph.iolibs.misc as misc
import madgraph.iolibs.export_v4 as export_v4
import madgraph.iolibs.file_writers as writers
import madgraph.iolibs.files as files
import madgraph.iolibs.group_subprocs as group_subprocs
import madgraph.iolibs.helas_call_writers as helas_call_writers
import madgraph.iolibs.save_load_object as save_load_object        
import madgraph.core.base_objects as base_objects
import madgraph.core.helas_objects as helas_objects
import madgraph.core.diagram_generation as diagram_generation
import madgraph.core.color_algebra as color
import madgraph.various.diagram_symmetry as diagram_symmetry
import madgraph.various.process_checks as process_checks
import madgraph.core.color_amp as color_amp
import tests.unit_tests.core.test_helas_objects as test_helas_objects
import tests.unit_tests.iolibs.test_file_writers as test_file_writers
import tests.unit_tests.iolibs.test_helas_call_writers as \
                                            test_helas_call_writers

_file_path = os.path.dirname(os.path.realpath(__file__))
_input_file_path = os.path.join(_file_path, os.path.pardir, os.path.pardir,
                                'input_files')
#===============================================================================
# IOImportV4Test
#===============================================================================
class IOExportV4Test(unittest.TestCase,
                     test_file_writers.CheckFileCreate):
    """Test class for the export v4 module"""

    mymodel = base_objects.Model()
    mymatrixelement = helas_objects.HelasMatrixElement()
    myfortranmodel = helas_call_writers.FortranHelasCallWriter(mymodel)
    created_files = ['test'
                    ]

    def setUp(self):

        test_file_writers.CheckFileCreate.clean_files
        # Set up model

        mypartlist = base_objects.ParticleList()
        myinterlist = base_objects.InteractionList()

        # A electron and positron
        mypartlist.append(base_objects.Particle({'name':'e-',
                      'antiname':'e+',
                      'spin':2,
                      'color':1,
                      'mass':'zero',
                      'width':'zero',
                      'texname':'e^-',
                      'antitexname':'e^+',
                      'line':'straight',
                      'charge':-1.,
                      'pdg_code':11,
                      'propagating':True,
                      'is_part':True,
                      'self_antipart':False}))
        eminus = mypartlist[len(mypartlist) - 1]
        eplus = copy.copy(eminus)
        eplus.set('is_part', False)

        # A photon
        mypartlist.append(base_objects.Particle({'name':'a',
                      'antiname':'a',
                      'spin':3,
                      'color':1,
                      'mass':'zero',
                      'width':'zero',
                      'texname':'\gamma',
                      'antitexname':'\gamma',
                      'line':'wavy',
                      'charge':0.,
                      'pdg_code':22,
                      'propagating':True,
                      'is_part':True,
                      'self_antipart':True}))
        a = mypartlist[len(mypartlist) - 1]

        # Coupling of e to gamma
        myinterlist.append(base_objects.Interaction({
                      'id': 7,
                      'particles': base_objects.ParticleList(\
                                            [eminus, \
                                             eplus, \
                                             a]),
                      'color': [],
                      'lorentz':[''],
                      'couplings':{(0, 0):'MGVX12'},
                      'orders':{'QED':1}}))

        self.mymodel.set('particles', mypartlist)
        self.mymodel.set('interactions', myinterlist)

        myleglist = base_objects.LegList()

        myleglist.append(base_objects.Leg({'id':-11,
                                         'state':False}))
        myleglist.append(base_objects.Leg({'id':11,
                                         'state':False}))
        myleglist.append(base_objects.Leg({'id':22,
                                         'state':True}))
        myleglist.append(base_objects.Leg({'id':22,
                                         'state':True}))
        myleglist.append(base_objects.Leg({'id':22,
                                         'state':True}))

        myproc = base_objects.Process({'legs':myleglist,
                                       'model':self.mymodel})

        myamplitude = diagram_generation.Amplitude({'process': myproc})

        self.mymatrixelement = helas_objects.HelasMatrixElement(myamplitude)
        self.myfortranmodel.downcase = False

    tearDown = test_file_writers.CheckFileCreate.clean_files

    def test_export_matrix_element_v4_standalone(self):
        """Test the result of exporting a matrix element to file"""

        goal_matrix_f = \
"""      SUBROUTINE SMATRIX(P,ANS)
C     
C     Generated by MadGraph 5 v. %(version)s, %(date)s
C     By the MadGraph Development Team
C     Please visit us at https://launchpad.net/madgraph5
C     
C     MadGraph StandAlone Version
C     
C     Returns amplitude squared summed/avg over colors
C     and helicities
C     for the point in phase space P(0:3,NEXTERNAL)
C     
C     Process: e+ e- > a a a
C     
      IMPLICIT NONE
C     
C     CONSTANTS
C     
      INTEGER    NEXTERNAL
      PARAMETER (NEXTERNAL=5)
      INTEGER                 NCOMB
      PARAMETER (             NCOMB=32)
C     
C     ARGUMENTS 
C     
      REAL*8 P(0:3,NEXTERNAL),ANS
C     
C     LOCAL VARIABLES 
C     
      INTEGER NHEL(NEXTERNAL,NCOMB),NTRY
      REAL*8 T
      REAL*8 MATRIX
      INTEGER IHEL,IDEN, I
      INTEGER JC(NEXTERNAL)
      LOGICAL GOODHEL(NCOMB)
      DATA NTRY/0/
      DATA GOODHEL/NCOMB*.FALSE./
      DATA (NHEL(I,   1),I=1,5) /-1,-1,-1,-1,-1/
      DATA (NHEL(I,   2),I=1,5) /-1,-1,-1,-1, 1/
      DATA (NHEL(I,   3),I=1,5) /-1,-1,-1, 1,-1/
      DATA (NHEL(I,   4),I=1,5) /-1,-1,-1, 1, 1/
      DATA (NHEL(I,   5),I=1,5) /-1,-1, 1,-1,-1/
      DATA (NHEL(I,   6),I=1,5) /-1,-1, 1,-1, 1/
      DATA (NHEL(I,   7),I=1,5) /-1,-1, 1, 1,-1/
      DATA (NHEL(I,   8),I=1,5) /-1,-1, 1, 1, 1/
      DATA (NHEL(I,   9),I=1,5) /-1, 1,-1,-1,-1/
      DATA (NHEL(I,  10),I=1,5) /-1, 1,-1,-1, 1/
      DATA (NHEL(I,  11),I=1,5) /-1, 1,-1, 1,-1/
      DATA (NHEL(I,  12),I=1,5) /-1, 1,-1, 1, 1/
      DATA (NHEL(I,  13),I=1,5) /-1, 1, 1,-1,-1/
      DATA (NHEL(I,  14),I=1,5) /-1, 1, 1,-1, 1/
      DATA (NHEL(I,  15),I=1,5) /-1, 1, 1, 1,-1/
      DATA (NHEL(I,  16),I=1,5) /-1, 1, 1, 1, 1/
      DATA (NHEL(I,  17),I=1,5) / 1,-1,-1,-1,-1/
      DATA (NHEL(I,  18),I=1,5) / 1,-1,-1,-1, 1/
      DATA (NHEL(I,  19),I=1,5) / 1,-1,-1, 1,-1/
      DATA (NHEL(I,  20),I=1,5) / 1,-1,-1, 1, 1/
      DATA (NHEL(I,  21),I=1,5) / 1,-1, 1,-1,-1/
      DATA (NHEL(I,  22),I=1,5) / 1,-1, 1,-1, 1/
      DATA (NHEL(I,  23),I=1,5) / 1,-1, 1, 1,-1/
      DATA (NHEL(I,  24),I=1,5) / 1,-1, 1, 1, 1/
      DATA (NHEL(I,  25),I=1,5) / 1, 1,-1,-1,-1/
      DATA (NHEL(I,  26),I=1,5) / 1, 1,-1,-1, 1/
      DATA (NHEL(I,  27),I=1,5) / 1, 1,-1, 1,-1/
      DATA (NHEL(I,  28),I=1,5) / 1, 1,-1, 1, 1/
      DATA (NHEL(I,  29),I=1,5) / 1, 1, 1,-1,-1/
      DATA (NHEL(I,  30),I=1,5) / 1, 1, 1,-1, 1/
      DATA (NHEL(I,  31),I=1,5) / 1, 1, 1, 1,-1/
      DATA (NHEL(I,  32),I=1,5) / 1, 1, 1, 1, 1/
      DATA IDEN/24/
C     ----------
C     BEGIN CODE
C     ----------
      NTRY=NTRY+1
      DO IHEL=1,NEXTERNAL
        JC(IHEL) = +1
      ENDDO
      ANS = 0D0
      DO IHEL=1,NCOMB
        IF (GOODHEL(IHEL) .OR. NTRY .LT. 2) THEN
          T=MATRIX(P ,NHEL(1,IHEL),JC(1))
          ANS=ANS+T
          IF (T .NE. 0D0 .AND. .NOT.    GOODHEL(IHEL)) THEN
            GOODHEL(IHEL)=.TRUE.
          ENDIF
        ENDIF
      ENDDO
      ANS=ANS/DBLE(IDEN)
      END


      REAL*8 FUNCTION MATRIX(P,NHEL,IC)
C     
C     Generated by MadGraph 5 v. %(version)s, %(date)s
C     By the MadGraph Development Team
C     Please visit us at https://launchpad.net/madgraph5
C     
C     Returns amplitude squared summed/avg over colors
C     for the point with external lines W(0:6,NEXTERNAL)
C     
C     Process: e+ e- > a a a
C     
      IMPLICIT NONE
C     
C     CONSTANTS
C     
      INTEGER    NGRAPHS
      PARAMETER (NGRAPHS=6)
      INTEGER    NEXTERNAL
      PARAMETER (NEXTERNAL=5)
      INTEGER    NWAVEFUNCS, NCOLOR
      PARAMETER (NWAVEFUNCS=11, NCOLOR=1)
      REAL*8     ZERO
      PARAMETER (ZERO=0D0)
      COMPLEX*16 IMAG1
      PARAMETER (IMAG1=(0D0,1D0))
C     
C     ARGUMENTS 
C     
      REAL*8 P(0:3,NEXTERNAL)
      INTEGER NHEL(NEXTERNAL), IC(NEXTERNAL)
C     
C     LOCAL VARIABLES 
C     
      INTEGER I,J
      COMPLEX*16 ZTEMP
      REAL*8 DENOM(NCOLOR), CF(NCOLOR,NCOLOR)
      COMPLEX*16 AMP(NGRAPHS), JAMP(NCOLOR)
      COMPLEX*16 W(18,NWAVEFUNCS)
      COMPLEX*16 DUM0,DUM1
      DATA DUM0, DUM1/(0D0, 0D0), (1D0, 0D0)/
C     
C     GLOBAL VARIABLES
C     
      INCLUDE 'coupl.inc'
C     
C     COLOR DATA
C     
      DATA DENOM(1)/1/
      DATA (CF(I,1),I=1,1) /1/
C     ----------
C     BEGIN CODE
C     ----------
      CALL OXXXXX(P(0,1),ZERO,NHEL(1),-1*IC(1),W(1,1))
      CALL IXXXXX(P(0,2),ZERO,NHEL(2),+1*IC(2),W(1,2))
      CALL VXXXXX(P(0,3),ZERO,NHEL(3),+1*IC(3),W(1,3))
      CALL VXXXXX(P(0,4),ZERO,NHEL(4),+1*IC(4),W(1,4))
      CALL VXXXXX(P(0,5),ZERO,NHEL(5),+1*IC(5),W(1,5))
      CALL FVOXXX(W(1,1),W(1,3),MGVX12,ZERO,ZERO,W(1,6))
      CALL FVIXXX(W(1,2),W(1,4),MGVX12,ZERO,ZERO,W(1,7))
C     Amplitude(s) for diagram number 1
      CALL IOVXXX(W(1,7),W(1,6),W(1,5),MGVX12,AMP(1))
      CALL FVIXXX(W(1,2),W(1,5),MGVX12,ZERO,ZERO,W(1,8))
C     Amplitude(s) for diagram number 2
      CALL IOVXXX(W(1,8),W(1,6),W(1,4),MGVX12,AMP(2))
      CALL FVOXXX(W(1,1),W(1,4),MGVX12,ZERO,ZERO,W(1,9))
      CALL FVIXXX(W(1,2),W(1,3),MGVX12,ZERO,ZERO,W(1,10))
C     Amplitude(s) for diagram number 3
      CALL IOVXXX(W(1,10),W(1,9),W(1,5),MGVX12,AMP(3))
C     Amplitude(s) for diagram number 4
      CALL IOVXXX(W(1,8),W(1,9),W(1,3),MGVX12,AMP(4))
      CALL FVOXXX(W(1,1),W(1,5),MGVX12,ZERO,ZERO,W(1,11))
C     Amplitude(s) for diagram number 5
      CALL IOVXXX(W(1,10),W(1,11),W(1,4),MGVX12,AMP(5))
C     Amplitude(s) for diagram number 6
      CALL IOVXXX(W(1,7),W(1,11),W(1,3),MGVX12,AMP(6))
      JAMP(1)=-AMP(1)-AMP(2)-AMP(3)-AMP(4)-AMP(5)-AMP(6)

      MATRIX = 0.D0
      DO I = 1, NCOLOR
        ZTEMP = (0.D0,0.D0)
        DO J = 1, NCOLOR
          ZTEMP = ZTEMP + CF(J,I)*JAMP(J)
        ENDDO
        MATRIX = MATRIX+ZTEMP*DCONJG(JAMP(I))/DENOM(I)
      ENDDO
      END
""" % misc.get_pkg_info()

        process_exporter = export_v4.ProcessExporterFortranSA()

        process_exporter.write_matrix_element_v4(\
            writers.FortranWriter(self.give_pos('test')),
            self.mymatrixelement,
            self.myfortranmodel)

        #print open(self.give_pos('test')).read()
        self.assertFileContains('test', goal_matrix_f)

    def test_coeff_string(self):
        """Test the coeff string for JAMP lines"""

        process_exporter = export_v4.ProcessExporterFortran()

        self.assertEqual(process_exporter.coeff(1,
                                         fractions.Fraction(1),
                                         False, 0), '+')

        self.assertEqual(process_exporter.coeff(-1,
                                         fractions.Fraction(1),
                                         False, 0), '-')

        self.assertEqual(process_exporter.coeff(-1,
                                         fractions.Fraction(-3),
                                         False, 0), '+3*')

        self.assertEqual(process_exporter.coeff(-1,
                                         fractions.Fraction(3, 5),
                                         True, -2), '-1./15.*imag1*')

    def test_export_matrix_element_v4_madevent_group(self):
        """Test the result of exporting a subprocess group matrix element"""

        # Setup a model

        mypartlist = base_objects.ParticleList()
        myinterlist = base_objects.InteractionList()

        # A gluon
        mypartlist.append(base_objects.Particle({'name':'g',
                      'antiname':'g',
                      'spin':3,
                      'color':8,
                      'mass':'zero',
                      'width':'zero',
                      'texname':'g',
                      'antitexname':'g',
                      'line':'curly',
                      'charge':0.,
                      'pdg_code':21,
                      'propagating':True,
                      'is_part':True,
                      'self_antipart':True}))

        g = mypartlist[-1]

        # A quark U and its antiparticle
        mypartlist.append(base_objects.Particle({'name':'u',
                      'antiname':'u~',
                      'spin':2,
                      'color':3,
                      'mass':'zero',
                      'width':'zero',
                      'texname':'u',
                      'antitexname':'\bar u',
                      'line':'straight',
                      'charge':2. / 3.,
                      'pdg_code':2,
                      'propagating':True,
                      'is_part':True,
                      'self_antipart':False}))
        u = mypartlist[-1]
        antiu = copy.copy(u)
        antiu.set('is_part', False)

        # A quark D and its antiparticle
        mypartlist.append(base_objects.Particle({'name':'d',
                      'antiname':'d~',
                      'spin':2,
                      'color':3,
                      'mass':'zero',
                      'width':'zero',
                      'texname':'d',
                      'antitexname':'\bar d',
                      'line':'straight',
                      'charge':-1. / 3.,
                      'pdg_code':1,
                      'propagating':True,
                      'is_part':True,
                      'self_antipart':False}))
        d = mypartlist[-1]
        antid = copy.copy(d)
        antid.set('is_part', False)

        # A photon
        mypartlist.append(base_objects.Particle({'name':'a',
                      'antiname':'a',
                      'spin':3,
                      'color':1,
                      'mass':'zero',
                      'width':'zero',
                      'texname':'\gamma',
                      'antitexname':'\gamma',
                      'line':'wavy',
                      'charge':0.,
                      'pdg_code':22,
                      'propagating':True,
                      'is_part':True,
                      'self_antipart':True}))

        a = mypartlist[-1]

        # A Z
        mypartlist.append(base_objects.Particle({'name':'z',
                      'antiname':'z',
                      'spin':3,
                      'color':1,
                      'mass':'MZ',
                      'width':'WZ',
                      'texname':'Z',
                      'antitexname':'Z',
                      'line':'wavy',
                      'charge':0.,
                      'pdg_code':23,
                      'propagating':True,
                      'is_part':True,
                      'self_antipart':True}))
        z = mypartlist[-1]

        # Gluon and photon couplings to quarks
        myinterlist.append(base_objects.Interaction({
                      'id': 1,
                      'particles': base_objects.ParticleList(\
                                            [antiu, \
                                             u, \
                                             g]),
                      'color': [color.ColorString([color.T(2,1,0)])],
                      'lorentz':['FFV1'],
                      'couplings':{(0, 0):'GQQ'},
                      'orders':{'QCD':1}}))

        myinterlist.append(base_objects.Interaction({
                      'id': 2,
                      'particles': base_objects.ParticleList(\
                                            [antiu, \
                                             u, \
                                             a]),
                      'color': [color.ColorString([color.T(1,0)])],
                      'lorentz':['FFV1'],
                      'couplings':{(0, 0):'GQED'},
                      'orders':{'QED':1}}))

        myinterlist.append(base_objects.Interaction({
                      'id': 3,
                      'particles': base_objects.ParticleList(\
                                            [antid, \
                                             d, \
                                             g]),
                      'color': [color.ColorString([color.T(2,1,0)])],
                      'lorentz':['FFV1'],
                      'couplings':{(0, 0):'GQQ'},
                      'orders':{'QCD':1}}))

        myinterlist.append(base_objects.Interaction({
                      'id': 4,
                      'particles': base_objects.ParticleList(\
                                            [antid, \
                                             d, \
                                             a]),
                      'color': [color.ColorString([color.T(1,0)])],
                      'lorentz':['FFV1'],
                      'couplings':{(0, 0):'GQED'},
                      'orders':{'QED':1}}))

        # 3 gluon vertiex
        myinterlist.append(base_objects.Interaction({
                      'id': 5,
                      'particles': base_objects.ParticleList(\
                                            [g] * 3),
                      'color': [color.ColorString([color.f(0,1,2)])],
                      'lorentz':['VVV1'],
                      'couplings':{(0, 0):'G'},
                      'orders':{'QCD':1}}))

        # Coupling of Z to quarks
        
        myinterlist.append(base_objects.Interaction({
                      'id': 6,
                      'particles': base_objects.ParticleList(\
                                            [antiu, \
                                             u, \
                                             z]),
                      'color': [color.ColorString([color.T(1,0)])],
                      'lorentz':['FFV1', 'FFV2'],
                      'couplings':{(0, 0):'GUZ1', (0, 1):'GUZ2'},
                      'orders':{'QED':1}}))

        myinterlist.append(base_objects.Interaction({
                      'id': 7,
                      'particles': base_objects.ParticleList(\
                                            [antid, \
                                             d, \
                                             z]),
                      'color': [color.ColorString([color.T(1,0)])],
                      'lorentz':['FFV1', 'FFV2'],
                      'couplings':{(0, 0):'GDZ1', (0, 0):'GDZ2'},
                      'orders':{'QED':1}}))

        mymodel = base_objects.Model()
        mymodel.set('particles', mypartlist)
        mymodel.set('interactions', myinterlist)        
        mymodel.set('name', 'sm')

        # Set parameters
        external_parameters = [\
            base_objects.ParamCardVariable('zero', 0.,'DUM', 1),
            base_objects.ParamCardVariable('MZ', 91.,'MASS', 23),
            base_objects.ParamCardVariable('WZ', 2.,'DECAY', 23)]
        couplings = [\
            base_objects.ModelVariable('GQQ', '1.', 'complex'),
            base_objects.ModelVariable('GQED', '0.1', 'complex'),
            base_objects.ModelVariable('G', '1.', 'complex'),
            base_objects.ModelVariable('GUZ1', '0.1', 'complex'),
            base_objects.ModelVariable('GUZ2', '0.1', 'complex'),
            base_objects.ModelVariable('GDZ1', '0.05', 'complex'),
            base_objects.ModelVariable('GDZ2', '0.05', 'complex')]
        mymodel.set('parameters', {('external',): external_parameters})
        mymodel.set('couplings', {(): couplings})
        mymodel.set('functions', [])
                    


        procs = [[2,-2,21,21], [2,-2,2,-2], [2,-2,1,-1]]
        amplitudes = diagram_generation.AmplitudeList()

        for proc in procs:
            # Define the multiprocess
            my_leglist = base_objects.LegList([\
                base_objects.Leg({'id': id, 'state': True}) for id in proc])

            my_leglist[0].set('state', False)
            my_leglist[1].set('state', False)

            my_process = base_objects.Process({'legs':my_leglist,
                                               'model':mymodel})
            my_amplitude = diagram_generation.Amplitude(my_process)
            amplitudes.append(my_amplitude)

        # Calculate diagrams for all processes

        amplitudes[1].set('has_mirror_process', True)
        subprocess_groups = group_subprocs.SubProcessGroup.\
                           group_amplitudes(amplitudes)
        self.assertEqual(len(subprocess_groups), 2)
        self.assertEqual(subprocess_groups[0].get('name'), 'qq_gg')
        self.assertEqual(subprocess_groups[1].get('name'), 'qq_qq')

        subprocess_group = subprocess_groups[1]
        matrix_elements = subprocess_group.get('matrix_elements')

        maxflows = 0
        for me in matrix_elements:
            maxflows = max(maxflows,
                           len(me.get('color_basis')))
        
        self.assertEqual(maxflows, 2)

        exporter = export_v4.ProcessExporterFortranMEGroup()

        # Test amp2 lines
        
        amp2_lines = \
                 exporter.get_amp2_lines(matrix_elements[0],
                                          subprocess_group.get('diagram_maps')[0])
                 
        self.assertEqual(amp2_lines,
<<<<<<< HEAD
                         ['AMP2(1)=AMP2(1)+AMP(1)*dconjg(AMP(1))',
                          'AMP2(2)=AMP2(2)+AMP(2)*dconjg(AMP(2))',
                          'AMP2(3)=AMP2(3)+AMP(3)*dconjg(AMP(3))+AMP(4)*dconjg(AMP(4))+AMP(5)*dconjg(AMP(5))+AMP(6)*dconjg(AMP(6))',
                          'AMP2(4)=AMP2(4)+AMP(7)*dconjg(AMP(7))',
                          'AMP2(5)=AMP2(5)+AMP(8)*dconjg(AMP(8))',
                          'AMP2(6)=AMP2(6)+AMP(9)*dconjg(AMP(9))+AMP(10)*dconjg(AMP(10))+AMP(11)*dconjg(AMP(11))+AMP(12)*dconjg(AMP(12))'])
=======
                         ['AMP2(1)=AMP2(1)+AMP(1)*dconjg(AMP(1))+AMP(2)*dconjg(AMP(2))', 
                          'AMP2(3)=AMP2(3)+AMP(3)*dconjg(AMP(3))', 
                          'AMP2(4)=AMP2(4)+AMP(4)*dconjg(AMP(4))+AMP(5)*dconjg(AMP(5))',
                          'AMP2(6)=AMP2(6)+AMP(6)*dconjg(AMP(6))'])
>>>>>>> 3503044e
        
        # Test configs.inc

        exporter.write_configs_file(\
            writers.FortranWriter(self.give_pos('test')),
            subprocess_group,
            subprocess_group.get('diagrams_for_configs'))

        goal_configs = """C     Diagram 1
      DATA MAPCONFIG(1)/1/
      DATA (IFOREST(I,-1,1),I=1,2)/4,3/
      DATA SPROP(-1,1)/21/
      DATA TPRID(-1,1)/0/
C     Diagram 2
      DATA MAPCONFIG(2)/2/
      DATA (IFOREST(I,-1,2),I=1,2)/4,3/
      DATA SPROP(-1,2)/22/
      DATA TPRID(-1,2)/0/
C     Diagram 3
      DATA MAPCONFIG(3)/3/
      DATA (IFOREST(I,-1,3),I=1,2)/4,3/
      DATA SPROP(-1,3)/23/
      DATA TPRID(-1,3)/0/
C     Diagram 4
      DATA MAPCONFIG(4)/4/
      DATA (IFOREST(I,-1,4),I=1,2)/1,3/
      DATA TPRID(-1,4)/21/
      DATA SPROP(-1,4)/0/
      DATA (IFOREST(I,-2,4),I=1,2)/-1,4/
C     Diagram 5
      DATA MAPCONFIG(5)/5/
      DATA (IFOREST(I,-1,5),I=1,2)/1,3/
      DATA TPRID(-1,5)/22/
      DATA SPROP(-1,5)/0/
      DATA (IFOREST(I,-2,5),I=1,2)/-1,4/
C     Diagram 6
      DATA MAPCONFIG(6)/6/
      DATA (IFOREST(I,-1,6),I=1,2)/1,3/
      DATA TPRID(-1,6)/23/
      DATA SPROP(-1,6)/0/
      DATA (IFOREST(I,-2,6),I=1,2)/-1,4/
C     Number of configs
      DATA MAPCONFIG(0)/6/
"""
        #print open(self.give_pos('test')).read()

        self.assertFileContains('test', goal_configs)

        # Test config_subproc_map.inc

        exporter.write_config_subproc_map_file(\
            writers.FortranWriter(self.give_pos('test')),
            subprocess_group.get('diagrams_for_configs'))

        goal_confsub = """      DATA (CONFSUB(I,1),I=1,2)/1,1/
      DATA (CONFSUB(I,2),I=1,2)/2,2/
      DATA (CONFSUB(I,3),I=1,2)/3,3/
      DATA (CONFSUB(I,4),I=1,2)/4,0/
      DATA (CONFSUB(I,5),I=1,2)/5,0/
      DATA (CONFSUB(I,6),I=1,2)/6,0/
"""
        
        #print open(self.give_pos('test')).read()
        self.assertFileContains('test', goal_confsub)

        # Test coloramps.inc
        
        exporter.write_coloramps_file(\
            writers.FortranWriter(self.give_pos('test')),
            subprocess_group.get('diagrams_for_configs'),
            maxflows,
            matrix_elements)

        #print open(self.give_pos('test')).read()
        self.assertFileContains('test',
"""      LOGICAL ICOLAMP(2,6,2)
      DATA(ICOLAMP(I,1,1),I=1,2)/.TRUE.,.TRUE./
      DATA(ICOLAMP(I,2,1),I=1,2)/.TRUE.,.FALSE./
      DATA(ICOLAMP(I,3,1),I=1,2)/.TRUE.,.FALSE./
      DATA(ICOLAMP(I,4,1),I=1,2)/.TRUE.,.TRUE./
      DATA(ICOLAMP(I,5,1),I=1,2)/.FALSE.,.TRUE./
      DATA(ICOLAMP(I,6,1),I=1,2)/.FALSE.,.TRUE./
      DATA(ICOLAMP(I,1,2),I=1,2)/.TRUE.,.TRUE./
      DATA(ICOLAMP(I,2,2),I=1,2)/.TRUE.,.FALSE./
      DATA(ICOLAMP(I,3,2),I=1,2)/.TRUE.,.FALSE./
""")

        # Test find_matrix_elements_for_configs

        self.assertEqual(\
            diagram_symmetry.find_matrix_elements_for_configs(subprocess_group),
            ([], {}))

        evaluator = process_checks.MatrixElementEvaluator(mymodel)
        symmetry, perms, ident_perms = \
                  diagram_symmetry.find_symmetry(subprocess_group,
                                                 evaluator)

        self.assertEqual(symmetry, [1,1,1,1,1,1])
        self.assertEqual(perms,
                         [[0,1,2,3],[0,1,2,3],[0,1,2,3],[0,1,2,3],[0,1,2,3],[0,1,2,3]])
        self.assertEqual(ident_perms,
                         [[0,1,2,3]])

        # Test processes.dat

        files.write_to_file(self.give_pos('test'),
                            exporter.write_processes_file,
                            subprocess_group)

        goal_processes = """1       u u~ > u u~
mirror  u~ u > u u~
2       u u~ > d d~
mirror  none"""
        
        self.assertFileContains('test', goal_processes)

        # Test mirrorprocs.inc

        exporter.write_mirrorprocs(\
            writers.FortranWriter(self.give_pos('test')),
            subprocess_group)

        goal_mirror_inc = \
                 "      DATA (MIRRORPROCS(I),I=1,2)/.TRUE.,.FALSE./\n"
        
        self.assertFileContains('test', goal_mirror_inc)

        # Test matrix1.f
        exporter.write_matrix_element_v4(\
            writers.FortranWriter(self.give_pos('test')),
            matrix_elements[0],
            helas_call_writers.FortranUFOHelasCallWriter(mymodel),
            "1")

        goal_matrix1 = \
"""      SUBROUTINE SMATRIX1(P,ANS)
C     
C     Generated by MadGraph 5 v. %(version)s, %(date)s
C     By the MadGraph Development Team
C     Please visit us at https://launchpad.net/madgraph5
C     
C     MadGraph for Madevent Version
C     
C     Returns amplitude squared summed/avg over colors
C     and helicities
C     for the point in phase space P(0:3,NEXTERNAL)
C     
C     Process: u u~ > u u~
C     
      IMPLICIT NONE
C     
C     CONSTANTS
C     
      INCLUDE 'genps.inc'
      INCLUDE 'maxconfigs.inc'
      INCLUDE 'nexternal.inc'
      INCLUDE 'maxamps.inc'
      INTEGER                 NCOMB
      PARAMETER (             NCOMB=16)
      INTEGER    NGRAPHS
      PARAMETER (NGRAPHS=12)
      INTEGER    NDIAGS
      PARAMETER (NDIAGS=6)
      INTEGER    THEL
      PARAMETER (THEL=2*NCOMB)
      REAL*8 LIMHEL
      PARAMETER(LIMHEL=1E-6)
      INTEGER MAXTRIES
      PARAMETER(MAXTRIES=10)
C     
C     ARGUMENTS 
C     
      REAL*8 P(0:3,NEXTERNAL),ANS
C     
C     LOCAL VARIABLES 
C     
      INTEGER NHEL(NEXTERNAL,NCOMB),NTRY(2)
      INTEGER ISHEL(2)
      REAL*8 T,MATRIX1
      REAL*8 R,SUMHEL,TS(NCOMB)
      INTEGER I,IDEN
      INTEGER JC(NEXTERNAL),II
      LOGICAL GOODHEL(NCOMB,2)
      REAL*8 HWGT, XTOT, XTRY, XREJ, XR, YFRAC(0:NCOMB)
      INTEGER IDUM, NGOOD(2), IGOOD(NCOMB,2)
      INTEGER JHEL(2), J, JJ
      REAL     XRAN1
      EXTERNAL XRAN1
C     
C     GLOBAL VARIABLES
C     
      DOUBLE PRECISION AMP2(MAXAMPS), JAMP2(0:MAXFLOW)
      COMMON/TO_AMPS/  AMP2,       JAMP2

      CHARACTER*101         HEL_BUFF
      COMMON/TO_HELICITY/  HEL_BUFF

      INTEGER IMIRROR
      COMMON/TO_MIRROR/ IMIRROR

      REAL*8 POL(2)
      COMMON/TO_POLARIZATION/ POL

      INTEGER          ISUM_HEL
      LOGICAL                    MULTI_CHANNEL
      COMMON/TO_MATRIX/ISUM_HEL, MULTI_CHANNEL
      INTEGER MAPCONFIG(0:LMAXCONFIGS), ICONFIG
      COMMON/TO_MCONFIGS/MAPCONFIG, ICONFIG
      INTEGER SUBDIAG(MAXSPROC),IB(2)
      COMMON/TO_SUB_DIAG/SUBDIAG,IB
      DATA IDUM /0/
      DATA XTRY, XREJ /0,0/
      DATA NTRY /0,0/
      DATA NGOOD /0,0/
      DATA ISHEL/0,0/
      SAVE YFRAC, IGOOD, JHEL
      DATA GOODHEL/THEL*.FALSE./
      DATA (NHEL(I,   1),I=1,4) /-1,-1,-1,-1/
      DATA (NHEL(I,   2),I=1,4) /-1,-1,-1, 1/
      DATA (NHEL(I,   3),I=1,4) /-1,-1, 1,-1/
      DATA (NHEL(I,   4),I=1,4) /-1,-1, 1, 1/
      DATA (NHEL(I,   5),I=1,4) /-1, 1,-1,-1/
      DATA (NHEL(I,   6),I=1,4) /-1, 1,-1, 1/
      DATA (NHEL(I,   7),I=1,4) /-1, 1, 1,-1/
      DATA (NHEL(I,   8),I=1,4) /-1, 1, 1, 1/
      DATA (NHEL(I,   9),I=1,4) / 1,-1,-1,-1/
      DATA (NHEL(I,  10),I=1,4) / 1,-1,-1, 1/
      DATA (NHEL(I,  11),I=1,4) / 1,-1, 1,-1/
      DATA (NHEL(I,  12),I=1,4) / 1,-1, 1, 1/
      DATA (NHEL(I,  13),I=1,4) / 1, 1,-1,-1/
      DATA (NHEL(I,  14),I=1,4) / 1, 1,-1, 1/
      DATA (NHEL(I,  15),I=1,4) / 1, 1, 1,-1/
      DATA (NHEL(I,  16),I=1,4) / 1, 1, 1, 1/
      DATA IDEN/36/
C     ----------
C     BEGIN CODE
C     ----------
      NTRY(IMIRROR)=NTRY(IMIRROR)+1
      DO I=1,NEXTERNAL
        JC(I) = +1
      ENDDO

      IF (MULTI_CHANNEL) THEN
        DO I=1,NDIAGS
          AMP2(I)=0D0
        ENDDO
        JAMP2(0)=2
        DO I=1,INT(JAMP2(0))
          JAMP2(I)=0D0
        ENDDO
      ENDIF
      ANS = 0D0
      WRITE(HEL_BUFF,'(20I5)') (0,I=1,NEXTERNAL)
      DO I=1,NCOMB
        TS(I)=0D0
      ENDDO
      IF (ISHEL(IMIRROR) .EQ. 0 .OR. NTRY(IMIRROR) .LE. MAXTRIES) THEN
        DO I=1,NCOMB
          IF (GOODHEL(I,IMIRROR) .OR. NTRY(IMIRROR).LE.MAXTRIES) THEN
            T=MATRIX1(P ,NHEL(1,I),JC(1))
            DO JJ=1,NINCOMING
              IF(POL(JJ).NE.1D0.AND.NHEL(JJ,I).EQ.INT(SIGN(1D0
     $         ,POL(JJ)))) THEN
                T=T*ABS(POL(JJ))
              ELSE IF(POL(JJ).NE.1D0)THEN
                T=T*(2D0-ABS(POL(JJ)))
              ENDIF
            ENDDO
            ANS=ANS+T
            TS(I)=T
          ENDIF
        ENDDO
        JHEL(IMIRROR) = 1
        IF(NTRY(IMIRROR).LE.MAXTRIES)THEN
          DO I=1,NCOMB
            IF (.NOT.GOODHEL(I,IMIRROR) .AND. (TS(I).GT.ANS*LIMHEL
     $       /NCOMB)) THEN
              GOODHEL(I,IMIRROR)=.TRUE.
              NGOOD(IMIRROR) = NGOOD(IMIRROR) +1
              IGOOD(NGOOD(IMIRROR),IMIRROR) = I
              PRINT *,'Added good helicity ',I,TS(I)*NCOMB/ANS
            ENDIF
          ENDDO
          ISHEL(IMIRROR)=MIN(ISUM_HEL,NGOOD(IMIRROR))
        ENDIF
        IF(NTRY(IMIRROR).EQ.MAXTRIES.AND.ISHEL(IMIRROR).GT.0)THEN
C         Check if we have stable helicities in this event
          DO I=1,NGOOD(IMIRROR)
            IF(TS(IGOOD(I,IMIRROR)) .LT. 0.1*ANS/NGOOD(IMIRROR))THEN
              WRITE(*,*) 'Not stable helicity distribution, fraction '
     $         , TS(IGOOD(I,IMIRROR))/ANS*NGOOD(IMIRROR)
              WRITE(*,*) 'Explicit sum over all non-zero helicities.'
              ISHEL(IMIRROR)=0
              EXIT
            ENDIF
          ENDDO
        ENDIF
      ELSE  !RANDOM HELICITY
        DO J=1,ISHEL(IMIRROR)
          JHEL(IMIRROR)=JHEL(IMIRROR)+1
          IF (JHEL(IMIRROR) .GT. NGOOD(IMIRROR)) JHEL(IMIRROR)=1
          HWGT = REAL(NGOOD(IMIRROR))/REAL(ISHEL(IMIRROR))
          I = IGOOD(JHEL(IMIRROR),IMIRROR)
          T=MATRIX1(P ,NHEL(1,I),JC(1))
          DO JJ=1,NINCOMING
            IF(POL(JJ).NE.1D0.AND.NHEL(JJ,I).EQ.INT(SIGN(1D0,POL(JJ)))
     $       ) THEN
              T=T*ABS(POL(JJ))
            ELSE IF(POL(JJ).NE.1D0)THEN
              T=T*(2D0-ABS(POL(JJ)))
            ENDIF
          ENDDO
          ANS=ANS+T*HWGT
          TS(I)=T*HWGT
        ENDDO
        IF (ISHEL(IMIRROR) .EQ. 1) THEN
          WRITE(HEL_BUFF,'(20i5)')(NHEL(II,I),II=1,NEXTERNAL)
        ENDIF
      ENDIF
      IF (ISHEL(IMIRROR) .NE. 1) THEN
        R=XRAN1(IDUM)*ANS
        SUMHEL=0D0
        DO I=1,NCOMB
          SUMHEL=SUMHEL+TS(I)
          IF(R.LT.SUMHEL)THEN
            WRITE(HEL_BUFF,'(20i5)')(NHEL(II,I),II=1,NEXTERNAL)
            GOTO 10
          ENDIF
        ENDDO
 10     CONTINUE
      ENDIF
      IF (MULTI_CHANNEL) THEN
        XTOT=0D0
        DO I=1,NDIAGS
          XTOT=XTOT+AMP2(I)
        ENDDO
        IF (XTOT.NE.0D0) THEN
          ANS=ANS*AMP2(SUBDIAG(1))/XTOT
        ELSE
          ANS=0D0
        ENDIF
      ENDIF
      ANS=ANS/DBLE(IDEN)
      END


      REAL*8 FUNCTION MATRIX1(P,NHEL,IC)
C     
C     Generated by MadGraph 5 v. %(version)s, %(date)s
C     By the MadGraph Development Team
C     Please visit us at https://launchpad.net/madgraph5
C     
C     Returns amplitude squared summed/avg over colors
C     for the point with external lines W(0:6,NEXTERNAL)
C     
C     Process: u u~ > u u~
C     
      IMPLICIT NONE
C     
C     CONSTANTS
C     
      INTEGER    NGRAPHS
      PARAMETER (NGRAPHS=12)
      INCLUDE 'genps.inc'
      INCLUDE 'nexternal.inc'
      INCLUDE 'maxamps.inc'
      INTEGER    NWAVEFUNCS,     NCOLOR
      PARAMETER (NWAVEFUNCS=12, NCOLOR=2)
      REAL*8     ZERO
      PARAMETER (ZERO=0D0)
      COMPLEX*16 IMAG1
      PARAMETER (IMAG1=(0D0,1D0))
C     
C     ARGUMENTS 
C     
      REAL*8 P(0:3,NEXTERNAL)
      INTEGER NHEL(NEXTERNAL), IC(NEXTERNAL)
C     
C     LOCAL VARIABLES 
C     
      INTEGER I,J
      COMPLEX*16 ZTEMP
      REAL*8 DENOM(NCOLOR), CF(NCOLOR,NCOLOR)
      COMPLEX*16 AMP(NGRAPHS), JAMP(NCOLOR)
      COMPLEX*16 W(18,NWAVEFUNCS)
C     
C     GLOBAL VARIABLES
C     
      DOUBLE PRECISION AMP2(MAXAMPS), JAMP2(0:MAXFLOW)
      COMMON/TO_AMPS/  AMP2,       JAMP2
      INCLUDE 'coupl.inc'
C     
C     COLOR DATA
C     
      DATA DENOM(1)/1/
      DATA (CF(I,  1),I=  1,  2) /    9,    3/
C     1 T(2,1) T(3,4)
      DATA DENOM(2)/1/
      DATA (CF(I,  2),I=  1,  2) /    3,    9/
C     1 T(2,4) T(3,1)
C     ----------
C     BEGIN CODE
C     ----------
      CALL IXXXXX(P(0,1),ZERO,NHEL(1),+1*IC(1),W(1,1))
      CALL OXXXXX(P(0,2),ZERO,NHEL(2),-1*IC(2),W(1,2))
      CALL OXXXXX(P(0,3),ZERO,NHEL(3),+1*IC(3),W(1,3))
      CALL IXXXXX(P(0,4),ZERO,NHEL(4),-1*IC(4),W(1,4))
      CALL FFV1_3(W(1,1),W(1,2),GQQ,ZERO, ZERO, W(1,5))
C     Amplitude(s) for diagram number 1
      CALL FFV1_0(W(1,4),W(1,3),W(1,5),GQQ,AMP(1))
      CALL FFV1_3(W(1,1),W(1,2),GQED,ZERO, ZERO, W(1,6))
C     Amplitude(s) for diagram number 2
      CALL FFV1_0(W(1,4),W(1,3),W(1,6),GQED,AMP(2))
      CALL FFV1_3(W(1,1),W(1,2),GUZ1,MZ, WZ, W(1,7))
      CALL FFV2_3(W(1,1),W(1,2),GUZ2,MZ, WZ, W(1,8))
C     Amplitude(s) for diagram number 3
      CALL FFV1_0(W(1,4),W(1,3),W(1,7),GUZ1,AMP(3))
      CALL FFV2_0(W(1,4),W(1,3),W(1,7),GUZ2,AMP(4))
      CALL FFV1_0(W(1,4),W(1,3),W(1,8),GUZ1,AMP(5))
      CALL FFV2_0(W(1,4),W(1,3),W(1,8),GUZ2,AMP(6))
      CALL FFV1_3(W(1,1),W(1,3),GQQ,ZERO, ZERO, W(1,9))
C     Amplitude(s) for diagram number 4
      CALL FFV1_0(W(1,4),W(1,2),W(1,9),GQQ,AMP(7))
      CALL FFV1_3(W(1,1),W(1,3),GQED,ZERO, ZERO, W(1,10))
C     Amplitude(s) for diagram number 5
      CALL FFV1_0(W(1,4),W(1,2),W(1,10),GQED,AMP(8))
      CALL FFV1_3(W(1,1),W(1,3),GUZ1,MZ, WZ, W(1,11))
      CALL FFV2_3(W(1,1),W(1,3),GUZ2,MZ, WZ, W(1,12))
C     Amplitude(s) for diagram number 6
      CALL FFV1_0(W(1,4),W(1,2),W(1,11),GUZ1,AMP(9))
      CALL FFV2_0(W(1,4),W(1,2),W(1,11),GUZ2,AMP(10))
      CALL FFV1_0(W(1,4),W(1,2),W(1,12),GUZ1,AMP(11))
      CALL FFV2_0(W(1,4),W(1,2),W(1,12),GUZ2,AMP(12))
      JAMP(1)=+1./6.*AMP(1)-AMP(2)-AMP(3)-AMP(4)-AMP(5)-AMP(6)
     $ +1./2.*AMP(7)
      JAMP(2)=-1./2.*AMP(1)-1./6.*AMP(7)+AMP(8)+AMP(9)+AMP(10)+AMP(11)
     $ +AMP(12)
      MATRIX1 = 0.D0
      DO I = 1, NCOLOR
        ZTEMP = (0.D0,0.D0)
        DO J = 1, NCOLOR
          ZTEMP = ZTEMP + CF(J,I)*JAMP(J)
        ENDDO
        MATRIX1=MATRIX1+ZTEMP*DCONJG(JAMP(I))/DENOM(I)
      ENDDO
      AMP2(1)=AMP2(1)+AMP(1)*DCONJG(AMP(1))
      AMP2(2)=AMP2(2)+AMP(2)*DCONJG(AMP(2))
      AMP2(3)=AMP2(3)+AMP(3)*DCONJG(AMP(3))+AMP(4)*DCONJG(AMP(4))
     $ +AMP(5)*DCONJG(AMP(5))+AMP(6)*DCONJG(AMP(6))
      AMP2(4)=AMP2(4)+AMP(7)*DCONJG(AMP(7))
      AMP2(5)=AMP2(5)+AMP(8)*DCONJG(AMP(8))
      AMP2(6)=AMP2(6)+AMP(9)*DCONJG(AMP(9))+AMP(10)*DCONJG(AMP(10))
     $ +AMP(11)*DCONJG(AMP(11))+AMP(12)*DCONJG(AMP(12))
      DO I = 1, NCOLOR
        JAMP2(I)=JAMP2(I)+JAMP(I)*DCONJG(JAMP(I))
      ENDDO

      END

""" % misc.get_pkg_info()

        #print "test_export_matrix_element_v4_madevent_group"
        #print open(self.give_pos('test')).read()
        self.assertFileContains('test', goal_matrix1)

        # Test auto_dsig,f
        exporter.write_auto_dsig_file(\
            writers.FortranWriter(self.give_pos('test')),
            matrix_elements[0],
            "1")

        goal_auto_dsig1 = \
"""      DOUBLE PRECISION FUNCTION DSIG1(PP,WGT,IMODE)
C     ****************************************************
C     
C     Generated by MadGraph 5 v. %(version)s, %(date)s
C     By the MadGraph Development Team
C     Please visit us at https://launchpad.net/madgraph5
C     
C     Process: u u~ > u u~
C     
C     RETURNS DIFFERENTIAL CROSS SECTION
C     Input:
C     pp    4 momentum of external particles
C     wgt   weight from Monte Carlo
C     imode 0 run, 1 init, 2 reweight, 
C     3 finalize, 4 only PDFs
C     Output:
C     Amplitude squared and summed
C     ****************************************************
      IMPLICIT NONE
C     
C     CONSTANTS
C     
      INCLUDE 'genps.inc'
      INCLUDE 'nexternal.inc'
      INCLUDE 'maxamps.inc'
      DOUBLE PRECISION       CONV
      PARAMETER (CONV=389379.66*1000)  !CONV TO PICOBARNS
      REAL*8     PI
      PARAMETER (PI=3.1415926D0)
C     
C     ARGUMENTS 
C     
      DOUBLE PRECISION PP(0:3,NEXTERNAL), WGT
      INTEGER IMODE
C     
C     LOCAL VARIABLES 
C     
      INTEGER I,ITYPE,LP
      DOUBLE PRECISION U1,UB1,D1,DB1,C1,CB1,S1,SB1,B1,BB1
      DOUBLE PRECISION U2,UB2,D2,DB2,C2,CB2,S2,SB2,B2,BB2
      DOUBLE PRECISION G1,G2
      DOUBLE PRECISION A1,A2
      DOUBLE PRECISION XPQ(-7:7)
      DOUBLE PRECISION DSIGUU
C     
C     EXTERNAL FUNCTIONS
C     
      LOGICAL PASSCUTS
      DOUBLE PRECISION ALPHAS2,REWGT,PDG2PDF
C     
C     GLOBAL VARIABLES
C     
      INTEGER              IPROC
      DOUBLE PRECISION PD(0:MAXPROC)
      COMMON /SUBPROC/ PD, IPROC

      INTEGER SUBDIAG(MAXSPROC),IB(2)
      COMMON/TO_SUB_DIAG/SUBDIAG,IB
      INCLUDE 'coupl.inc'
      INCLUDE 'run.inc'
C     
C     DATA
C     
      DATA U1,UB1,D1,DB1,C1,CB1,S1,SB1,B1,BB1/10*1D0/
      DATA U2,UB2,D2,DB2,C2,CB2,S2,SB2,B2,BB2/10*1D0/
      DATA A1,G1/2*1D0/
      DATA A2,G2/2*1D0/
C     ----------
C     BEGIN CODE
C     ----------
      DSIG1=0D0

C     Only run if IMODE is 0
      IF(IMODE.NE.0.AND.IMODE.NE.4) RETURN


      IF (ABS(LPP(IB(1))).GE.1) THEN
        LP=SIGN(1,LPP(IB(1)))
        U1=PDG2PDF(ABS(LPP(IB(1))),2*LP,XBK(IB(1)),DSQRT(Q2FACT(IB(1))
     $   ))
      ENDIF
      IF (ABS(LPP(IB(2))).GE.1) THEN
        LP=SIGN(1,LPP(IB(2)))
        UB2=PDG2PDF(ABS(LPP(IB(2))),-2*LP,XBK(IB(2)),DSQRT(Q2FACT(IB(2
     $   ))))
      ENDIF
      PD(0) = 0D0
      IPROC = 0
      IPROC=IPROC+1  ! u u~ > u u~
      PD(IPROC)=PD(IPROC-1) + U1*UB2
      IF (IMODE.EQ.4)THEN
        DSIG1 = PD(IPROC)
        RETURN
      ENDIF
      CALL SMATRIX1(PP,DSIGUU)
      DSIGUU=DSIGUU*REWGT(PP)
      IF (DSIGUU.LT.1D199) THEN
        DSIG1=PD(IPROC)*CONV*DSIGUU
      ELSE
        WRITE(*,*) 'Error in matrix element'
        DSIGUU=0D0
        DSIG1=0D0
      ENDIF
      IF(IMODE.EQ.0.AND.DSIG1.GT.0D0)THEN
C       Call UNWGT to unweight and store events
        CALL UNWGT(PP,DSIG1*WGT,1)
      ENDIF

      END

""" % misc.get_pkg_info()
        

        #print open(self.give_pos('test')).read()
        self.assertFileContains('test', goal_auto_dsig1)

        # Test super auto_dsig.f
        exporter.write_super_auto_dsig_file(\
            writers.FortranWriter(self.give_pos('test')),
            subprocess_group)

        goal_super = \
        """      DOUBLE PRECISION FUNCTION DSIG(PP,WGT,IMODE)
C     ****************************************************
C     
C     Generated by MadGraph 5 v. %(version)s, %(date)s
C     By the MadGraph Development Team
C     Please visit us at https://launchpad.net/madgraph5
C     
C     Process: u u~ > u u~
C     Process: u u~ > d d~
C     
C     RETURNS DIFFERENTIAL CROSS SECTION 
C     FOR MULTIPLE PROCESSES IN PROCESS GROUP
C     Input:
C     pp    4 momentum of external particles
C     wgt   weight from Monte Carlo
C     imode 0 run, 1 init, 2 reweight,
C     3 finalize, 4 only PDFs
C     Output:
C     Amplitude squared and summed
C     ****************************************************
      IMPLICIT NONE
C     
C     CONSTANTS
C     
      INCLUDE 'genps.inc'
      INCLUDE 'maxconfigs.inc'
      INCLUDE 'nexternal.inc'
      INCLUDE 'maxamps.inc'
      REAL*8     PI
      PARAMETER (PI=3.1415926D0)
C     
C     ARGUMENTS 
C     
      DOUBLE PRECISION PP(0:3,NEXTERNAL), WGT
      INTEGER IMODE
C     
C     LOCAL VARIABLES 
C     
      INTEGER I,J,K,LUN,IDUM,ICONF,IMIRROR,NPROC
      DATA IDUM/0/
      SAVE NPROC,IDUM
      INTEGER SYMCONF(0:LMAXCONFIGS)
      SAVE SYMCONF
      DOUBLE PRECISION SUMPROB,TOTWGT,R,XDUM
      INTEGER CONFSUB(MAXSPROC,LMAXCONFIGS)
      INCLUDE 'config_subproc_map.inc'
      INTEGER PERMS(NEXTERNAL,LMAXCONFIGS)
      INCLUDE 'symperms.inc'
      LOGICAL MIRRORPROCS(MAXSPROC)
      INCLUDE 'mirrorprocs.inc'
C     SELPROC is vector of selection weights for the subprocesses
C     SUMWGT is vector of total weight for the subprocesses
C     NUMEVTS is vector of event calls for the subprocesses
      DOUBLE PRECISION SELPROC(2, MAXSPROC,LMAXCONFIGS)
      DOUBLE PRECISION SUMWGT(2, MAXSPROC,LMAXCONFIGS)
      INTEGER NUMEVTS(2, MAXSPROC,LMAXCONFIGS)
      INTEGER LARGEDIM
      PARAMETER (LARGEDIM=2*MAXSPROC*LMAXCONFIGS)
      DATA SELPROC/LARGEDIM*0D0/
      DATA SUMWGT/LARGEDIM*0D0/
      DATA NUMEVTS/LARGEDIM*0/
      SAVE SELPROC,SUMWGT,NUMEVTS
C     
C     EXTERNAL FUNCTIONS
C     
      INTEGER NEXTUNOPEN
      REAL XRAN1
      DOUBLE PRECISION DSIGPROC
      EXTERNAL NEXTUNOPEN,XRAN1,DSIGPROC
C     
C     GLOBAL VARIABLES
C     
      INCLUDE 'coupl.inc'
      INCLUDE 'run.inc'
C     ICONFIG has this config number
      INTEGER MAPCONFIG(0:LMAXCONFIGS), ICONFIG
      COMMON/TO_MCONFIGS/MAPCONFIG, ICONFIG
C     IPROC has the present process number
      INTEGER IPROC
      COMMON/TO_MIRROR/IMIRROR, IPROC
C     ----------
C     BEGIN CODE
C     ----------
      DSIG=0D0

      IF(IMODE.EQ.1)THEN
C       Set up process information from file symfact
        LUN=NEXTUNOPEN()
        IPROC=1
        SYMCONF(IPROC)=ICONFIG
        OPEN(UNIT=LUN,FILE='../symfact.dat',STATUS='OLD',ERR=20)
        DO WHILE(.TRUE.)
          READ(LUN,*,ERR=10,END=10) XDUM, ICONF
          IF(ICONF.EQ.-MAPCONFIG(ICONFIG))THEN
            IPROC=IPROC+1
            SYMCONF(IPROC)=INT(XDUM)
          ENDIF
        ENDDO
 10     SYMCONF(0)=IPROC
        CLOSE(LUN)
        RETURN
 20     SYMCONF(0)=IPROC
        WRITE(*,*)'Error opening symfact.dat. No permutations used.'
        RETURN
      ELSE IF(IMODE.EQ.2)THEN
C       Output weights and number of events
        SUMPROB=0D0
        DO J=1,SYMCONF(0)
          DO I=1,MAXSPROC
            DO K=1,2
              SUMPROB=SUMPROB+SUMWGT(K,I,J)
            ENDDO
          ENDDO
        ENDDO
        WRITE(*,*)'Relative summed weights:'
        DO J=1,SYMCONF(0)
          WRITE(*,'(4E12.4)')((SUMWGT(K,I,J)/SUMPROB,K=1,2),I=1
     $     ,MAXSPROC)
        ENDDO
        SUMPROB=0D0
        DO J=1,SYMCONF(0)
          DO I=1,MAXSPROC
            DO K=1,2
              SUMPROB=SUMPROB+NUMEVTS(K,I,J)
            ENDDO
          ENDDO
        ENDDO
        WRITE(*,*)'Relative number of events:'
        DO J=1,SYMCONF(0)
          WRITE(*,'(4E12.4)')((NUMEVTS(K,I,J)/SUMPROB,K=1,2),I=1
     $     ,MAXSPROC)
        ENDDO
        WRITE(*,*)'Events:'
        DO J=1,SYMCONF(0)
          WRITE(*,'(4I12)')((NUMEVTS(K,I,J),K=1,2),I=1,MAXSPROC)
        ENDDO
C       Reset weights and number of events
        DO J=1,SYMCONF(0)
          DO I=1,MAXSPROC
            DO K=1,2
              NUMEVTS(K,I,J)=0
              SUMWGT(K,I,J)=0D0
            ENDDO
          ENDDO
        ENDDO
        RETURN
      ELSE IF(IMODE.EQ.3)THEN
C       No finalize needed
        RETURN
      ENDIF

C     IMODE.EQ.0, regular run mode

C     Select among the subprocesses based on PDF weight
      SUMPROB=0D0
      DO J=1,SYMCONF(0)
        DO I=1,MAXSPROC
          IF(CONFSUB(I,SYMCONF(J)).NE.0) THEN
            DO K=1,2
              IF(K.EQ.1.OR.MIRRORPROCS(I))THEN
C               Calculate PDF weight for all subprocesses
                SELPROC(K,I,J)=DSIGPROC(PP,J,I,K,SYMCONF,CONFSUB,1D0,4)
                SUMPROB=SUMPROB+SELPROC(K,I,J)
                IF(K.EQ.2)THEN
C                 Need to flip back x values
                  XDUM=XBK(1)
                  XBK(1)=XBK(2)
                  XBK(2)=XDUM
                ENDIF
              ENDIF
            ENDDO
          ENDIF
        ENDDO
      ENDDO

C     Perform the selection
      IDUM=0
      R=XRAN1(IDUM)*SUMPROB
      ICONF=0
      IPROC=0
      TOTWGT=0D0
      DO J=1,SYMCONF(0)
        DO I=1,MAXSPROC
          DO K=1,2
            TOTWGT=TOTWGT+SELPROC(K,I,J)
            IF(R.LT.TOTWGT)THEN
C             Normalize SELPROC to selection probability
              SELPROC(K,I,J)=SELPROC(K,I,J)/SUMPROB
              IPROC=I
              ICONF=J
              IMIRROR=K
              GOTO 50
            ENDIF
          ENDDO
        ENDDO
      ENDDO
 50   CONTINUE

      IF(IPROC.EQ.0) RETURN

C     Update weigth w.r.t SELPROC
      WGT=WGT/SELPROC(IMIRROR,IPROC,ICONF)

C     Call DSIGPROC to calculate sigma for process
      DSIG=DSIGPROC(PP,ICONF,IPROC,IMIRROR,SYMCONF,CONFSUB,WGT,IMODE)

      IF(DSIG.GT.0D0)THEN
C       Update summed weight and number of events
        SUMWGT(IMIRROR,IPROC,ICONF)=SUMWGT(IMIRROR,IPROC,ICONF)
     $   +DSIG*WGT
        NUMEVTS(IMIRROR,IPROC,ICONF)=NUMEVTS(IMIRROR,IPROC,ICONF)+1
      ENDIF

      RETURN
      END

      FUNCTION DSIGPROC(PP,ICONF,IPROC,IMIRROR,SYMCONF,CONFSUB,WGT
     $ ,IMODE)
C     ****************************************************
C     RETURNS DIFFERENTIAL CROSS SECTION 
C     FOR A PROCESS
C     Input:
C     pp    4 momentum of external particles
C     wgt   weight from Monte Carlo
C     imode 0 run, 1 init, 2 reweight, 3 finalize
C     Output:
C     Amplitude squared and summed
C     ****************************************************

      IMPLICIT NONE

      INCLUDE 'genps.inc'
      INCLUDE 'maxconfigs.inc'
      INCLUDE 'nexternal.inc'
      INCLUDE 'maxamps.inc'
      INCLUDE 'coupl.inc'
      INCLUDE 'run.inc'
C     
C     ARGUMENTS 
C     
      DOUBLE PRECISION DSIGPROC
      DOUBLE PRECISION PP(0:3,NEXTERNAL), WGT
      INTEGER ICONF,IPROC,IMIRROR,IMODE
      INTEGER SYMCONF(0:LMAXCONFIGS)
      INTEGER CONFSUB(MAXSPROC,LMAXCONFIGS)
C     
C     GLOBAL VARIABLES
C     
C     SUBDIAG is vector of diagram numbers for this config
C     IB gives which beam is which (for mirror processes)
      INTEGER SUBDIAG(MAXSPROC),IB(2)
      COMMON/TO_SUB_DIAG/SUBDIAG,IB
C     ICONFIG has this config number
      INTEGER MAPCONFIG(0:LMAXCONFIGS), ICONFIG
      COMMON/TO_MCONFIGS/MAPCONFIG, ICONFIG
C     
C     EXTERNAL FUNCTIONS
C     
      DOUBLE PRECISION DSIG1,DSIG2
      LOGICAL PASSCUTS
C     
C     LOCAL VARIABLES 
C     
      DOUBLE PRECISION P1(0:3,NEXTERNAL),XDUM
      INTEGER I,J,K,JC(NEXTERNAL)
      INTEGER PERMS(NEXTERNAL,LMAXCONFIGS)
      INCLUDE 'symperms.inc'

      ICONFIG=SYMCONF(ICONF)
      DO I=1,MAXSPROC
        SUBDIAG(I) = CONFSUB(I,SYMCONF(ICONF))
      ENDDO

C     Set momenta according to this permutation
      CALL SWITCHMOM(PP,P1,PERMS(1,MAPCONFIG(ICONFIG)),JC,NEXTERNAL)

      IB(1)=1
      IB(2)=2

      IF(IMIRROR.EQ.2)THEN
C       Flip momenta (rotate around x axis)
        DO I=1,NEXTERNAL
          P1(2,I)=-P1(2,I)
          P1(3,I)=-P1(3,I)
        ENDDO
C       Flip beam identity
        IB(1)=2
        IB(2)=1
C       Flip x values (to get boost right)
        XDUM=XBK(1)
        XBK(1)=XBK(2)
        XBK(2)=XDUM
      ENDIF

      DSIGPROC=0D0

      IF (PASSCUTS(P1)) THEN
        IF(IPROC.EQ.1) DSIGPROC=DSIG1(P1,WGT,IMODE)  ! u u~ > u u~
        IF(IPROC.EQ.2) DSIGPROC=DSIG2(P1,WGT,IMODE)  ! u u~ > d d~
      ENDIF
      RETURN
      END


""" % misc.get_pkg_info()
        

        #print open(self.give_pos('test')).read()
        #strings=open(self.give_pos('test')).read().split('\n')
        #for i,s in enumerate(strings):
        #    self.assertEqual(s,goal_super.split('\n')[i])
        self.assertFileContains('test', goal_super)

    def test_export_group_decay_chains(self):
        """Test the result of exporting a subprocess group decay chain"""

        # Setup a model

        mypartlist = base_objects.ParticleList()
        myinterlist = base_objects.InteractionList()

        # A gluon
        mypartlist.append(base_objects.Particle({'name':'g',
                      'antiname':'g',
                      'spin':3,
                      'color':8,
                      'mass':'zero',
                      'width':'zero',
                      'texname':'g',
                      'antitexname':'g',
                      'line':'curly',
                      'charge':0.,
                      'pdg_code':21,
                      'propagating':True,
                      'is_part':True,
                      'self_antipart':True}))

        g = mypartlist[-1]

        # A quark U and its antiparticle
        mypartlist.append(base_objects.Particle({'name':'u',
                      'antiname':'u~',
                      'spin':2,
                      'color':3,
                      'mass':'zero',
                      'width':'zero',
                      'texname':'u',
                      'antitexname':'\bar u',
                      'line':'straight',
                      'charge':2. / 3.,
                      'pdg_code':2,
                      'propagating':True,
                      'is_part':True,
                      'self_antipart':False}))
        u = mypartlist[-1]
        antiu = copy.copy(u)
        antiu.set('is_part', False)

        # A quark D and its antiparticle
        mypartlist.append(base_objects.Particle({'name':'d',
                      'antiname':'d~',
                      'spin':2,
                      'color':3,
                      'mass':'zero',
                      'width':'zero',
                      'texname':'d',
                      'antitexname':'\bar d',
                      'line':'straight',
                      'charge':-1. / 3.,
                      'pdg_code':1,
                      'propagating':True,
                      'is_part':True,
                      'self_antipart':False}))
        d = mypartlist[-1]
        antid = copy.copy(d)
        antid.set('is_part', False)

        # A Z
        mypartlist.append(base_objects.Particle({'name':'z',
                      'antiname':'z',
                      'spin':3,
                      'color':1,
                      'mass':'MZ',
                      'width':'WZ',
                      'texname':'Z',
                      'antitexname':'Z',
                      'line':'wavy',
                      'charge':0.,
                      'pdg_code':23,
                      'propagating':True,
                      'is_part':True,
                      'self_antipart':True}))
        z = mypartlist[-1]

        # Gluon and photon couplings to quarks
        myinterlist.append(base_objects.Interaction({
                      'id': 1,
                      'particles': base_objects.ParticleList(\
                                            [antiu, \
                                             u, \
                                             g]),
                      'color': [color.ColorString([color.T(2,1,0)])],
                      'lorentz':['FFV1'],
                      'couplings':{(0, 0):'GQQ'},
                      'orders':{'QCD':1}}))

        myinterlist.append(base_objects.Interaction({
                      'id': 2,
                      'particles': base_objects.ParticleList(\
                                            [antid, \
                                             d, \
                                             g]),
                      'color': [color.ColorString([color.T(2,1,0)])],
                      'lorentz':['FFV1'],
                      'couplings':{(0, 0):'GQQ'},
                      'orders':{'QCD':1}}))

        # 3 gluon vertiex
        myinterlist.append(base_objects.Interaction({
                      'id': 3,
                      'particles': base_objects.ParticleList(\
                                            [g] * 3),
                      'color': [color.ColorString([color.f(0,1,2)])],
                      'lorentz':['VVV1'],
                      'couplings':{(0, 0):'G'},
                      'orders':{'QCD':1}}))

        # Coupling of Z to quarks
        
        myinterlist.append(base_objects.Interaction({
                      'id': 6,
                      'particles': base_objects.ParticleList(\
                                            [antiu, \
                                             u, \
                                             z]),
                      'color': [color.ColorString([color.T(1,0)])],
                      'lorentz':['FFV1', 'FFV2'],
                      'couplings':{(0, 0):'GUZ1', (0, 1):'GUZ2'},
                      'orders':{'QED':1}}))

        myinterlist.append(base_objects.Interaction({
                      'id': 7,
                      'particles': base_objects.ParticleList(\
                                            [antid, \
                                             d, \
                                             z]),
                      'color': [color.ColorString([color.T(1,0)])],
                      'lorentz':['FFV1', 'FFV2'],
                      'couplings':{(0, 0):'GDZ1', (0, 0):'GDZ2'},
                      'orders':{'QED':1}}))

        # Z-Z-q-q~ 4-point vertex

        myinterlist.append(base_objects.Interaction({
                      'id': 3,
                      'particles': base_objects.ParticleList(\
                                            [antid, \
                                             d, \
                                             z,
                                             z]),
                      'color': [color.ColorString([color.T(1,0)])],
                      'lorentz':['FFVV1', 'FFVV2'],
                      'couplings':{(0, 0):'ZZQQ',(0, 1):'ZZQQ'},
                      'orders':{'QED':2}}))

        mymodel = base_objects.Model()
        mymodel.set('particles', mypartlist)
        mymodel.set('interactions', myinterlist)        
        mymodel.set('name', 'sm')

        # Set parameters
        external_parameters = [\
            base_objects.ParamCardVariable('zero', 0.,'DUM', 1),
            base_objects.ParamCardVariable('MZ', 91.,'MASS', 23),
            base_objects.ParamCardVariable('WZ', 2.,'DECAY', 23)]
        couplings = [\
            base_objects.ModelVariable('GQQ', '1.', 'complex'),
            base_objects.ModelVariable('GQED', '0.1', 'complex'),
            base_objects.ModelVariable('G', '1.', 'complex'),
            base_objects.ModelVariable('GUZ1', '0.1', 'complex'),
            base_objects.ModelVariable('GUZ2', '0.1', 'complex'),
            base_objects.ModelVariable('GDZ1', '0.05', 'complex'),
            base_objects.ModelVariable('GDZ2', '0.05', 'complex'),
            base_objects.ModelVariable('ZZQQ', '0.01', 'complex')]
        mymodel.set('parameters', {('external',): external_parameters})
        mymodel.set('couplings', {(): couplings})
        mymodel.set('functions', [])
                    
        procs = [[2,-2,23,23], [1,-1,23,23]]
        decays = [[23,1,-1,21], [23,2,-2]]
        coreamplitudes = diagram_generation.AmplitudeList()
        decayamplitudes = diagram_generation.AmplitudeList()
        decayprocs = base_objects.ProcessList()

        for proc in procs:
            # Define the multiprocess
            my_leglist = base_objects.LegList([\
                base_objects.Leg({'id': id, 'state': True}) for id in proc])

            my_leglist[0].set('state', False)
            my_leglist[1].set('state', False)

            my_process = base_objects.Process({'legs':my_leglist,
                                               'model':mymodel})
            my_amplitude = diagram_generation.Amplitude(my_process)
            my_amplitude.set('has_mirror_process', True)
            coreamplitudes.append(my_amplitude)

        for proc in decays:
            # Define the multiprocess
            my_leglist = base_objects.LegList([\
                base_objects.Leg({'id': id, 'state': True}) for id in proc])

            my_leglist[0].set('state', False)

            my_process = base_objects.Process({'legs':my_leglist,
                                               'model':mymodel,
                                               'is_decay_chain': True})
            my_amplitude = diagram_generation.Amplitude(my_process)
            decayamplitudes.append(my_amplitude)
            decayprocs.append(my_process)

        decays = diagram_generation.DecayChainAmplitudeList([\
                         diagram_generation.DecayChainAmplitude({\
                                            'amplitudes': decayamplitudes})])

        decay_chains = diagram_generation.DecayChainAmplitude({\
            'amplitudes': coreamplitudes,
            'decay_chains': decays})

        dc_subproc_group = group_subprocs.DecayChainSubProcessGroup.\
                          group_amplitudes(decay_chains)

        subproc_groups = \
                       dc_subproc_group.generate_helas_decay_chain_subproc_groups()

        # Check number of groups
        self.assertEqual(len(subproc_groups), 3)
        self.assertEqual([g.get('name') for g in subproc_groups],
                         ['qq_zz_z_qqg_z_qqg',
                          'qq_zz_z_qqg_z_qq',
                          'qq_zz_z_qq_z_qq'])

        subprocess_group = subproc_groups[0]
        matrix_elements = subprocess_group.get('matrix_elements')

        # Exporter
        exporter = export_v4.ProcessExporterFortranMEGroup()

        # Test amp2 lines
        
        amp2_lines = \
                 exporter.get_amp2_lines(matrix_elements[1],
                                          subprocess_group.get('diagram_maps')[1])
        #print '\n'.join(amp2_lines)

        self.assertEqual('\n'.join(amp2_lines),
"""AMP2(5)=AMP2(5)+AMP(5)*dconjg(AMP(5))
AMP2(6)=AMP2(6)+AMP(6)*dconjg(AMP(6))
AMP2(7)=AMP2(7)+AMP(7)*dconjg(AMP(7))
AMP2(8)=AMP2(8)+AMP(8)*dconjg(AMP(8))
AMP2(9)=AMP2(9)+AMP(9)*dconjg(AMP(9))
AMP2(10)=AMP2(10)+AMP(10)*dconjg(AMP(10))
AMP2(11)=AMP2(11)+AMP(11)*dconjg(AMP(11))
AMP2(12)=AMP2(12)+AMP(12)*dconjg(AMP(12))""")
        
        # Test configs.inc

        exporter.write_configs_file(\
            writers.FortranWriter(self.give_pos('test')),
            subprocess_group,
            subprocess_group.get('diagrams_for_configs'))

        #print open(self.give_pos('test')).read()
        
        self.assertFileContains('test',
"""C     Diagram 1
      DATA MAPCONFIG(1)/1/
      DATA (IFOREST(I,-1,1),I=1,2)/8,6/
      DATA SPROP(-1,1)/1/
      DATA TPRID(-1,1)/0/
      DATA (IFOREST(I,-2,1),I=1,2)/7,-1/
      DATA SPROP(-2,1)/23/
      DATA TPRID(-2,1)/0/
      DATA (IFOREST(I,-3,1),I=1,2)/5,3/
      DATA SPROP(-3,1)/1/
      DATA TPRID(-3,1)/0/
      DATA (IFOREST(I,-4,1),I=1,2)/4,-3/
      DATA SPROP(-4,1)/23/
      DATA TPRID(-4,1)/0/
      DATA (IFOREST(I,-5,1),I=1,2)/1,-4/
      DATA TPRID(-5,1)/2/
      DATA SPROP(-5,1)/0/
      DATA (IFOREST(I,-6,1),I=1,2)/-5,-2/
C     Diagram 2
      DATA MAPCONFIG(2)/2/
      DATA (IFOREST(I,-1,2),I=1,2)/8,7/
      DATA SPROP(-1,2)/-1/
      DATA TPRID(-1,2)/0/
      DATA (IFOREST(I,-2,2),I=1,2)/-1,6/
      DATA SPROP(-2,2)/23/
      DATA TPRID(-2,2)/0/
      DATA (IFOREST(I,-3,2),I=1,2)/5,3/
      DATA SPROP(-3,2)/1/
      DATA TPRID(-3,2)/0/
      DATA (IFOREST(I,-4,2),I=1,2)/4,-3/
      DATA SPROP(-4,2)/23/
      DATA TPRID(-4,2)/0/
      DATA (IFOREST(I,-5,2),I=1,2)/1,-4/
      DATA TPRID(-5,2)/2/
      DATA SPROP(-5,2)/0/
      DATA (IFOREST(I,-6,2),I=1,2)/-5,-2/
C     Diagram 3
      DATA MAPCONFIG(3)/3/
      DATA (IFOREST(I,-1,3),I=1,2)/8,6/
      DATA SPROP(-1,3)/1/
      DATA TPRID(-1,3)/0/
      DATA (IFOREST(I,-2,3),I=1,2)/7,-1/
      DATA SPROP(-2,3)/23/
      DATA TPRID(-2,3)/0/
      DATA (IFOREST(I,-3,3),I=1,2)/5,4/
      DATA SPROP(-3,3)/-1/
      DATA TPRID(-3,3)/0/
      DATA (IFOREST(I,-4,3),I=1,2)/-3,3/
      DATA SPROP(-4,3)/23/
      DATA TPRID(-4,3)/0/
      DATA (IFOREST(I,-5,3),I=1,2)/1,-4/
      DATA TPRID(-5,3)/2/
      DATA SPROP(-5,3)/0/
      DATA (IFOREST(I,-6,3),I=1,2)/-5,-2/
C     Diagram 4
      DATA MAPCONFIG(4)/4/
      DATA (IFOREST(I,-1,4),I=1,2)/8,7/
      DATA SPROP(-1,4)/-1/
      DATA TPRID(-1,4)/0/
      DATA (IFOREST(I,-2,4),I=1,2)/-1,6/
      DATA SPROP(-2,4)/23/
      DATA TPRID(-2,4)/0/
      DATA (IFOREST(I,-3,4),I=1,2)/5,4/
      DATA SPROP(-3,4)/-1/
      DATA TPRID(-3,4)/0/
      DATA (IFOREST(I,-4,4),I=1,2)/-3,3/
      DATA SPROP(-4,4)/23/
      DATA TPRID(-4,4)/0/
      DATA (IFOREST(I,-5,4),I=1,2)/1,-4/
      DATA TPRID(-5,4)/2/
      DATA SPROP(-5,4)/0/
      DATA (IFOREST(I,-6,4),I=1,2)/-5,-2/
C     Diagram 5
      DATA MAPCONFIG(5)/5/
      DATA (IFOREST(I,-1,5),I=1,2)/5,3/
      DATA SPROP(-1,5)/1/
      DATA TPRID(-1,5)/0/
      DATA (IFOREST(I,-2,5),I=1,2)/4,-1/
      DATA SPROP(-2,5)/23/
      DATA TPRID(-2,5)/0/
      DATA (IFOREST(I,-3,5),I=1,2)/8,6/
      DATA SPROP(-3,5)/1/
      DATA TPRID(-3,5)/0/
      DATA (IFOREST(I,-4,5),I=1,2)/7,-3/
      DATA SPROP(-4,5)/23/
      DATA TPRID(-4,5)/0/
      DATA (IFOREST(I,-5,5),I=1,2)/1,-4/
      DATA TPRID(-5,5)/2/
      DATA SPROP(-5,5)/0/
      DATA (IFOREST(I,-6,5),I=1,2)/-5,-2/
C     Diagram 6
      DATA MAPCONFIG(6)/6/
      DATA (IFOREST(I,-1,6),I=1,2)/5,3/
      DATA SPROP(-1,6)/1/
      DATA TPRID(-1,6)/0/
      DATA (IFOREST(I,-2,6),I=1,2)/4,-1/
      DATA SPROP(-2,6)/23/
      DATA TPRID(-2,6)/0/
      DATA (IFOREST(I,-3,6),I=1,2)/8,7/
      DATA SPROP(-3,6)/-1/
      DATA TPRID(-3,6)/0/
      DATA (IFOREST(I,-4,6),I=1,2)/-3,6/
      DATA SPROP(-4,6)/23/
      DATA TPRID(-4,6)/0/
      DATA (IFOREST(I,-5,6),I=1,2)/1,-4/
      DATA TPRID(-5,6)/2/
      DATA SPROP(-5,6)/0/
      DATA (IFOREST(I,-6,6),I=1,2)/-5,-2/
C     Diagram 7
      DATA MAPCONFIG(7)/7/
      DATA (IFOREST(I,-1,7),I=1,2)/5,4/
      DATA SPROP(-1,7)/-1/
      DATA TPRID(-1,7)/0/
      DATA (IFOREST(I,-2,7),I=1,2)/-1,3/
      DATA SPROP(-2,7)/23/
      DATA TPRID(-2,7)/0/
      DATA (IFOREST(I,-3,7),I=1,2)/8,6/
      DATA SPROP(-3,7)/1/
      DATA TPRID(-3,7)/0/
      DATA (IFOREST(I,-4,7),I=1,2)/7,-3/
      DATA SPROP(-4,7)/23/
      DATA TPRID(-4,7)/0/
      DATA (IFOREST(I,-5,7),I=1,2)/1,-4/
      DATA TPRID(-5,7)/2/
      DATA SPROP(-5,7)/0/
      DATA (IFOREST(I,-6,7),I=1,2)/-5,-2/
C     Diagram 8
      DATA MAPCONFIG(8)/8/
      DATA (IFOREST(I,-1,8),I=1,2)/5,4/
      DATA SPROP(-1,8)/-1/
      DATA TPRID(-1,8)/0/
      DATA (IFOREST(I,-2,8),I=1,2)/-1,3/
      DATA SPROP(-2,8)/23/
      DATA TPRID(-2,8)/0/
      DATA (IFOREST(I,-3,8),I=1,2)/8,7/
      DATA SPROP(-3,8)/-1/
      DATA TPRID(-3,8)/0/
      DATA (IFOREST(I,-4,8),I=1,2)/-3,6/
      DATA SPROP(-4,8)/23/
      DATA TPRID(-4,8)/0/
      DATA (IFOREST(I,-5,8),I=1,2)/1,-4/
      DATA TPRID(-5,8)/2/
      DATA SPROP(-5,8)/0/
      DATA (IFOREST(I,-6,8),I=1,2)/-5,-2/
C     Number of configs
      DATA MAPCONFIG(0)/8/
""")

        # Test config_subproc_map.inc

        exporter.write_config_subproc_map_file(\
            writers.FortranWriter(self.give_pos('test')),
            subprocess_group.get('diagrams_for_configs'))

        #print open(self.give_pos('test')).read()
        self.assertFileContains('test',
"""      DATA (CONFSUB(I,1),I=1,2)/1,5/
      DATA (CONFSUB(I,2),I=1,2)/2,6/
      DATA (CONFSUB(I,3),I=1,2)/3,7/
      DATA (CONFSUB(I,4),I=1,2)/4,8/
      DATA (CONFSUB(I,5),I=1,2)/5,9/
      DATA (CONFSUB(I,6),I=1,2)/6,10/
      DATA (CONFSUB(I,7),I=1,2)/7,11/
      DATA (CONFSUB(I,8),I=1,2)/8,12/
""")

        # Test processes.dat

        files.write_to_file(self.give_pos('test'),
                            exporter.write_processes_file,
                            subprocess_group)

        #print open(self.give_pos('test')).read()

        goal_processes = """1       u u~ > d d~ g d d~ g
mirror  u~ u > d d~ g d d~ g
2       d d~ > d d~ g d d~ g
mirror  d~ d > d d~ g d d~ g"""
        
        self.assertFileContains('test', goal_processes)

    def test_export_group_multidiagram_decay_chains(self):
        """Test export group_amplitudes for uu~>g>gogo, go>qqn1."""

        mypartlist = base_objects.ParticleList()
        myinterlist = base_objects.InteractionList()
        
        # A gluon
        mypartlist.append(base_objects.Particle({'name':'g',
                      'antiname':'g',
                      'spin':3,
                      'color':8,
                      'mass':'zero',
                      'width':'zero',
                      'texname':'g',
                      'antitexname':'g',
                      'line':'curly',
                      'charge':0.,
                      'pdg_code':21,
                      'propagating':True,
                      'is_part':True,
                      'self_antipart':True}))
        g = mypartlist[-1]

        # A quark U and its antiparticle
        mypartlist.append(base_objects.Particle({'name':'u',
                      'antiname':'u~',
                      'spin':2,
                      'color':3,
                      'mass':'zero',
                      'width':'zero',
                      'texname':'u',
                      'antitexname':'\bar u',
                      'line':'straight',
                      'charge':2. / 3.,
                      'pdg_code':2,
                      'propagating':True,
                      'is_part':True,
                      'self_antipart':False}))
        u = mypartlist[-1]
        antiu = copy.copy(u)
        antiu.set('is_part', False)

        # A quark D and its antiparticle
        mypartlist.append(base_objects.Particle({'name':'d',
                      'antiname':'d~',
                      'spin':2,
                      'color':3,
                      'mass':'zero',
                      'width':'zero',
                      'texname':'d',
                      'antitexname':'\bar d',
                      'line':'straight',
                      'charge':-1. / 3.,
                      'pdg_code':1,
                      'propagating':True,
                      'is_part':True,
                      'self_antipart':False}))
        d = mypartlist[-1]
        antid = copy.copy(d)
        antid.set('is_part', False)

        # A gluino
        mypartlist.append(base_objects.Particle({'name':'go',
                      'antiname':'go',
                      'spin':2,
                      'color':8,
                      'mass':'MGO',
                      'width':'WGO',
                      'texname':'g',
                      'antitexname':'g',
                      'line':'curly',
                      'charge':0.,
                      'pdg_code':1000021,
                      'propagating':True,
                      'is_part':True,
                      'self_antipart':True}))
        go = mypartlist[-1]

        # A u squark
        mypartlist.append(base_objects.Particle({'name':'ul',
                      'antiname':'ul~',
                      'spin':1,
                      'color':3,
                      'mass':'MUL',
                      'width':'WUL',
                      'texname':'u',
                      'antitexname':'\bar u',
                      'line':'straight',
                      'charge':2. / 3.,
                      'pdg_code':1000002,
                      'propagating':True,
                      'is_part':True,
                      'self_antipart':False}))
        ul = mypartlist[-1]
        antiul = copy.copy(ul)
        antiul.set('is_part', False)

        # A quark D and its antiparticle
        mypartlist.append(base_objects.Particle({'name':'dl',
                      'antiname':'dl~',
                      'spin':1,
                      'color':3,
                      'mass':'MDL',
                      'width':'WDL',
                      'texname':'d',
                      'antitexname':'\bar d',
                      'line':'straight',
                      'charge':-1. / 3.,
                      'pdg_code':1000001,
                      'propagating':True,
                      'is_part':True,
                      'self_antipart':False}))
        dl = mypartlist[-1]
        antidl = copy.copy(dl)
        antidl.set('is_part', False)

        # A neutralino
        mypartlist.append(base_objects.Particle({'name':'n1',
                      'antiname':'n1',
                      'spin':2,
                      'color':1,
                      'mass':'MN1',
                      'width':'zero',
                      'texname':'\gamma',
                      'antitexname':'\gamma',
                      'line':'wavy',
                      'charge':0.,
                      'pdg_code':1000022,
                      'propagating':True,
                      'is_part':True,
                      'self_antipart':True}))
        n1 = mypartlist[-1]

        mymodel = base_objects.Model()
        mymodel.set('particles', mypartlist)
        g = mymodel.get_particle(21)
        d = mymodel.get_particle(1)
        antid = mymodel.get_particle(-1)
        u = mymodel.get_particle(2)
        antiu = mymodel.get_particle(-2)
        
        # Gluon couplings to quarks
        myinterlist.append(base_objects.Interaction({
                      'id': 1,
                      'particles': base_objects.ParticleList(\
                                            [antiu, \
                                             u, \
                                             g]),
                      'color': [],
                      'lorentz':['L1'],
                      'couplings':{(0, 0):'GQQ'},
                      'orders':{'QCD':1}}))

        # Gluon couplings to gluino
        myinterlist.append(base_objects.Interaction({
                      'id': 2,
                      'particles': base_objects.ParticleList(\
                                            [go, \
                                             go, \
                                             g]),
                      'color': [],
                      'lorentz':['L1'],
                      'couplings':{(0, 0):'GQQ'},
                      'orders':{'QCD':1}}))

        # Gluino couplings to quarks
        myinterlist.append(base_objects.Interaction({
                      'id': 11,
                      'particles': base_objects.ParticleList(\
                                            [go, \
                                             u, \
                                             antiul]),
                      'color': [],
                      'lorentz':['L1'],
                      'couplings':{(0, 0):'GQQ'},
                      'orders':{'QCD':1}}))

        myinterlist.append(base_objects.Interaction({
                      'id': 12,
                      'particles': base_objects.ParticleList(\
                                            [go, \
                                             antiu, \
                                             ul]),
                      'color': [],
                      'lorentz':['L1'],
                      'couplings':{(0, 0):'GQQ'},
                      'orders':{'QCD':1}}))

        myinterlist.append(base_objects.Interaction({
                      'id': 13,
                      'particles': base_objects.ParticleList(\
                                            [go, \
                                             d, \
                                             antidl]),
                      'color': [],
                      'lorentz':['L1'],
                      'couplings':{(0, 0):'GQQ'},
                      'orders':{'QCD':1}}))

        myinterlist.append(base_objects.Interaction({
                      'id': 14,
                      'particles': base_objects.ParticleList(\
                                            [go, \
                                             antid, \
                                             dl]),
                      'color': [],
                      'lorentz':['L1'],
                      'couplings':{(0, 0):'GQQ'},
                      'orders':{'QCD':1}}))

        # Neutralino couplings to quarks
        myinterlist.append(base_objects.Interaction({
                      'id': 15,
                      'particles': base_objects.ParticleList(\
                                            [n1, \
                                             u, \
                                             antiul]),
                      'color': [],
                      'lorentz':['L1'],
                      'couplings':{(0, 0):'GQQ'},
                      'orders':{'QED':1}}))

        myinterlist.append(base_objects.Interaction({
                      'id': 16,
                      'particles': base_objects.ParticleList(\
                                            [n1, \
                                             antiu, \
                                             ul]),
                      'color': [],
                      'lorentz':['L1'],
                      'couplings':{(0, 0):'GQQ'},
                      'orders':{'QED':1}}))

        myinterlist.append(base_objects.Interaction({
                      'id': 17,
                      'particles': base_objects.ParticleList(\
                                            [n1, \
                                             d, \
                                             antidl]),
                      'color': [],
                      'lorentz':['L1'],
                      'couplings':{(0, 0):'GQQ'},
                      'orders':{'QED':1}}))

        myinterlist.append(base_objects.Interaction({
                      'id': 18,
                      'particles': base_objects.ParticleList(\
                                            [n1, \
                                             antid, \
                                             dl]),
                      'color': [],
                      'lorentz':['L1'],
                      'couplings':{(0, 0):'GQQ'},
                      'orders':{'QED':1}}))

        mymodel.set('interactions', myinterlist)

        procs = [[2,-2,1000021,1000021]]
        decays = [[1000021,1,-1,1000022],[1000021,2,-2,1000022]]
        coreamplitudes = diagram_generation.AmplitudeList()
        decayamplitudes = diagram_generation.AmplitudeList()
        decayprocs = base_objects.ProcessList()
        proc_diags = [1]
        decay_diags = [2,2]
        
        for iproc, proc in enumerate(procs):
            # Define the multiprocess
            my_leglist = base_objects.LegList([\
                base_objects.Leg({'id': id, 'state': True}) for id in proc])

            my_leglist[0].set('state', False)
            my_leglist[1].set('state', False)

            my_process = base_objects.Process({'legs':my_leglist,
                                               'model':mymodel,
                                               'required_s_channels':[[21]]})
            my_amplitude = diagram_generation.Amplitude(my_process)
            coreamplitudes.append(my_amplitude)
            self.assertEqual(len(my_amplitude.get('diagrams')), proc_diags[iproc])

        for iproc, proc in enumerate(decays):
            # Define the multiprocess
            my_leglist = base_objects.LegList([\
                base_objects.Leg({'id': id, 'state': True}) for id in proc])

            my_leglist[0].set('state', False)

            my_process = base_objects.Process({'legs':my_leglist,
                                               'model':mymodel,
                                               'is_decay_chain': True})
                                               #'forbidden_particles':[2000001,2000002]})
            my_amplitude = diagram_generation.Amplitude(my_process)
            decayamplitudes.append(my_amplitude)
            decayprocs.append(my_process)
            self.assertEqual(len(my_amplitude.get('diagrams')), decay_diags[iproc])

        decays = diagram_generation.DecayChainAmplitudeList([\
                         diagram_generation.DecayChainAmplitude({\
                                            'amplitudes': decayamplitudes})])

        decay_chains = diagram_generation.DecayChainAmplitude({\
            'amplitudes': coreamplitudes,
            'decay_chains': decays})

        dc_subproc_group = group_subprocs.DecayChainSubProcessGroup.\
                          group_amplitudes(decay_chains)

        subproc_groups = \
                       dc_subproc_group.generate_helas_decay_chain_subproc_groups()

        self.assertEqual(len(subproc_groups), 1)

        group_name = 'qq_gogo_go_qqn1_go_qqn1'
        me_len = 3

        subprocess_group = subproc_groups[0]
        self.assertEqual(subprocess_group.get('name'),
                         group_name)
        self.assertEqual(len(subprocess_group.get('matrix_elements')), me_len)

        # Exporter
        exporter = export_v4.ProcessExporterFortranMEGroup()

        # Test config_subproc_map.inc
        exporter.write_config_subproc_map_file(\
            writers.FortranWriter(self.give_pos('test')),
            subprocess_group.get('diagrams_for_configs'))

        self.assertFileContains('test',
"""      DATA (CONFSUB(I,1),I=1,3)/1,0,0/
      DATA (CONFSUB(I,2),I=1,3)/2,0,0/
      DATA (CONFSUB(I,3),I=1,3)/0,1,0/
      DATA (CONFSUB(I,4),I=1,3)/0,2,0/
      DATA (CONFSUB(I,5),I=1,3)/3,0,0/
      DATA (CONFSUB(I,6),I=1,3)/4,0,0/
      DATA (CONFSUB(I,7),I=1,3)/0,3,0/
      DATA (CONFSUB(I,8),I=1,3)/0,4,0/
      DATA (CONFSUB(I,9),I=1,3)/0,0,1/
      DATA (CONFSUB(I,10),I=1,3)/0,0,2/
      DATA (CONFSUB(I,11),I=1,3)/0,0,3/
      DATA (CONFSUB(I,12),I=1,3)/0,0,4/
""")

        # Test configs.inc

        exporter.write_configs_file(\
            writers.FortranWriter(self.give_pos('test')),
            subprocess_group,
            subprocess_group.get('diagrams_for_configs'))

        self.assertFileContains('test',
"""C     Diagram 1
      DATA MAPCONFIG(1)/1/
      DATA (IFOREST(I,-1,1),I=1,2)/5,3/
      DATA SPROP(-1,1)/1000001/
      DATA TPRID(-1,1)/0/
      DATA (IFOREST(I,-2,1),I=1,2)/4,-1/
      DATA SPROP(-2,1)/1000021/
      DATA TPRID(-2,1)/0/
      DATA (IFOREST(I,-3,1),I=1,2)/8,6/
      DATA SPROP(-3,1)/1000001/
      DATA TPRID(-3,1)/0/
      DATA (IFOREST(I,-4,1),I=1,2)/7,-3/
      DATA SPROP(-4,1)/1000021/
      DATA TPRID(-4,1)/0/
      DATA (IFOREST(I,-5,1),I=1,2)/-4,-2/
      DATA SPROP(-5,1)/21/
      DATA TPRID(-5,1)/0/
C     Diagram 2
      DATA MAPCONFIG(2)/2/
      DATA (IFOREST(I,-1,2),I=1,2)/5,3/
      DATA SPROP(-1,2)/1000001/
      DATA TPRID(-1,2)/0/
      DATA (IFOREST(I,-2,2),I=1,2)/4,-1/
      DATA SPROP(-2,2)/1000021/
      DATA TPRID(-2,2)/0/
      DATA (IFOREST(I,-3,2),I=1,2)/8,7/
      DATA SPROP(-3,2)/-1000001/
      DATA TPRID(-3,2)/0/
      DATA (IFOREST(I,-4,2),I=1,2)/-3,6/
      DATA SPROP(-4,2)/1000021/
      DATA TPRID(-4,2)/0/
      DATA (IFOREST(I,-5,2),I=1,2)/-4,-2/
      DATA SPROP(-5,2)/21/
      DATA TPRID(-5,2)/0/
C     Diagram 3
      DATA MAPCONFIG(3)/3/
      DATA (IFOREST(I,-1,3),I=1,2)/5,3/
      DATA SPROP(-1,3)/1000001/
      DATA TPRID(-1,3)/0/
      DATA (IFOREST(I,-2,3),I=1,2)/4,-1/
      DATA SPROP(-2,3)/1000021/
      DATA TPRID(-2,3)/0/
      DATA (IFOREST(I,-3,3),I=1,2)/8,6/
      DATA SPROP(-3,3)/1000002/
      DATA TPRID(-3,3)/0/
      DATA (IFOREST(I,-4,3),I=1,2)/7,-3/
      DATA SPROP(-4,3)/1000021/
      DATA TPRID(-4,3)/0/
      DATA (IFOREST(I,-5,3),I=1,2)/-4,-2/
      DATA SPROP(-5,3)/21/
      DATA TPRID(-5,3)/0/
C     Diagram 4
      DATA MAPCONFIG(4)/4/
      DATA (IFOREST(I,-1,4),I=1,2)/5,3/
      DATA SPROP(-1,4)/1000001/
      DATA TPRID(-1,4)/0/
      DATA (IFOREST(I,-2,4),I=1,2)/4,-1/
      DATA SPROP(-2,4)/1000021/
      DATA TPRID(-2,4)/0/
      DATA (IFOREST(I,-3,4),I=1,2)/8,7/
      DATA SPROP(-3,4)/-1000002/
      DATA TPRID(-3,4)/0/
      DATA (IFOREST(I,-4,4),I=1,2)/-3,6/
      DATA SPROP(-4,4)/1000021/
      DATA TPRID(-4,4)/0/
      DATA (IFOREST(I,-5,4),I=1,2)/-4,-2/
      DATA SPROP(-5,4)/21/
      DATA TPRID(-5,4)/0/
C     Diagram 5
      DATA MAPCONFIG(5)/5/
      DATA (IFOREST(I,-1,5),I=1,2)/5,4/
      DATA SPROP(-1,5)/-1000001/
      DATA TPRID(-1,5)/0/
      DATA (IFOREST(I,-2,5),I=1,2)/-1,3/
      DATA SPROP(-2,5)/1000021/
      DATA TPRID(-2,5)/0/
      DATA (IFOREST(I,-3,5),I=1,2)/8,6/
      DATA SPROP(-3,5)/1000001/
      DATA TPRID(-3,5)/0/
      DATA (IFOREST(I,-4,5),I=1,2)/7,-3/
      DATA SPROP(-4,5)/1000021/
      DATA TPRID(-4,5)/0/
      DATA (IFOREST(I,-5,5),I=1,2)/-4,-2/
      DATA SPROP(-5,5)/21/
      DATA TPRID(-5,5)/0/
C     Diagram 6
      DATA MAPCONFIG(6)/6/
      DATA (IFOREST(I,-1,6),I=1,2)/5,4/
      DATA SPROP(-1,6)/-1000001/
      DATA TPRID(-1,6)/0/
      DATA (IFOREST(I,-2,6),I=1,2)/-1,3/
      DATA SPROP(-2,6)/1000021/
      DATA TPRID(-2,6)/0/
      DATA (IFOREST(I,-3,6),I=1,2)/8,7/
      DATA SPROP(-3,6)/-1000001/
      DATA TPRID(-3,6)/0/
      DATA (IFOREST(I,-4,6),I=1,2)/-3,6/
      DATA SPROP(-4,6)/1000021/
      DATA TPRID(-4,6)/0/
      DATA (IFOREST(I,-5,6),I=1,2)/-4,-2/
      DATA SPROP(-5,6)/21/
      DATA TPRID(-5,6)/0/
C     Diagram 7
      DATA MAPCONFIG(7)/7/
      DATA (IFOREST(I,-1,7),I=1,2)/5,4/
      DATA SPROP(-1,7)/-1000001/
      DATA TPRID(-1,7)/0/
      DATA (IFOREST(I,-2,7),I=1,2)/-1,3/
      DATA SPROP(-2,7)/1000021/
      DATA TPRID(-2,7)/0/
      DATA (IFOREST(I,-3,7),I=1,2)/8,6/
      DATA SPROP(-3,7)/1000002/
      DATA TPRID(-3,7)/0/
      DATA (IFOREST(I,-4,7),I=1,2)/7,-3/
      DATA SPROP(-4,7)/1000021/
      DATA TPRID(-4,7)/0/
      DATA (IFOREST(I,-5,7),I=1,2)/-4,-2/
      DATA SPROP(-5,7)/21/
      DATA TPRID(-5,7)/0/
C     Diagram 8
      DATA MAPCONFIG(8)/8/
      DATA (IFOREST(I,-1,8),I=1,2)/5,4/
      DATA SPROP(-1,8)/-1000001/
      DATA TPRID(-1,8)/0/
      DATA (IFOREST(I,-2,8),I=1,2)/-1,3/
      DATA SPROP(-2,8)/1000021/
      DATA TPRID(-2,8)/0/
      DATA (IFOREST(I,-3,8),I=1,2)/8,7/
      DATA SPROP(-3,8)/-1000002/
      DATA TPRID(-3,8)/0/
      DATA (IFOREST(I,-4,8),I=1,2)/-3,6/
      DATA SPROP(-4,8)/1000021/
      DATA TPRID(-4,8)/0/
      DATA (IFOREST(I,-5,8),I=1,2)/-4,-2/
      DATA SPROP(-5,8)/21/
      DATA TPRID(-5,8)/0/
C     Diagram 11
      DATA MAPCONFIG(9)/11/
      DATA (IFOREST(I,-1,9),I=1,2)/5,3/
      DATA SPROP(-1,9)/1000002/
      DATA TPRID(-1,9)/0/
      DATA (IFOREST(I,-2,9),I=1,2)/4,-1/
      DATA SPROP(-2,9)/1000021/
      DATA TPRID(-2,9)/0/
      DATA (IFOREST(I,-3,9),I=1,2)/8,6/
      DATA SPROP(-3,9)/1000002/
      DATA TPRID(-3,9)/0/
      DATA (IFOREST(I,-4,9),I=1,2)/7,-3/
      DATA SPROP(-4,9)/1000021/
      DATA TPRID(-4,9)/0/
      DATA (IFOREST(I,-5,9),I=1,2)/-4,-2/
      DATA SPROP(-5,9)/21/
      DATA TPRID(-5,9)/0/
C     Diagram 12
      DATA MAPCONFIG(10)/12/
      DATA (IFOREST(I,-1,10),I=1,2)/5,3/
      DATA SPROP(-1,10)/1000002/
      DATA TPRID(-1,10)/0/
      DATA (IFOREST(I,-2,10),I=1,2)/4,-1/
      DATA SPROP(-2,10)/1000021/
      DATA TPRID(-2,10)/0/
      DATA (IFOREST(I,-3,10),I=1,2)/8,7/
      DATA SPROP(-3,10)/-1000002/
      DATA TPRID(-3,10)/0/
      DATA (IFOREST(I,-4,10),I=1,2)/-3,6/
      DATA SPROP(-4,10)/1000021/
      DATA TPRID(-4,10)/0/
      DATA (IFOREST(I,-5,10),I=1,2)/-4,-2/
      DATA SPROP(-5,10)/21/
      DATA TPRID(-5,10)/0/
C     Diagram 15
      DATA MAPCONFIG(11)/15/
      DATA (IFOREST(I,-1,11),I=1,2)/5,4/
      DATA SPROP(-1,11)/-1000002/
      DATA TPRID(-1,11)/0/
      DATA (IFOREST(I,-2,11),I=1,2)/-1,3/
      DATA SPROP(-2,11)/1000021/
      DATA TPRID(-2,11)/0/
      DATA (IFOREST(I,-3,11),I=1,2)/8,6/
      DATA SPROP(-3,11)/1000002/
      DATA TPRID(-3,11)/0/
      DATA (IFOREST(I,-4,11),I=1,2)/7,-3/
      DATA SPROP(-4,11)/1000021/
      DATA TPRID(-4,11)/0/
      DATA (IFOREST(I,-5,11),I=1,2)/-4,-2/
      DATA SPROP(-5,11)/21/
      DATA TPRID(-5,11)/0/
C     Diagram 16
      DATA MAPCONFIG(12)/16/
      DATA (IFOREST(I,-1,12),I=1,2)/5,4/
      DATA SPROP(-1,12)/-1000002/
      DATA TPRID(-1,12)/0/
      DATA (IFOREST(I,-2,12),I=1,2)/-1,3/
      DATA SPROP(-2,12)/1000021/
      DATA TPRID(-2,12)/0/
      DATA (IFOREST(I,-3,12),I=1,2)/8,7/
      DATA SPROP(-3,12)/-1000002/
      DATA TPRID(-3,12)/0/
      DATA (IFOREST(I,-4,12),I=1,2)/-3,6/
      DATA SPROP(-4,12)/1000021/
      DATA TPRID(-4,12)/0/
      DATA (IFOREST(I,-5,12),I=1,2)/-4,-2/
      DATA SPROP(-5,12)/21/
      DATA TPRID(-5,12)/0/
C     Number of configs
      DATA MAPCONFIG(0)/12/
""")

#===============================================================================
# FullHelasOutputTest
#===============================================================================
class FullHelasOutputTest(test_helas_call_writers.HelasModelTestSetup,
                          test_file_writers.CheckFileCreate):
    """Test class for the output of various processes. In practice,
    tests both HelasObject generation and MG4 output."""

    created_files = ['leshouche'
                    ]

    tearDown = test_file_writers.CheckFileCreate.clean_files

    def test_generate_helas_diagrams_ea_ae(self):
        """Testing the helas diagram generation e- a > a e-
        """

        # Test e- a > a e-

        myleglist = base_objects.LegList()

        myleglist.append(base_objects.Leg({'id':11,
                                         'state':False}))
        myleglist.append(base_objects.Leg({'id':22,
                                         'state':False}))
        myleglist.append(base_objects.Leg({'id':22,
                                         'state':True}))
        myleglist.append(base_objects.Leg({'id':11,
                                         'state':True}))

        myproc = base_objects.Process({'legs':myleglist,
                                       'model':self.mybasemodel})

        myamplitude = diagram_generation.Amplitude({'process': myproc})

        matrix_element = helas_objects.HelasMatrixElement(myamplitude, 1)

        # I have checked that the resulting Helas calls
        # below give identical result as MG4
        self.assertEqual("\n".join(\
            helas_call_writers.FortranHelasCallWriter(self.mymodel).\
            get_matrix_element_calls(matrix_element)),
                         """CALL IXXXXX(P(0,1),me,NHEL(1),+1*IC(1),W(1,1))
CALL VXXXXX(P(0,2),zero,NHEL(2),-1*IC(2),W(1,2))
CALL VXXXXX(P(0,3),zero,NHEL(3),+1*IC(3),W(1,3))
CALL OXXXXX(P(0,4),me,NHEL(4),+1*IC(4),W(1,4))
CALL FVIXXX(W(1,1),W(1,2),MGVX12,me,zero,W(1,5))
# Amplitude(s) for diagram number 1
CALL IOVXXX(W(1,5),W(1,4),W(1,3),MGVX12,AMP(1))
CALL FVIXXX(W(1,1),W(1,3),MGVX12,me,zero,W(1,6))
# Amplitude(s) for diagram number 2
CALL IOVXXX(W(1,6),W(1,4),W(1,2),MGVX12,AMP(2))""")

    def test_generate_helas_diagrams_uux_gepem_no_optimization(self):
        """Testing the helas diagram generation u u~ > g e+ e-
        """

        # Test u u~ > g e+ e-

        myleglist = base_objects.LegList()

        myleglist.append(base_objects.Leg({'id':2,
                                         'state':False}))
        myleglist.append(base_objects.Leg({'id':-2,
                                         'state':False}))
        myleglist.append(base_objects.Leg({'id':21,
                                         'state':True}))
        myleglist.append(base_objects.Leg({'id':11,
                                         'state':True}))
        myleglist.append(base_objects.Leg({'id':-11,
                                         'state':True}))

        myproc = base_objects.Process({'legs':myleglist,
                                       'model':self.mybasemodel})

        myamplitude = diagram_generation.Amplitude({'process': myproc})

        matrix_element = helas_objects.HelasMatrixElement(\
            myamplitude,
            0)

        # I have checked that the resulting Helas calls
        # below give identical result as MG4
        self.assertEqual("\n".join(\
            helas_call_writers.FortranHelasCallWriter(self.mymodel).\
                                   get_matrix_element_calls(matrix_element)),
                         """CALL IXXXXX(P(0,1),mu,NHEL(1),+1*IC(1),W(1,1))
CALL OXXXXX(P(0,2),mu,NHEL(2),-1*IC(2),W(1,2))
CALL VXXXXX(P(0,3),zero,NHEL(3),+1*IC(3),W(1,3))
CALL OXXXXX(P(0,4),me,NHEL(4),+1*IC(4),W(1,4))
CALL IXXXXX(P(0,5),me,NHEL(5),-1*IC(5),W(1,5))
CALL FVIXXX(W(1,1),W(1,3),GG,mu,zero,W(1,6))
CALL JIOXXX(W(1,5),W(1,4),MGVX12,zero,zero,W(1,7))
# Amplitude(s) for diagram number 1
CALL IOVXXX(W(1,6),W(1,2),W(1,7),MGVX15,AMP(1))
CALL IXXXXX(P(0,1),mu,NHEL(1),+1*IC(1),W(1,1))
CALL OXXXXX(P(0,2),mu,NHEL(2),-1*IC(2),W(1,2))
CALL VXXXXX(P(0,3),zero,NHEL(3),+1*IC(3),W(1,3))
CALL OXXXXX(P(0,4),me,NHEL(4),+1*IC(4),W(1,4))
CALL IXXXXX(P(0,5),me,NHEL(5),-1*IC(5),W(1,5))
CALL FVOXXX(W(1,2),W(1,3),GG,mu,zero,W(1,6))
CALL JIOXXX(W(1,5),W(1,4),MGVX12,zero,zero,W(1,7))
# Amplitude(s) for diagram number 2
CALL IOVXXX(W(1,1),W(1,6),W(1,7),MGVX15,AMP(2))""")

    def test_generate_helas_diagrams_uux_uuxuux(self):
        """Test calls for u u~ > u u~ u u~ and MadEvent files"""

        # Set up local model

        mybasemodel = base_objects.Model()
        mypartlist = base_objects.ParticleList()
        myinterlist = base_objects.InteractionList()

        # A quark U and its antiparticle
        mypartlist.append(base_objects.Particle({'name':'u',
                      'antiname':'u~',
                      'spin':2,
                      'color':3,
                      'mass':'zero',
                      'width':'zero',
                      'texname':'u',
                      'antitexname':'\bar u',
                      'line':'straight',
                      'charge':2. / 3.,
                      'pdg_code':2,
                      'propagating':True,
                      'is_part':True,
                      'self_antipart':False}))
        u = mypartlist[len(mypartlist) - 1]
        antiu = copy.copy(u)
        antiu.set('is_part', False)

        # A gluon
        mypartlist.append(base_objects.Particle({'name':'g',
                      'antiname':'g',
                      'spin':3,
                      'color':8,
                      'mass':'zero',
                      'width':'zero',
                      'texname':'g',
                      'antitexname':'g',
                      'line':'curly',
                      'charge':0.,
                      'pdg_code':21,
                      'propagating':True,
                      'is_part':True,
                      'self_antipart':True}))

        g = mypartlist[len(mypartlist) - 1]

        # Gluon couplings to quarks
        myinterlist.append(base_objects.Interaction({
                      'id': 1,
                      'particles': base_objects.ParticleList(\
                                            [antiu, \
                                             u, \
                                             g]),
                      'color': [color.ColorString([color.T(2, 1, 0)])],
                      'lorentz':[''],
                      'couplings':{(0, 0):'GG'},
                      'orders':{'QCD':1}}))

        # Gluon self-couplings
        my_color_string = color.ColorString([color.f(0, 1, 2)])
        my_color_string.is_imaginary = True
        myinterlist.append(base_objects.Interaction({
                      'id': 2,
                      'particles': base_objects.ParticleList(\
                                            [g, \
                                             g, \
                                             g]),
                      'color': [my_color_string],
                      'lorentz':[''],
                      'couplings':{(0, 0):'GG'},
                      'orders':{'QCD':1}}))

        mybasemodel.set('particles', mypartlist)
        mybasemodel.set('interactions', myinterlist)

        myleglist = base_objects.LegList()

        myleglist.append(base_objects.Leg({'id':2,
                                         'state':False}))
        myleglist.append(base_objects.Leg({'id':-2,
                                         'state':False}))
        myleglist.append(base_objects.Leg({'id':2,
                                         'state':True}))
        myleglist.append(base_objects.Leg({'id':-2,
                                         'state':True}))
        myleglist.append(base_objects.Leg({'id':2,
                                         'state':True}))
        myleglist.append(base_objects.Leg({'id':-2,
                                         'state':True}))

        myproc = base_objects.Process({'legs':myleglist,
                                       'model':mybasemodel})

        myamplitude = diagram_generation.Amplitude({'process': myproc})

        matrix_element = helas_objects.HelasMatrixElement(myamplitude)

        # Test Helas calls

        fortran_model = helas_call_writers.FortranHelasCallWriter(mybasemodel)

        self.assertEqual("\n".join(fortran_model.\
                                   get_matrix_element_calls(matrix_element)),
                         """CALL IXXXXX(P(0,1),zero,NHEL(1),+1*IC(1),W(1,1))
CALL OXXXXX(P(0,2),zero,NHEL(2),-1*IC(2),W(1,2))
CALL OXXXXX(P(0,3),zero,NHEL(3),+1*IC(3),W(1,3))
CALL IXXXXX(P(0,4),zero,NHEL(4),-1*IC(4),W(1,4))
CALL OXXXXX(P(0,5),zero,NHEL(5),+1*IC(5),W(1,5))
CALL IXXXXX(P(0,6),zero,NHEL(6),-1*IC(6),W(1,6))
CALL JIOXXX(W(1,1),W(1,2),GG,zero,zero,W(1,7))
CALL JIOXXX(W(1,4),W(1,3),GG,zero,zero,W(1,8))
CALL FVOXXX(W(1,5),W(1,7),GG,zero,zero,W(1,9))
# Amplitude(s) for diagram number 1
CALL IOVXXX(W(1,6),W(1,9),W(1,8),GG,AMP(1))
CALL FVIXXX(W(1,6),W(1,7),GG,zero,zero,W(1,10))
# Amplitude(s) for diagram number 2
CALL IOVXXX(W(1,10),W(1,5),W(1,8),GG,AMP(2))
CALL JIOXXX(W(1,6),W(1,5),GG,zero,zero,W(1,11))
# Amplitude(s) for diagram number 3
CALL VVVXXX(W(1,7),W(1,8),W(1,11),GG,AMP(3))
CALL JIOXXX(W(1,6),W(1,3),GG,zero,zero,W(1,12))
CALL FVIXXX(W(1,4),W(1,7),GG,zero,zero,W(1,13))
# Amplitude(s) for diagram number 4
CALL IOVXXX(W(1,13),W(1,5),W(1,12),GG,AMP(4))
# Amplitude(s) for diagram number 5
CALL IOVXXX(W(1,4),W(1,9),W(1,12),GG,AMP(5))
CALL JIOXXX(W(1,4),W(1,5),GG,zero,zero,W(1,14))
# Amplitude(s) for diagram number 6
CALL VVVXXX(W(1,7),W(1,12),W(1,14),GG,AMP(6))
CALL FVOXXX(W(1,3),W(1,7),GG,zero,zero,W(1,15))
# Amplitude(s) for diagram number 7
CALL IOVXXX(W(1,6),W(1,15),W(1,14),GG,AMP(7))
# Amplitude(s) for diagram number 8
CALL IOVXXX(W(1,10),W(1,3),W(1,14),GG,AMP(8))
# Amplitude(s) for diagram number 9
CALL IOVXXX(W(1,4),W(1,15),W(1,11),GG,AMP(9))
# Amplitude(s) for diagram number 10
CALL IOVXXX(W(1,13),W(1,3),W(1,11),GG,AMP(10))
CALL JIOXXX(W(1,1),W(1,3),GG,zero,zero,W(1,16))
CALL JIOXXX(W(1,4),W(1,2),GG,zero,zero,W(1,17))
CALL FVOXXX(W(1,5),W(1,16),GG,zero,zero,W(1,18))
# Amplitude(s) for diagram number 11
CALL IOVXXX(W(1,6),W(1,18),W(1,17),GG,AMP(11))
CALL FVIXXX(W(1,6),W(1,16),GG,zero,zero,W(1,19))
# Amplitude(s) for diagram number 12
CALL IOVXXX(W(1,19),W(1,5),W(1,17),GG,AMP(12))
# Amplitude(s) for diagram number 13
CALL VVVXXX(W(1,16),W(1,17),W(1,11),GG,AMP(13))
CALL JIOXXX(W(1,6),W(1,2),GG,zero,zero,W(1,20))
CALL FVIXXX(W(1,4),W(1,16),GG,zero,zero,W(1,21))
# Amplitude(s) for diagram number 14
CALL IOVXXX(W(1,21),W(1,5),W(1,20),GG,AMP(14))
# Amplitude(s) for diagram number 15
CALL IOVXXX(W(1,4),W(1,18),W(1,20),GG,AMP(15))
# Amplitude(s) for diagram number 16
CALL VVVXXX(W(1,16),W(1,20),W(1,14),GG,AMP(16))
CALL FVOXXX(W(1,2),W(1,16),GG,zero,zero,W(1,22))
# Amplitude(s) for diagram number 17
CALL IOVXXX(W(1,6),W(1,22),W(1,14),GG,AMP(17))
# Amplitude(s) for diagram number 18
CALL IOVXXX(W(1,19),W(1,2),W(1,14),GG,AMP(18))
# Amplitude(s) for diagram number 19
CALL IOVXXX(W(1,4),W(1,22),W(1,11),GG,AMP(19))
# Amplitude(s) for diagram number 20
CALL IOVXXX(W(1,21),W(1,2),W(1,11),GG,AMP(20))
CALL JIOXXX(W(1,1),W(1,5),GG,zero,zero,W(1,23))
CALL FVOXXX(W(1,3),W(1,23),GG,zero,zero,W(1,24))
# Amplitude(s) for diagram number 21
CALL IOVXXX(W(1,6),W(1,24),W(1,17),GG,AMP(21))
CALL FVIXXX(W(1,6),W(1,23),GG,zero,zero,W(1,25))
# Amplitude(s) for diagram number 22
CALL IOVXXX(W(1,25),W(1,3),W(1,17),GG,AMP(22))
# Amplitude(s) for diagram number 23
CALL VVVXXX(W(1,23),W(1,17),W(1,12),GG,AMP(23))
# Amplitude(s) for diagram number 24
CALL IOVXXX(W(1,4),W(1,24),W(1,20),GG,AMP(24))
CALL FVIXXX(W(1,4),W(1,23),GG,zero,zero,W(1,26))
# Amplitude(s) for diagram number 25
CALL IOVXXX(W(1,26),W(1,3),W(1,20),GG,AMP(25))
# Amplitude(s) for diagram number 26
CALL VVVXXX(W(1,23),W(1,20),W(1,8),GG,AMP(26))
CALL FVOXXX(W(1,2),W(1,23),GG,zero,zero,W(1,27))
# Amplitude(s) for diagram number 27
CALL IOVXXX(W(1,6),W(1,27),W(1,8),GG,AMP(27))
# Amplitude(s) for diagram number 28
CALL IOVXXX(W(1,25),W(1,2),W(1,8),GG,AMP(28))
# Amplitude(s) for diagram number 29
CALL IOVXXX(W(1,4),W(1,27),W(1,12),GG,AMP(29))
# Amplitude(s) for diagram number 30
CALL IOVXXX(W(1,26),W(1,2),W(1,12),GG,AMP(30))
CALL FVIXXX(W(1,1),W(1,17),GG,zero,zero,W(1,28))
# Amplitude(s) for diagram number 31
CALL IOVXXX(W(1,28),W(1,5),W(1,12),GG,AMP(31))
CALL FVIXXX(W(1,1),W(1,12),GG,zero,zero,W(1,29))
# Amplitude(s) for diagram number 32
CALL IOVXXX(W(1,29),W(1,5),W(1,17),GG,AMP(32))
# Amplitude(s) for diagram number 33
CALL IOVXXX(W(1,28),W(1,3),W(1,11),GG,AMP(33))
CALL FVIXXX(W(1,1),W(1,11),GG,zero,zero,W(1,30))
# Amplitude(s) for diagram number 34
CALL IOVXXX(W(1,30),W(1,3),W(1,17),GG,AMP(34))
CALL FVIXXX(W(1,1),W(1,20),GG,zero,zero,W(1,31))
# Amplitude(s) for diagram number 35
CALL IOVXXX(W(1,31),W(1,5),W(1,8),GG,AMP(35))
CALL FVIXXX(W(1,1),W(1,8),GG,zero,zero,W(1,32))
# Amplitude(s) for diagram number 36
CALL IOVXXX(W(1,32),W(1,5),W(1,20),GG,AMP(36))
# Amplitude(s) for diagram number 37
CALL IOVXXX(W(1,31),W(1,3),W(1,14),GG,AMP(37))
CALL FVIXXX(W(1,1),W(1,14),GG,zero,zero,W(1,33))
# Amplitude(s) for diagram number 38
CALL IOVXXX(W(1,33),W(1,3),W(1,20),GG,AMP(38))
# Amplitude(s) for diagram number 39
CALL IOVXXX(W(1,32),W(1,2),W(1,11),GG,AMP(39))
# Amplitude(s) for diagram number 40
CALL IOVXXX(W(1,30),W(1,2),W(1,8),GG,AMP(40))
# Amplitude(s) for diagram number 41
CALL IOVXXX(W(1,29),W(1,2),W(1,14),GG,AMP(41))
# Amplitude(s) for diagram number 42
CALL IOVXXX(W(1,33),W(1,2),W(1,12),GG,AMP(42))""")

        exporter = export_v4.ProcessExporterFortranME()

        #print matrix_element.get('color_basis')
        # Test color matrix output
        self.assertEqual("\n".join(exporter.get_color_data_lines(matrix_element)),
                         """DATA Denom(1)/1/
DATA (CF(i,  1),i=  1,  6) /   27,    9,    9,    3,    3,    9/
C 1 T(2,1) T(3,4) T(5,6)
DATA Denom(2)/1/
DATA (CF(i,  2),i=  1,  6) /    9,   27,    3,    9,    9,    3/
C 1 T(2,1) T(3,6) T(5,4)
DATA Denom(3)/1/
DATA (CF(i,  3),i=  1,  6) /    9,    3,   27,    9,    9,    3/
C 1 T(2,4) T(3,1) T(5,6)
DATA Denom(4)/1/
DATA (CF(i,  4),i=  1,  6) /    3,    9,    9,   27,    3,    9/
C 1 T(2,4) T(3,6) T(5,1)
DATA Denom(5)/1/
DATA (CF(i,  5),i=  1,  6) /    3,    9,    9,    3,   27,    9/
C 1 T(2,6) T(3,1) T(5,4)
DATA Denom(6)/1/
DATA (CF(i,  6),i=  1,  6) /    9,    3,    3,    9,    9,   27/
C 1 T(2,6) T(3,4) T(5,1)""")

        # Test JAMP (color amplitude) output
        self.assertEqual('\n'.join(exporter.get_JAMP_lines(matrix_element)),
                         """JAMP(1)=+1./4.*(+1./9.*AMP(1)+1./9.*AMP(2)+1./3.*AMP(4)+1./3.*AMP(5)+1./3.*AMP(7)+1./3.*AMP(8)+1./9.*AMP(9)+1./9.*AMP(10)+AMP(14)-AMP(16)+AMP(17)+1./3.*AMP(19)+1./3.*AMP(20)+AMP(22)-AMP(23)+1./3.*AMP(27)+1./3.*AMP(28)+AMP(29)+AMP(31)+1./3.*AMP(33)+1./3.*AMP(34)+1./3.*AMP(35)+1./3.*AMP(36)+AMP(37)+1./9.*AMP(39)+1./9.*AMP(40))
JAMP(2)=+1./4.*(-1./3.*AMP(1)-1./3.*AMP(2)-1./9.*AMP(4)-1./9.*AMP(5)-1./9.*AMP(7)-1./9.*AMP(8)-1./3.*AMP(9)-1./3.*AMP(10)-AMP(12)+AMP(13)-1./3.*AMP(17)-1./3.*AMP(18)-AMP(19)-AMP(25)+AMP(26)-AMP(27)-1./3.*AMP(29)-1./3.*AMP(30)-1./3.*AMP(31)-1./3.*AMP(32)-AMP(33)-AMP(35)-1./3.*AMP(37)-1./3.*AMP(38)-1./9.*AMP(41)-1./9.*AMP(42))
JAMP(3)=+1./4.*(-AMP(4)+AMP(6)-AMP(7)-1./3.*AMP(9)-1./3.*AMP(10)-1./9.*AMP(11)-1./9.*AMP(12)-1./3.*AMP(14)-1./3.*AMP(15)-1./3.*AMP(17)-1./3.*AMP(18)-1./9.*AMP(19)-1./9.*AMP(20)-1./3.*AMP(21)-1./3.*AMP(22)-AMP(24)-AMP(26)-AMP(28)-1./3.*AMP(31)-1./3.*AMP(32)-1./9.*AMP(33)-1./9.*AMP(34)-AMP(36)-1./3.*AMP(39)-1./3.*AMP(40)-AMP(41))
JAMP(4)=+1./4.*(+AMP(1)+AMP(3)+1./3.*AMP(4)+1./3.*AMP(5)+AMP(10)+1./3.*AMP(11)+1./3.*AMP(12)+AMP(15)+AMP(16)+AMP(18)+1./9.*AMP(21)+1./9.*AMP(22)+1./3.*AMP(24)+1./3.*AMP(25)+1./3.*AMP(27)+1./3.*AMP(28)+1./9.*AMP(29)+1./9.*AMP(30)+1./9.*AMP(31)+1./9.*AMP(32)+1./3.*AMP(33)+1./3.*AMP(34)+AMP(38)+AMP(40)+1./3.*AMP(41)+1./3.*AMP(42))
JAMP(5)=+1./4.*(+AMP(2)-AMP(3)+1./3.*AMP(7)+1./3.*AMP(8)+AMP(9)+1./3.*AMP(11)+1./3.*AMP(12)+1./9.*AMP(14)+1./9.*AMP(15)+1./9.*AMP(17)+1./9.*AMP(18)+1./3.*AMP(19)+1./3.*AMP(20)+AMP(21)+AMP(23)+1./3.*AMP(24)+1./3.*AMP(25)+AMP(30)+AMP(32)+1./3.*AMP(35)+1./3.*AMP(36)+1./9.*AMP(37)+1./9.*AMP(38)+AMP(39)+1./3.*AMP(41)+1./3.*AMP(42))
JAMP(6)=+1./4.*(-1./3.*AMP(1)-1./3.*AMP(2)-AMP(5)-AMP(6)-AMP(8)-AMP(11)-AMP(13)-1./3.*AMP(14)-1./3.*AMP(15)-AMP(20)-1./3.*AMP(21)-1./3.*AMP(22)-1./9.*AMP(24)-1./9.*AMP(25)-1./9.*AMP(27)-1./9.*AMP(28)-1./3.*AMP(29)-1./3.*AMP(30)-AMP(34)-1./9.*AMP(35)-1./9.*AMP(36)-1./3.*AMP(37)-1./3.*AMP(38)-1./3.*AMP(39)-1./3.*AMP(40)-AMP(42))""")

        # Test configs file
        writer = writers.FortranWriter(self.give_pos('test'))
        mapconfigs, s_and_t_channels = exporter.write_configs_file(writer,
                                                                 matrix_element)

        writer.close()

        self.assertFileContains('test',
"""C     Diagram 1
      DATA MAPCONFIG(1)/1/
      DATA (IFOREST(I,-1,1),I=1,2)/4,3/
      DATA SPROP(-1,1)/21/
      DATA TPRID(-1,1)/0/
      DATA (IFOREST(I,-2,1),I=1,2)/6,-1/
      DATA SPROP(-2,1)/-2/
      DATA TPRID(-2,1)/0/
      DATA (IFOREST(I,-3,1),I=1,2)/5,-2/
      DATA SPROP(-3,1)/21/
      DATA TPRID(-3,1)/0/
C     Diagram 2
      DATA MAPCONFIG(2)/2/
      DATA (IFOREST(I,-1,2),I=1,2)/4,3/
      DATA SPROP(-1,2)/21/
      DATA TPRID(-1,2)/0/
      DATA (IFOREST(I,-2,2),I=1,2)/5,-1/
      DATA SPROP(-2,2)/2/
      DATA TPRID(-2,2)/0/
      DATA (IFOREST(I,-3,2),I=1,2)/6,-2/
      DATA SPROP(-3,2)/21/
      DATA TPRID(-3,2)/0/
C     Diagram 3
      DATA MAPCONFIG(3)/3/
      DATA (IFOREST(I,-1,3),I=1,2)/4,3/
      DATA SPROP(-1,3)/21/
      DATA TPRID(-1,3)/0/
      DATA (IFOREST(I,-2,3),I=1,2)/6,5/
      DATA SPROP(-2,3)/21/
      DATA TPRID(-2,3)/0/
      DATA (IFOREST(I,-3,3),I=1,2)/-2,-1/
      DATA SPROP(-3,3)/21/
      DATA TPRID(-3,3)/0/
C     Diagram 4
      DATA MAPCONFIG(4)/4/
      DATA (IFOREST(I,-1,4),I=1,2)/6,3/
      DATA SPROP(-1,4)/21/
      DATA TPRID(-1,4)/0/
      DATA (IFOREST(I,-2,4),I=1,2)/5,-1/
      DATA SPROP(-2,4)/2/
      DATA TPRID(-2,4)/0/
      DATA (IFOREST(I,-3,4),I=1,2)/4,-2/
      DATA SPROP(-3,4)/21/
      DATA TPRID(-3,4)/0/
C     Diagram 5
      DATA MAPCONFIG(5)/5/
      DATA (IFOREST(I,-1,5),I=1,2)/6,3/
      DATA SPROP(-1,5)/21/
      DATA TPRID(-1,5)/0/
      DATA (IFOREST(I,-2,5),I=1,2)/4,-1/
      DATA SPROP(-2,5)/-2/
      DATA TPRID(-2,5)/0/
      DATA (IFOREST(I,-3,5),I=1,2)/5,-2/
      DATA SPROP(-3,5)/21/
      DATA TPRID(-3,5)/0/
C     Diagram 6
      DATA MAPCONFIG(6)/6/
      DATA (IFOREST(I,-1,6),I=1,2)/6,3/
      DATA SPROP(-1,6)/21/
      DATA TPRID(-1,6)/0/
      DATA (IFOREST(I,-2,6),I=1,2)/5,4/
      DATA SPROP(-2,6)/21/
      DATA TPRID(-2,6)/0/
      DATA (IFOREST(I,-3,6),I=1,2)/-2,-1/
      DATA SPROP(-3,6)/21/
      DATA TPRID(-3,6)/0/
C     Diagram 7
      DATA MAPCONFIG(7)/7/
      DATA (IFOREST(I,-1,7),I=1,2)/5,4/
      DATA SPROP(-1,7)/21/
      DATA TPRID(-1,7)/0/
      DATA (IFOREST(I,-2,7),I=1,2)/6,-1/
      DATA SPROP(-2,7)/-2/
      DATA TPRID(-2,7)/0/
      DATA (IFOREST(I,-3,7),I=1,2)/-2,3/
      DATA SPROP(-3,7)/21/
      DATA TPRID(-3,7)/0/
C     Diagram 8
      DATA MAPCONFIG(8)/8/
      DATA (IFOREST(I,-1,8),I=1,2)/5,4/
      DATA SPROP(-1,8)/21/
      DATA TPRID(-1,8)/0/
      DATA (IFOREST(I,-2,8),I=1,2)/-1,3/
      DATA SPROP(-2,8)/2/
      DATA TPRID(-2,8)/0/
      DATA (IFOREST(I,-3,8),I=1,2)/6,-2/
      DATA SPROP(-3,8)/21/
      DATA TPRID(-3,8)/0/
C     Diagram 9
      DATA MAPCONFIG(9)/9/
      DATA (IFOREST(I,-1,9),I=1,2)/6,5/
      DATA SPROP(-1,9)/21/
      DATA TPRID(-1,9)/0/
      DATA (IFOREST(I,-2,9),I=1,2)/-1,4/
      DATA SPROP(-2,9)/-2/
      DATA TPRID(-2,9)/0/
      DATA (IFOREST(I,-3,9),I=1,2)/-2,3/
      DATA SPROP(-3,9)/21/
      DATA TPRID(-3,9)/0/
C     Diagram 10
      DATA MAPCONFIG(10)/10/
      DATA (IFOREST(I,-1,10),I=1,2)/6,5/
      DATA SPROP(-1,10)/21/
      DATA TPRID(-1,10)/0/
      DATA (IFOREST(I,-2,10),I=1,2)/-1,3/
      DATA SPROP(-2,10)/2/
      DATA TPRID(-2,10)/0/
      DATA (IFOREST(I,-3,10),I=1,2)/4,-2/
      DATA SPROP(-3,10)/21/
      DATA TPRID(-3,10)/0/
C     Diagram 11
      DATA MAPCONFIG(11)/11/
      DATA (IFOREST(I,-1,11),I=1,2)/1,3/
      DATA TPRID(-1,11)/21/
      DATA SPROP(-1,11)/0/
      DATA (IFOREST(I,-2,11),I=1,2)/-1,5/
      DATA TPRID(-2,11)/2/
      DATA SPROP(-2,11)/0/
      DATA (IFOREST(I,-3,11),I=1,2)/-2,6/
      DATA TPRID(-3,11)/21/
      DATA SPROP(-3,11)/0/
      DATA (IFOREST(I,-4,11),I=1,2)/-3,4/
C     Diagram 12
      DATA MAPCONFIG(12)/12/
      DATA (IFOREST(I,-1,12),I=1,2)/1,3/
      DATA TPRID(-1,12)/21/
      DATA SPROP(-1,12)/0/
      DATA (IFOREST(I,-2,12),I=1,2)/-1,6/
      DATA TPRID(-2,12)/2/
      DATA SPROP(-2,12)/0/
      DATA (IFOREST(I,-3,12),I=1,2)/-2,5/
      DATA TPRID(-3,12)/21/
      DATA SPROP(-3,12)/0/
      DATA (IFOREST(I,-4,12),I=1,2)/-3,4/
C     Diagram 13
      DATA MAPCONFIG(13)/13/
      DATA (IFOREST(I,-1,13),I=1,2)/6,5/
      DATA SPROP(-1,13)/21/
      DATA TPRID(-1,13)/0/
      DATA (IFOREST(I,-2,13),I=1,2)/1,3/
      DATA TPRID(-2,13)/21/
      DATA SPROP(-2,13)/0/
      DATA (IFOREST(I,-3,13),I=1,2)/-2,-1/
      DATA TPRID(-3,13)/21/
      DATA SPROP(-3,13)/0/
      DATA (IFOREST(I,-4,13),I=1,2)/-3,4/
C     Diagram 14
      DATA MAPCONFIG(14)/14/
      DATA (IFOREST(I,-1,14),I=1,2)/1,3/
      DATA TPRID(-1,14)/21/
      DATA SPROP(-1,14)/0/
      DATA (IFOREST(I,-2,14),I=1,2)/-1,4/
      DATA TPRID(-2,14)/2/
      DATA SPROP(-2,14)/0/
      DATA (IFOREST(I,-3,14),I=1,2)/-2,5/
      DATA TPRID(-3,14)/21/
      DATA SPROP(-3,14)/0/
      DATA (IFOREST(I,-4,14),I=1,2)/-3,6/
C     Diagram 15
      DATA MAPCONFIG(15)/15/
      DATA (IFOREST(I,-1,15),I=1,2)/1,3/
      DATA TPRID(-1,15)/21/
      DATA SPROP(-1,15)/0/
      DATA (IFOREST(I,-2,15),I=1,2)/-1,5/
      DATA TPRID(-2,15)/2/
      DATA SPROP(-2,15)/0/
      DATA (IFOREST(I,-3,15),I=1,2)/-2,4/
      DATA TPRID(-3,15)/21/
      DATA SPROP(-3,15)/0/
      DATA (IFOREST(I,-4,15),I=1,2)/-3,6/
C     Diagram 16
      DATA MAPCONFIG(16)/16/
      DATA (IFOREST(I,-1,16),I=1,2)/5,4/
      DATA SPROP(-1,16)/21/
      DATA TPRID(-1,16)/0/
      DATA (IFOREST(I,-2,16),I=1,2)/1,3/
      DATA TPRID(-2,16)/21/
      DATA SPROP(-2,16)/0/
      DATA (IFOREST(I,-3,16),I=1,2)/-2,-1/
      DATA TPRID(-3,16)/21/
      DATA SPROP(-3,16)/0/
      DATA (IFOREST(I,-4,16),I=1,2)/-3,6/
C     Diagram 17
      DATA MAPCONFIG(17)/17/
      DATA (IFOREST(I,-1,17),I=1,2)/5,4/
      DATA SPROP(-1,17)/21/
      DATA TPRID(-1,17)/0/
      DATA (IFOREST(I,-2,17),I=1,2)/6,-1/
      DATA SPROP(-2,17)/-2/
      DATA TPRID(-2,17)/0/
      DATA (IFOREST(I,-3,17),I=1,2)/1,3/
      DATA TPRID(-3,17)/21/
      DATA SPROP(-3,17)/0/
      DATA (IFOREST(I,-4,17),I=1,2)/-3,-2/
C     Diagram 18
      DATA MAPCONFIG(18)/18/
      DATA (IFOREST(I,-1,18),I=1,2)/5,4/
      DATA SPROP(-1,18)/21/
      DATA TPRID(-1,18)/0/
      DATA (IFOREST(I,-2,18),I=1,2)/1,3/
      DATA TPRID(-2,18)/21/
      DATA SPROP(-2,18)/0/
      DATA (IFOREST(I,-3,18),I=1,2)/-2,6/
      DATA TPRID(-3,18)/2/
      DATA SPROP(-3,18)/0/
      DATA (IFOREST(I,-4,18),I=1,2)/-3,-1/
C     Diagram 19
      DATA MAPCONFIG(19)/19/
      DATA (IFOREST(I,-1,19),I=1,2)/6,5/
      DATA SPROP(-1,19)/21/
      DATA TPRID(-1,19)/0/
      DATA (IFOREST(I,-2,19),I=1,2)/-1,4/
      DATA SPROP(-2,19)/-2/
      DATA TPRID(-2,19)/0/
      DATA (IFOREST(I,-3,19),I=1,2)/1,3/
      DATA TPRID(-3,19)/21/
      DATA SPROP(-3,19)/0/
      DATA (IFOREST(I,-4,19),I=1,2)/-3,-2/
C     Diagram 20
      DATA MAPCONFIG(20)/20/
      DATA (IFOREST(I,-1,20),I=1,2)/6,5/
      DATA SPROP(-1,20)/21/
      DATA TPRID(-1,20)/0/
      DATA (IFOREST(I,-2,20),I=1,2)/1,3/
      DATA TPRID(-2,20)/21/
      DATA SPROP(-2,20)/0/
      DATA (IFOREST(I,-3,20),I=1,2)/-2,4/
      DATA TPRID(-3,20)/2/
      DATA SPROP(-3,20)/0/
      DATA (IFOREST(I,-4,20),I=1,2)/-3,-1/
C     Diagram 21
      DATA MAPCONFIG(21)/21/
      DATA (IFOREST(I,-1,21),I=1,2)/1,5/
      DATA TPRID(-1,21)/21/
      DATA SPROP(-1,21)/0/
      DATA (IFOREST(I,-2,21),I=1,2)/-1,3/
      DATA TPRID(-2,21)/2/
      DATA SPROP(-2,21)/0/
      DATA (IFOREST(I,-3,21),I=1,2)/-2,6/
      DATA TPRID(-3,21)/21/
      DATA SPROP(-3,21)/0/
      DATA (IFOREST(I,-4,21),I=1,2)/-3,4/
C     Diagram 22
      DATA MAPCONFIG(22)/22/
      DATA (IFOREST(I,-1,22),I=1,2)/1,5/
      DATA TPRID(-1,22)/21/
      DATA SPROP(-1,22)/0/
      DATA (IFOREST(I,-2,22),I=1,2)/-1,6/
      DATA TPRID(-2,22)/2/
      DATA SPROP(-2,22)/0/
      DATA (IFOREST(I,-3,22),I=1,2)/-2,3/
      DATA TPRID(-3,22)/21/
      DATA SPROP(-3,22)/0/
      DATA (IFOREST(I,-4,22),I=1,2)/-3,4/
C     Diagram 23
      DATA MAPCONFIG(23)/23/
      DATA (IFOREST(I,-1,23),I=1,2)/6,3/
      DATA SPROP(-1,23)/21/
      DATA TPRID(-1,23)/0/
      DATA (IFOREST(I,-2,23),I=1,2)/1,5/
      DATA TPRID(-2,23)/21/
      DATA SPROP(-2,23)/0/
      DATA (IFOREST(I,-3,23),I=1,2)/-2,-1/
      DATA TPRID(-3,23)/21/
      DATA SPROP(-3,23)/0/
      DATA (IFOREST(I,-4,23),I=1,2)/-3,4/
C     Diagram 24
      DATA MAPCONFIG(24)/24/
      DATA (IFOREST(I,-1,24),I=1,2)/1,5/
      DATA TPRID(-1,24)/21/
      DATA SPROP(-1,24)/0/
      DATA (IFOREST(I,-2,24),I=1,2)/-1,3/
      DATA TPRID(-2,24)/2/
      DATA SPROP(-2,24)/0/
      DATA (IFOREST(I,-3,24),I=1,2)/-2,4/
      DATA TPRID(-3,24)/21/
      DATA SPROP(-3,24)/0/
      DATA (IFOREST(I,-4,24),I=1,2)/-3,6/
C     Diagram 25
      DATA MAPCONFIG(25)/25/
      DATA (IFOREST(I,-1,25),I=1,2)/1,5/
      DATA TPRID(-1,25)/21/
      DATA SPROP(-1,25)/0/
      DATA (IFOREST(I,-2,25),I=1,2)/-1,4/
      DATA TPRID(-2,25)/2/
      DATA SPROP(-2,25)/0/
      DATA (IFOREST(I,-3,25),I=1,2)/-2,3/
      DATA TPRID(-3,25)/21/
      DATA SPROP(-3,25)/0/
      DATA (IFOREST(I,-4,25),I=1,2)/-3,6/
C     Diagram 26
      DATA MAPCONFIG(26)/26/
      DATA (IFOREST(I,-1,26),I=1,2)/4,3/
      DATA SPROP(-1,26)/21/
      DATA TPRID(-1,26)/0/
      DATA (IFOREST(I,-2,26),I=1,2)/1,5/
      DATA TPRID(-2,26)/21/
      DATA SPROP(-2,26)/0/
      DATA (IFOREST(I,-3,26),I=1,2)/-2,-1/
      DATA TPRID(-3,26)/21/
      DATA SPROP(-3,26)/0/
      DATA (IFOREST(I,-4,26),I=1,2)/-3,6/
C     Diagram 27
      DATA MAPCONFIG(27)/27/
      DATA (IFOREST(I,-1,27),I=1,2)/4,3/
      DATA SPROP(-1,27)/21/
      DATA TPRID(-1,27)/0/
      DATA (IFOREST(I,-2,27),I=1,2)/6,-1/
      DATA SPROP(-2,27)/-2/
      DATA TPRID(-2,27)/0/
      DATA (IFOREST(I,-3,27),I=1,2)/1,5/
      DATA TPRID(-3,27)/21/
      DATA SPROP(-3,27)/0/
      DATA (IFOREST(I,-4,27),I=1,2)/-3,-2/
C     Diagram 28
      DATA MAPCONFIG(28)/28/
      DATA (IFOREST(I,-1,28),I=1,2)/4,3/
      DATA SPROP(-1,28)/21/
      DATA TPRID(-1,28)/0/
      DATA (IFOREST(I,-2,28),I=1,2)/1,5/
      DATA TPRID(-2,28)/21/
      DATA SPROP(-2,28)/0/
      DATA (IFOREST(I,-3,28),I=1,2)/-2,6/
      DATA TPRID(-3,28)/2/
      DATA SPROP(-3,28)/0/
      DATA (IFOREST(I,-4,28),I=1,2)/-3,-1/
C     Diagram 29
      DATA MAPCONFIG(29)/29/
      DATA (IFOREST(I,-1,29),I=1,2)/6,3/
      DATA SPROP(-1,29)/21/
      DATA TPRID(-1,29)/0/
      DATA (IFOREST(I,-2,29),I=1,2)/4,-1/
      DATA SPROP(-2,29)/-2/
      DATA TPRID(-2,29)/0/
      DATA (IFOREST(I,-3,29),I=1,2)/1,5/
      DATA TPRID(-3,29)/21/
      DATA SPROP(-3,29)/0/
      DATA (IFOREST(I,-4,29),I=1,2)/-3,-2/
C     Diagram 30
      DATA MAPCONFIG(30)/30/
      DATA (IFOREST(I,-1,30),I=1,2)/6,3/
      DATA SPROP(-1,30)/21/
      DATA TPRID(-1,30)/0/
      DATA (IFOREST(I,-2,30),I=1,2)/1,5/
      DATA TPRID(-2,30)/21/
      DATA SPROP(-2,30)/0/
      DATA (IFOREST(I,-3,30),I=1,2)/-2,4/
      DATA TPRID(-3,30)/2/
      DATA SPROP(-3,30)/0/
      DATA (IFOREST(I,-4,30),I=1,2)/-3,-1/
C     Diagram 31
      DATA MAPCONFIG(31)/31/
      DATA (IFOREST(I,-1,31),I=1,2)/6,3/
      DATA SPROP(-1,31)/21/
      DATA TPRID(-1,31)/0/
      DATA (IFOREST(I,-2,31),I=1,2)/5,-1/
      DATA SPROP(-2,31)/2/
      DATA TPRID(-2,31)/0/
      DATA (IFOREST(I,-3,31),I=1,2)/1,-2/
      DATA TPRID(-3,31)/21/
      DATA SPROP(-3,31)/0/
      DATA (IFOREST(I,-4,31),I=1,2)/-3,4/
C     Diagram 32
      DATA MAPCONFIG(32)/32/
      DATA (IFOREST(I,-1,32),I=1,2)/6,3/
      DATA SPROP(-1,32)/21/
      DATA TPRID(-1,32)/0/
      DATA (IFOREST(I,-2,32),I=1,2)/1,-1/
      DATA TPRID(-2,32)/2/
      DATA SPROP(-2,32)/0/
      DATA (IFOREST(I,-3,32),I=1,2)/-2,5/
      DATA TPRID(-3,32)/21/
      DATA SPROP(-3,32)/0/
      DATA (IFOREST(I,-4,32),I=1,2)/-3,4/
C     Diagram 33
      DATA MAPCONFIG(33)/33/
      DATA (IFOREST(I,-1,33),I=1,2)/6,5/
      DATA SPROP(-1,33)/21/
      DATA TPRID(-1,33)/0/
      DATA (IFOREST(I,-2,33),I=1,2)/-1,3/
      DATA SPROP(-2,33)/2/
      DATA TPRID(-2,33)/0/
      DATA (IFOREST(I,-3,33),I=1,2)/1,-2/
      DATA TPRID(-3,33)/21/
      DATA SPROP(-3,33)/0/
      DATA (IFOREST(I,-4,33),I=1,2)/-3,4/
C     Diagram 34
      DATA MAPCONFIG(34)/34/
      DATA (IFOREST(I,-1,34),I=1,2)/6,5/
      DATA SPROP(-1,34)/21/
      DATA TPRID(-1,34)/0/
      DATA (IFOREST(I,-2,34),I=1,2)/1,-1/
      DATA TPRID(-2,34)/2/
      DATA SPROP(-2,34)/0/
      DATA (IFOREST(I,-3,34),I=1,2)/-2,3/
      DATA TPRID(-3,34)/21/
      DATA SPROP(-3,34)/0/
      DATA (IFOREST(I,-4,34),I=1,2)/-3,4/
C     Diagram 35
      DATA MAPCONFIG(35)/35/
      DATA (IFOREST(I,-1,35),I=1,2)/4,3/
      DATA SPROP(-1,35)/21/
      DATA TPRID(-1,35)/0/
      DATA (IFOREST(I,-2,35),I=1,2)/5,-1/
      DATA SPROP(-2,35)/2/
      DATA TPRID(-2,35)/0/
      DATA (IFOREST(I,-3,35),I=1,2)/1,-2/
      DATA TPRID(-3,35)/21/
      DATA SPROP(-3,35)/0/
      DATA (IFOREST(I,-4,35),I=1,2)/-3,6/
C     Diagram 36
      DATA MAPCONFIG(36)/36/
      DATA (IFOREST(I,-1,36),I=1,2)/4,3/
      DATA SPROP(-1,36)/21/
      DATA TPRID(-1,36)/0/
      DATA (IFOREST(I,-2,36),I=1,2)/1,-1/
      DATA TPRID(-2,36)/2/
      DATA SPROP(-2,36)/0/
      DATA (IFOREST(I,-3,36),I=1,2)/-2,5/
      DATA TPRID(-3,36)/21/
      DATA SPROP(-3,36)/0/
      DATA (IFOREST(I,-4,36),I=1,2)/-3,6/
C     Diagram 37
      DATA MAPCONFIG(37)/37/
      DATA (IFOREST(I,-1,37),I=1,2)/5,4/
      DATA SPROP(-1,37)/21/
      DATA TPRID(-1,37)/0/
      DATA (IFOREST(I,-2,37),I=1,2)/-1,3/
      DATA SPROP(-2,37)/2/
      DATA TPRID(-2,37)/0/
      DATA (IFOREST(I,-3,37),I=1,2)/1,-2/
      DATA TPRID(-3,37)/21/
      DATA SPROP(-3,37)/0/
      DATA (IFOREST(I,-4,37),I=1,2)/-3,6/
C     Diagram 38
      DATA MAPCONFIG(38)/38/
      DATA (IFOREST(I,-1,38),I=1,2)/5,4/
      DATA SPROP(-1,38)/21/
      DATA TPRID(-1,38)/0/
      DATA (IFOREST(I,-2,38),I=1,2)/1,-1/
      DATA TPRID(-2,38)/2/
      DATA SPROP(-2,38)/0/
      DATA (IFOREST(I,-3,38),I=1,2)/-2,3/
      DATA TPRID(-3,38)/21/
      DATA SPROP(-3,38)/0/
      DATA (IFOREST(I,-4,38),I=1,2)/-3,6/
C     Diagram 39
      DATA MAPCONFIG(39)/39/
      DATA (IFOREST(I,-1,39),I=1,2)/6,5/
      DATA SPROP(-1,39)/21/
      DATA TPRID(-1,39)/0/
      DATA (IFOREST(I,-2,39),I=1,2)/4,3/
      DATA SPROP(-2,39)/21/
      DATA TPRID(-2,39)/0/
      DATA (IFOREST(I,-3,39),I=1,2)/1,-2/
      DATA TPRID(-3,39)/2/
      DATA SPROP(-3,39)/0/
      DATA (IFOREST(I,-4,39),I=1,2)/-3,-1/
C     Diagram 40
      DATA MAPCONFIG(40)/40/
      DATA (IFOREST(I,-1,40),I=1,2)/4,3/
      DATA SPROP(-1,40)/21/
      DATA TPRID(-1,40)/0/
      DATA (IFOREST(I,-2,40),I=1,2)/6,5/
      DATA SPROP(-2,40)/21/
      DATA TPRID(-2,40)/0/
      DATA (IFOREST(I,-3,40),I=1,2)/1,-2/
      DATA TPRID(-3,40)/2/
      DATA SPROP(-3,40)/0/
      DATA (IFOREST(I,-4,40),I=1,2)/-3,-1/
C     Diagram 41
      DATA MAPCONFIG(41)/41/
      DATA (IFOREST(I,-1,41),I=1,2)/5,4/
      DATA SPROP(-1,41)/21/
      DATA TPRID(-1,41)/0/
      DATA (IFOREST(I,-2,41),I=1,2)/6,3/
      DATA SPROP(-2,41)/21/
      DATA TPRID(-2,41)/0/
      DATA (IFOREST(I,-3,41),I=1,2)/1,-2/
      DATA TPRID(-3,41)/2/
      DATA SPROP(-3,41)/0/
      DATA (IFOREST(I,-4,41),I=1,2)/-3,-1/
C     Diagram 42
      DATA MAPCONFIG(42)/42/
      DATA (IFOREST(I,-1,42),I=1,2)/6,3/
      DATA SPROP(-1,42)/21/
      DATA TPRID(-1,42)/0/
      DATA (IFOREST(I,-2,42),I=1,2)/5,4/
      DATA SPROP(-2,42)/21/
      DATA TPRID(-2,42)/0/
      DATA (IFOREST(I,-3,42),I=1,2)/1,-2/
      DATA TPRID(-3,42)/2/
      DATA SPROP(-3,42)/0/
      DATA (IFOREST(I,-4,42),I=1,2)/-3,-1/
C     Number of configs
      DATA MAPCONFIG(0)/42/
""")

        # Test coloramps.inc output
        self.assertEqual("\n".join(\
                       exporter.get_icolamp_lines(mapconfigs,
                                                   matrix_element, 1)),
                         """DATA(icolamp(i,1,1),i=1,6)/.true.,.true.,.false.,.true.,.false.,.true./
DATA(icolamp(i,2,1),i=1,6)/.true.,.true.,.false.,.false.,.true.,.true./
DATA(icolamp(i,3,1),i=1,6)/.false.,.false.,.false.,.true.,.true.,.false./
DATA(icolamp(i,4,1),i=1,6)/.true.,.true.,.true.,.true.,.false.,.false./
DATA(icolamp(i,5,1),i=1,6)/.true.,.true.,.false.,.true.,.false.,.true./
DATA(icolamp(i,6,1),i=1,6)/.false.,.false.,.true.,.false.,.false.,.true./
DATA(icolamp(i,7,1),i=1,6)/.true.,.true.,.true.,.false.,.true.,.false./
DATA(icolamp(i,8,1),i=1,6)/.true.,.true.,.false.,.false.,.true.,.true./
DATA(icolamp(i,9,1),i=1,6)/.true.,.true.,.true.,.false.,.true.,.false./
DATA(icolamp(i,10,1),i=1,6)/.true.,.true.,.true.,.true.,.false.,.false./
DATA(icolamp(i,11,1),i=1,6)/.false.,.false.,.true.,.true.,.true.,.true./
DATA(icolamp(i,12,1),i=1,6)/.false.,.true.,.true.,.true.,.true.,.false./
DATA(icolamp(i,13,1),i=1,6)/.false.,.true.,.false.,.false.,.false.,.true./
DATA(icolamp(i,14,1),i=1,6)/.true.,.false.,.true.,.false.,.true.,.true./
DATA(icolamp(i,15,1),i=1,6)/.false.,.false.,.true.,.true.,.true.,.true./
DATA(icolamp(i,16,1),i=1,6)/.true.,.false.,.false.,.true.,.false.,.false./
DATA(icolamp(i,17,1),i=1,6)/.true.,.true.,.true.,.false.,.true.,.false./
DATA(icolamp(i,18,1),i=1,6)/.false.,.true.,.true.,.true.,.true.,.false./
DATA(icolamp(i,19,1),i=1,6)/.true.,.true.,.true.,.false.,.true.,.false./
DATA(icolamp(i,20,1),i=1,6)/.true.,.false.,.true.,.false.,.true.,.true./
DATA(icolamp(i,21,1),i=1,6)/.false.,.false.,.true.,.true.,.true.,.true./
DATA(icolamp(i,22,1),i=1,6)/.true.,.false.,.true.,.true.,.false.,.true./
DATA(icolamp(i,23,1),i=1,6)/.true.,.false.,.false.,.false.,.true.,.false./
DATA(icolamp(i,24,1),i=1,6)/.false.,.false.,.true.,.true.,.true.,.true./
DATA(icolamp(i,25,1),i=1,6)/.false.,.true.,.false.,.true.,.true.,.true./
DATA(icolamp(i,26,1),i=1,6)/.false.,.true.,.true.,.false.,.false.,.false./
DATA(icolamp(i,27,1),i=1,6)/.true.,.true.,.false.,.true.,.false.,.true./
DATA(icolamp(i,28,1),i=1,6)/.true.,.false.,.true.,.true.,.false.,.true./
DATA(icolamp(i,29,1),i=1,6)/.true.,.true.,.false.,.true.,.false.,.true./
DATA(icolamp(i,30,1),i=1,6)/.false.,.true.,.false.,.true.,.true.,.true./
DATA(icolamp(i,31,1),i=1,6)/.true.,.true.,.true.,.true.,.false.,.false./
DATA(icolamp(i,32,1),i=1,6)/.false.,.true.,.true.,.true.,.true.,.false./
DATA(icolamp(i,33,1),i=1,6)/.true.,.true.,.true.,.true.,.false.,.false./
DATA(icolamp(i,34,1),i=1,6)/.true.,.false.,.true.,.true.,.false.,.true./
DATA(icolamp(i,35,1),i=1,6)/.true.,.true.,.false.,.false.,.true.,.true./
DATA(icolamp(i,36,1),i=1,6)/.true.,.false.,.true.,.false.,.true.,.true./
DATA(icolamp(i,37,1),i=1,6)/.true.,.true.,.false.,.false.,.true.,.true./
DATA(icolamp(i,38,1),i=1,6)/.false.,.true.,.false.,.true.,.true.,.true./
DATA(icolamp(i,39,1),i=1,6)/.true.,.false.,.true.,.false.,.true.,.true./
DATA(icolamp(i,40,1),i=1,6)/.true.,.false.,.true.,.true.,.false.,.true./
DATA(icolamp(i,41,1),i=1,6)/.false.,.true.,.true.,.true.,.true.,.false./
DATA(icolamp(i,42,1),i=1,6)/.false.,.true.,.false.,.true.,.true.,.true./"""
)

        # Test leshouche.inc output
        writer = writers.FortranWriter(self.give_pos('leshouche'))
        exporter.write_leshouche_file(writer, matrix_element)
        writer.close()

        self.assertFileContains('leshouche',
                         """      DATA (IDUP(I,1,1),I=1,6)/2,-2,2,-2,2,-2/
      DATA (MOTHUP(1,I),I=1, 6)/  0,  0,  1,  1,  1,  1/
      DATA (MOTHUP(2,I),I=1, 6)/  0,  0,  2,  2,  2,  2/
      DATA (ICOLUP(1,I,1,1),I=1, 6)/501,  0,502,  0,503,  0/
      DATA (ICOLUP(2,I,1,1),I=1, 6)/  0,501,  0,502,  0,503/
      DATA (ICOLUP(1,I,2,1),I=1, 6)/501,  0,502,  0,503,  0/
      DATA (ICOLUP(2,I,2,1),I=1, 6)/  0,501,  0,503,  0,502/
      DATA (ICOLUP(1,I,3,1),I=1, 6)/502,  0,502,  0,503,  0/
      DATA (ICOLUP(2,I,3,1),I=1, 6)/  0,501,  0,501,  0,503/
      DATA (ICOLUP(1,I,4,1),I=1, 6)/503,  0,502,  0,503,  0/
      DATA (ICOLUP(2,I,4,1),I=1, 6)/  0,501,  0,501,  0,502/
      DATA (ICOLUP(1,I,5,1),I=1, 6)/502,  0,502,  0,503,  0/
      DATA (ICOLUP(2,I,5,1),I=1, 6)/  0,501,  0,503,  0,501/
      DATA (ICOLUP(1,I,6,1),I=1, 6)/503,  0,502,  0,503,  0/
      DATA (ICOLUP(2,I,6,1),I=1, 6)/  0,501,  0,502,  0,501/
""")

        # Test pdf output (for auto_dsig.f)

        self.assertEqual(exporter.get_pdf_lines(matrix_element, 2),
                         """IF (ABS(LPP(1)) .GE. 1) THEN
LP=SIGN(1,LPP(1))
u1=PDG2PDF(ABS(LPP(1)),2*LP,XBK(1),DSQRT(Q2FACT(1)))
ENDIF
IF (ABS(LPP(2)) .GE. 1) THEN
LP=SIGN(1,LPP(2))
ub2=PDG2PDF(ABS(LPP(2)),-2*LP,XBK(2),DSQRT(Q2FACT(2)))
ENDIF
PD(0) = 0d0
IPROC = 0
IPROC=IPROC+1 ! u u~ > u u~ u u~
PD(IPROC)=PD(IPROC-1) + u1*ub2""")

        # Test mg.sym
        writer = writers.FortranWriter(self.give_pos('test'))
        exporter.write_mg_sym_file(writer, matrix_element)
        writer.close()
        
        self.assertFileContains('test',
                         """      2
      2
      3
      5
      2
      4
      6
""")

    def test_generate_helas_diagrams_gg_gg(self):
        """Test calls for g g > g g"""

        # Set up local model

        mybasemodel = base_objects.Model()
        mypartlist = base_objects.ParticleList()
        myinterlist = base_objects.InteractionList()

        # A gluon
        mypartlist.append(base_objects.Particle({'name':'g',
                      'antiname':'g',
                      'spin':3,
                      'color':8,
                      'mass':'zero',
                      'width':'zero',
                      'texname':'g',
                      'antitexname':'g',
                      'line':'curly',
                      'charge':0.,
                      'pdg_code':21,
                      'propagating':True,
                      'is_part':True,
                      'self_antipart':True}))

        g = mypartlist[len(mypartlist) - 1]

        # Gluon self-couplings
        my_color_string = color.ColorString([color.f(0, 1, 2)])
        my_color_string.is_imaginary = True
        myinterlist.append(base_objects.Interaction({
                      'id': 2,
                      'particles': base_objects.ParticleList(\
                                            [g, \
                                             g, \
                                             g]),
                      'color': [my_color_string],
                      'lorentz':[''],
                      'couplings':{(0, 0):'GG'},
                      'orders':{'QCD':1}}))

        myinterlist.append(base_objects.Interaction({
                      'id': 3,
                      'particles': base_objects.ParticleList(\
                                            [g, \
                                             g, \
                                             g,
                                             g]),
                      'color': [color.ColorString([color.f(0, 1, -1),
                                                   color.f(2, 3, -1)]),
                                color.ColorString([color.f(2, 0, -1),
                                                   color.f(1, 3, -1)]),
                                color.ColorString([color.f(1, 2, -1),
                                                   color.f(0, 3, -1)])],
                      'lorentz':['gggg1', 'gggg2', 'gggg3'],
                      'couplings':{(0, 0):'GG', (1, 1):'GG', (2, 2):'GG'},
                      'orders':{'QCD':2}}))

        mybasemodel.set('particles', mypartlist)
        mybasemodel.set('interactions', myinterlist)

        myleglist = base_objects.LegList()

        myleglist.append(base_objects.Leg({'id':21,
                                         'state':False}))
        myleglist.append(base_objects.Leg({'id':21,
                                         'state':False}))
        myleglist.append(base_objects.Leg({'id':21,
                                         'state':True}))
        myleglist.append(base_objects.Leg({'id':21,
                                         'state':True}))

        myproc = base_objects.Process({'legs':myleglist,
                                       'model':mybasemodel})

        myamplitude = diagram_generation.Amplitude({'process': myproc})

        matrix_element = helas_objects.HelasMatrixElement(myamplitude)

        # Test Helas calls

        fortran_model = helas_call_writers.FortranHelasCallWriter(mybasemodel)

        self.assertEqual("\n".join(fortran_model.\
                                   get_matrix_element_calls(matrix_element)),
                         """CALL VXXXXX(P(0,1),zero,NHEL(1),-1*IC(1),W(1,1))
CALL VXXXXX(P(0,2),zero,NHEL(2),-1*IC(2),W(1,2))
CALL VXXXXX(P(0,3),zero,NHEL(3),+1*IC(3),W(1,3))
CALL VXXXXX(P(0,4),zero,NHEL(4),+1*IC(4),W(1,4))
# Amplitude(s) for diagram number 1
CALL GGGGXX(W(1,1),W(1,2),W(1,3),W(1,4),GG,AMP(1))
CALL GGGGXX(W(1,3),W(1,1),W(1,2),W(1,4),GG,AMP(2))
CALL GGGGXX(W(1,2),W(1,3),W(1,1),W(1,4),GG,AMP(3))
CALL JVVXXX(W(1,1),W(1,2),GG,zero,zero,W(1,5))
# Amplitude(s) for diagram number 2
CALL VVVXXX(W(1,3),W(1,4),W(1,5),GG,AMP(4))
CALL JVVXXX(W(1,1),W(1,3),GG,zero,zero,W(1,6))
# Amplitude(s) for diagram number 3
CALL VVVXXX(W(1,2),W(1,4),W(1,6),GG,AMP(5))
CALL JVVXXX(W(1,1),W(1,4),GG,zero,zero,W(1,7))
# Amplitude(s) for diagram number 4
CALL VVVXXX(W(1,2),W(1,3),W(1,7),GG,AMP(6))""")

        exporter = export_v4.ProcessExporterFortranME()

        # Test color matrix output
        self.assertEqual("\n".join(exporter.get_color_data_lines(\
                         matrix_element)),
                         """DATA Denom(1)/6/
DATA (CF(i,  1),i=  1,  6) /   19,   -2,   -2,   -2,   -2,    4/
C 1 Tr(1,2,3,4)
DATA Denom(2)/6/
DATA (CF(i,  2),i=  1,  6) /   -2,   19,   -2,    4,   -2,   -2/
C 1 Tr(1,2,4,3)
DATA Denom(3)/6/
DATA (CF(i,  3),i=  1,  6) /   -2,   -2,   19,   -2,    4,   -2/
C 1 Tr(1,3,2,4)
DATA Denom(4)/6/
DATA (CF(i,  4),i=  1,  6) /   -2,    4,   -2,   19,   -2,   -2/
C 1 Tr(1,3,4,2)
DATA Denom(5)/6/
DATA (CF(i,  5),i=  1,  6) /   -2,   -2,    4,   -2,   19,   -2/
C 1 Tr(1,4,2,3)
DATA Denom(6)/6/
DATA (CF(i,  6),i=  1,  6) /    4,   -2,   -2,   -2,   -2,   19/
C 1 Tr(1,4,3,2)""")

        # Test JAMP (color amplitude) output
        self.assertEqual("\n".join(exporter.get_JAMP_lines(matrix_element)),
                         """JAMP(1)=+2*(+AMP(3)-AMP(1)+AMP(4)-AMP(6))
JAMP(2)=+2*(+AMP(1)-AMP(2)-AMP(4)-AMP(5))
JAMP(3)=+2*(-AMP(3)+AMP(2)+AMP(5)+AMP(6))
JAMP(4)=+2*(+AMP(1)-AMP(2)-AMP(4)-AMP(5))
JAMP(5)=+2*(-AMP(3)+AMP(2)+AMP(5)+AMP(6))
JAMP(6)=+2*(+AMP(3)-AMP(1)+AMP(4)-AMP(6))""")

        # Test amp2 lines        
        amp2_lines = \
                 exporter.get_amp2_lines(matrix_element)
        self.assertEqual(amp2_lines,
                         ['AMP2(2)=AMP2(2)+AMP(4)*dconjg(AMP(4))',
                          'AMP2(3)=AMP2(3)+AMP(5)*dconjg(AMP(5))',
                          'AMP2(4)=AMP2(4)+AMP(6)*dconjg(AMP(6))'])
        
        # Test configs file
        writer = writers.FortranWriter(self.give_pos('test'))
        nconfig, s_and_t_channels = exporter.write_configs_file(writer,
                                     matrix_element)
        writer.close()
        self.assertFileContains('test',
"""C     Diagram 2
      DATA MAPCONFIG(1)/2/
      DATA (IFOREST(I,-1,1),I=1,2)/4,3/
      DATA SPROP(-1,1)/21/
      DATA TPRID(-1,1)/0/
C     Diagram 3
      DATA MAPCONFIG(2)/3/
      DATA (IFOREST(I,-1,2),I=1,2)/1,3/
      DATA TPRID(-1,2)/21/
      DATA SPROP(-1,2)/0/
      DATA (IFOREST(I,-2,2),I=1,2)/-1,4/
C     Diagram 4
      DATA MAPCONFIG(3)/4/
      DATA (IFOREST(I,-1,3),I=1,2)/1,4/
      DATA TPRID(-1,3)/21/
      DATA SPROP(-1,3)/0/
      DATA (IFOREST(I,-2,3),I=1,2)/-1,3/
C     Number of configs
      DATA MAPCONFIG(0)/3/
""")

    def test_generate_helas_diagrams_uu_susu(self):
        """Testing the helas diagram generation u u > su su with t-channel n1
        """

        myleglist = base_objects.LegList()

        myleglist.append(base_objects.Leg({'id':2,
                                         'state':False}))
        myleglist.append(base_objects.Leg({'id':2,
                                         'state':False}))
        myleglist.append(base_objects.Leg({'id':1000002,
                                         'state':True}))
        myleglist.append(base_objects.Leg({'id':1000002,
                                         'state':True}))

        myproc = base_objects.Process({'legs':myleglist,
                                       'model':self.mybasemodel})

        myamplitude = diagram_generation.Amplitude({'process': myproc})

        matrix_element = helas_objects.HelasMatrixElement(myamplitude, 1)

        # I have checked that the resulting Helas calls
        # below give identical result as MG4, apart from the sign! (AMP 1,2)
        self.assertEqual("\n".join(helas_call_writers.FortranHelasCallWriter(self.mybasemodel).\
                                   get_matrix_element_calls(matrix_element)),
                         """CALL OXXXXX(P(0,1),mu,NHEL(1),-1*IC(1),W(1,1))
CALL IXXXXX(P(0,2),mu,NHEL(2),+1*IC(2),W(1,2))
CALL SXXXXX(P(0,3),+1*IC(3),W(1,3))
CALL SXXXXX(P(0,4),+1*IC(4),W(1,4))
CALL FSOCXX(W(1,1),W(1,3),MGVX575,Mneu1,Wneu1,W(1,5))
# Amplitude(s) for diagram number 1
CALL IOSXXX(W(1,2),W(1,5),W(1,4),MGVX575,AMP(1))
CALL FSOCXX(W(1,1),W(1,4),MGVX575,Mneu1,Wneu1,W(1,6))
# Amplitude(s) for diagram number 2
CALL IOSXXX(W(1,2),W(1,6),W(1,3),MGVX575,AMP(2))""")

    def test_generate_helas_diagrams_zz_n1n1(self):
        """Testing the helas diagram generation z z > n1 n1 with t-channel n1
        """

        myleglist = base_objects.LegList()

        myleglist.append(base_objects.Leg({'id':23,
                                         'state':False}))
        myleglist.append(base_objects.Leg({'id':23,
                                         'state':False}))
        myleglist.append(base_objects.Leg({'id':1000022,
                                         'state':True}))
        myleglist.append(base_objects.Leg({'id':1000022,
                                         'state':True}))

        myproc = base_objects.Process({'legs':myleglist,
                                       'model':self.mybasemodel})

        myamplitude = diagram_generation.Amplitude({'process': myproc})

        matrix_element = helas_objects.HelasMatrixElement(myamplitude, 1)

        # I have checked that the resulting Helas calls
        # below give identical result as MG4
        self.assertEqual("\n".join(helas_call_writers.FortranHelasCallWriter(self.mybasemodel).\
                                   get_matrix_element_calls(matrix_element)),
                         """CALL VXXXXX(P(0,1),zmas,NHEL(1),-1*IC(1),W(1,1))
CALL VXXXXX(P(0,2),zmas,NHEL(2),-1*IC(2),W(1,2))
CALL OXXXXX(P(0,3),Mneu1,NHEL(3),+1*IC(3),W(1,3))
CALL IXXXXX(P(0,4),Mneu1,NHEL(4),-1*IC(4),W(1,4))
CALL FVOXXX(W(1,3),W(1,1),GZN11,Mneu1,Wneu1,W(1,5))
# Amplitude(s) for diagram number 1
CALL IOVXXX(W(1,4),W(1,5),W(1,2),GZN11,AMP(1))
CALL FVIXXX(W(1,4),W(1,1),GZN11,Mneu1,Wneu1,W(1,6))
# Amplitude(s) for diagram number 2
CALL IOVXXX(W(1,6),W(1,3),W(1,2),GZN11,AMP(2))""")

        exporter = export_v4.ProcessExporterFortranME()

        self.assertEqual(exporter.get_JAMP_lines(matrix_element)[0],
                         "JAMP(1)=-AMP(1)-AMP(2)")


    def test_generate_helas_diagrams_epem_elpelmepem(self):
        """Testing the helas diagram generation e+ e- > sl2+ sl2- e+ e-
        """

        # Set up model

        mypartlist = base_objects.ParticleList()
        myinterlist = base_objects.InteractionList()

        # A electron and positron
        mypartlist.append(base_objects.Particle({'name':'e-',
                      'antiname':'e+',
                      'spin':2,
                      'color':1,
                      'mass':'me',
                      'width':'zero',
                      'texname':'e^-',
                      'antitexname':'e^+',
                      'line':'straight',
                      'charge':-1.,
                      'pdg_code':11,
                      'propagating':True,
                      'is_part':True,
                      'self_antipart':False}))
        eminus = mypartlist[len(mypartlist) - 1]
        eplus = copy.copy(eminus)
        eplus.set('is_part', False)

        # A E slepton and its antiparticle
        mypartlist.append(base_objects.Particle({'name':'sl2-',
                      'antiname':'sl2+',
                      'spin':1,
                      'color':1,
                      'mass':'Msl2',
                      'width':'Wsl2',
                      'texname':'\tilde e^-',
                      'antitexname':'\tilde e^+',
                      'line':'dashed',
                      'charge':1.,
                      'pdg_code':1000011,
                      'propagating':True,
                      'is_part':True,
                      'self_antipart':False}))
        seminus = mypartlist[len(mypartlist) - 1]
        seplus = copy.copy(seminus)
        seplus.set('is_part', False)

        # A neutralino
        mypartlist.append(base_objects.Particle({'name':'n1',
                      'antiname':'n1',
                      'spin':2,
                      'color':1,
                      'mass':'Mneu1',
                      'width':'Wneu1',
                      'texname':'\chi_0^1',
                      'antitexname':'\chi_0^1',
                      'line':'straight',
                      'charge':0.,
                      'pdg_code':1000022,
                      'propagating':True,
                      'is_part':True,
                      'self_antipart':True}))
        n1 = mypartlist[len(mypartlist) - 1]

        # Coupling of n1 to e and se
        myinterlist.append(base_objects.Interaction({
                      'id': 103,
                      'particles': base_objects.ParticleList(\
                                            [n1, \
                                             eminus, \
                                             seplus]),
                      'color': [],
                      'lorentz':[''],
                      'couplings':{(0, 0):'MGVX350'},
                      'orders':{'QED':1}}))

        myinterlist.append(base_objects.Interaction({
                      'id': 104,
                      'particles': base_objects.ParticleList(\
                                            [eplus, \
                                             n1, \
                                             seminus]),
                      'color': [],
                      'lorentz':[''],
                      'couplings':{(0, 0):'MGVX494'},
                      'orders':{'QED':1}}))

        mybasemodel = base_objects.Model()
        mybasemodel.set('particles', mypartlist)
        mybasemodel.set('interactions', myinterlist)

        myleglist = base_objects.LegList()

        myleglist.append(base_objects.Leg({'id':-11,
                                         'state':False}))
        myleglist.append(base_objects.Leg({'id':11,
                                         'state':False}))
        myleglist.append(base_objects.Leg({'id':-1000011,
                                         'state':True}))
        myleglist.append(base_objects.Leg({'id':1000011,
                                         'state':True}))
        myleglist.append(base_objects.Leg({'id':-11,
                                         'state':True}))
        myleglist.append(base_objects.Leg({'id':11,
                                         'state':True}))

        myproc = base_objects.Process({'legs':myleglist,
                                       'model':mybasemodel})

        myamplitude = diagram_generation.Amplitude({'process': myproc})

        matrix_element = helas_objects.HelasMatrixElement(myamplitude, 1)

        #print myamplitude.get('process').nice_string()
        #print "\n".join(helas_call_writers.FortranHelasCallWriter().\
        #                get_matrix_element_calls(matrix_element))
        #print helas_call_writers.FortranHelasCallWriter().get_JAMP_line(matrix_element)



        # I have checked that the resulting Helas calls below give
        # identical result as MG4 (when fermionfactors are taken into
        # account)
        self.assertEqual("\n".join(helas_call_writers.FortranHelasCallWriter(mybasemodel).\
                                   get_matrix_element_calls(matrix_element)),
                         """CALL OXXXXX(P(0,1),me,NHEL(1),-1*IC(1),W(1,1))
CALL IXXXXX(P(0,2),me,NHEL(2),+1*IC(2),W(1,2))
CALL SXXXXX(P(0,3),+1*IC(3),W(1,3))
CALL SXXXXX(P(0,4),+1*IC(4),W(1,4))
CALL IXXXXX(P(0,5),me,NHEL(5),-1*IC(5),W(1,5))
CALL OXXXXX(P(0,6),me,NHEL(6),+1*IC(6),W(1,6))
CALL FSOXXX(W(1,1),W(1,3),MGVX350,Mneu1,Wneu1,W(1,7))
CALL FSIXXX(W(1,2),W(1,4),MGVX494,Mneu1,Wneu1,W(1,8))
CALL HIOXXX(W(1,5),W(1,7),MGVX494,Msl2,Wsl2,W(1,9))
# Amplitude(s) for diagram number 1
CALL IOSXXX(W(1,8),W(1,6),W(1,9),MGVX350,AMP(1))
CALL IXXXXX(P(0,1),me,NHEL(1),+1*IC(1),W(1,10))
CALL FSICXX(W(1,10),W(1,3),MGVX350,Mneu1,Wneu1,W(1,11))
CALL HIOXXX(W(1,11),W(1,6),MGVX350,Msl2,Wsl2,W(1,12))
CALL OXXXXX(P(0,2),me,NHEL(2),-1*IC(2),W(1,13))
CALL FSOCXX(W(1,13),W(1,4),MGVX494,Mneu1,Wneu1,W(1,14))
# Amplitude(s) for diagram number 2
CALL IOSXXX(W(1,5),W(1,14),W(1,12),MGVX494,AMP(2))
CALL FSIXXX(W(1,5),W(1,4),MGVX494,Mneu1,Wneu1,W(1,15))
CALL HIOXXX(W(1,2),W(1,7),MGVX494,Msl2,Wsl2,W(1,16))
# Amplitude(s) for diagram number 3
CALL IOSXXX(W(1,15),W(1,6),W(1,16),MGVX350,AMP(3))
CALL OXXXXX(P(0,5),me,NHEL(5),+1*IC(5),W(1,17))
CALL FSOCXX(W(1,17),W(1,4),MGVX494,Mneu1,Wneu1,W(1,18))
# Amplitude(s) for diagram number 4
CALL IOSXXX(W(1,2),W(1,18),W(1,12),MGVX494,AMP(4))
CALL FSOXXX(W(1,6),W(1,3),MGVX350,Mneu1,Wneu1,W(1,19))
CALL HIOXXX(W(1,8),W(1,1),MGVX350,Msl2,Wsl2,W(1,20))
# Amplitude(s) for diagram number 5
CALL IOSXXX(W(1,5),W(1,19),W(1,20),MGVX494,AMP(5))
CALL IXXXXX(P(0,6),me,NHEL(6),-1*IC(6),W(1,21))
CALL FSICXX(W(1,21),W(1,3),MGVX350,Mneu1,Wneu1,W(1,22))
CALL HIOXXX(W(1,22),W(1,1),MGVX350,Msl2,Wsl2,W(1,23))
# Amplitude(s) for diagram number 6
CALL IOSXXX(W(1,5),W(1,14),W(1,23),MGVX494,AMP(6))
# Amplitude(s) for diagram number 7
CALL IOSXXX(W(1,2),W(1,18),W(1,23),MGVX494,AMP(7))
CALL HIOXXX(W(1,15),W(1,1),MGVX350,Msl2,Wsl2,W(1,24))
# Amplitude(s) for diagram number 8
CALL IOSXXX(W(1,2),W(1,19),W(1,24),MGVX494,AMP(8))""")

        # Test find_outgoing_number
        goal_numbers = [1, 2, 3, 2, 3, 1, 2, 3, 1, 1, 3, 2, 3, 3]

        i = 0
        for wf in matrix_element.get_all_wavefunctions():
            if not wf.get('interaction_id'):
                continue
            self.assertEqual(wf.find_outgoing_number(), goal_numbers[i])
            i += 1

        # Test get_used_lorentz
        # Wavefunctions
        goal_lorentz_list = [(('',), (), 1), (('',), (), 2), (('',), (), 3),
                             (('',), (1,), 2),(('',), (), 3), (('',), (1,), 1),
                             (('',), (), 2), (('',), (), 3),(('',), (1,), 1),
                             (('',), (), 1), (('',), (), 3),(('',), (1,), 2),
                             (('',), (), 3), (('',), (), 3)]
        # Amplitudes
        goal_lorentz_list += [(('',), (), 0)] * 8
        self.assertEqual(matrix_element.get_used_lorentz(),
                         goal_lorentz_list)


    def test_generate_helas_diagrams_uu_susug(self):
        """Testing the helas diagram generation u u > su su with t-channel n1
        """

        myleglist = base_objects.LegList()

        myleglist.append(base_objects.Leg({'id':2,
                                         'state':False}))
        myleglist.append(base_objects.Leg({'id':2,
                                         'state':False}))
        myleglist.append(base_objects.Leg({'id':1000002,
                                         'state':True}))
        myleglist.append(base_objects.Leg({'id':1000002,
                                         'state':True}))
        myleglist.append(base_objects.Leg({'id':21,
                                         'state':True}))

        myproc = base_objects.Process({'legs':myleglist,
                                       'model':self.mybasemodel})

        myamplitude = diagram_generation.Amplitude({'process': myproc})

        matrix_element = helas_objects.HelasMatrixElement(myamplitude, 1)

        # I have checked that the resulting Helas calls
        # below give identical result as MG4, apart from sign! (AMP 1,2,5,6)
        self.assertEqual("\n".join(helas_call_writers.FortranHelasCallWriter(self.mybasemodel).\
                                   get_matrix_element_calls(matrix_element)),
                         """CALL OXXXXX(P(0,1),mu,NHEL(1),-1*IC(1),W(1,1))
CALL IXXXXX(P(0,2),mu,NHEL(2),+1*IC(2),W(1,2))
CALL SXXXXX(P(0,3),+1*IC(3),W(1,3))
CALL SXXXXX(P(0,4),+1*IC(4),W(1,4))
CALL VXXXXX(P(0,5),zero,NHEL(5),+1*IC(5),W(1,5))
CALL FSOCXX(W(1,1),W(1,3),MGVX575,Mneu1,Wneu1,W(1,6))
CALL FVIXXX(W(1,2),W(1,5),GG,mu,zero,W(1,7))
# Amplitude(s) for diagram number 1
CALL IOSXXX(W(1,7),W(1,6),W(1,4),MGVX575,AMP(1))
CALL HVSXXX(W(1,5),W(1,4),MGVX74,Musq2,Wusq2,W(1,8))
# Amplitude(s) for diagram number 2
CALL IOSXXX(W(1,2),W(1,6),W(1,8),MGVX575,AMP(2))
CALL FSOCXX(W(1,1),W(1,4),MGVX575,Mneu1,Wneu1,W(1,9))
# Amplitude(s) for diagram number 3
CALL IOSXXX(W(1,7),W(1,9),W(1,3),MGVX575,AMP(3))
CALL HVSXXX(W(1,5),W(1,3),MGVX74,Musq2,Wusq2,W(1,10))
# Amplitude(s) for diagram number 4
CALL IOSXXX(W(1,2),W(1,9),W(1,10),MGVX575,AMP(4))
CALL FVOCXX(W(1,1),W(1,5),GG,mu,zero,W(1,11))
CALL FSIXXX(W(1,2),W(1,3),MGVX575,Mneu1,Wneu1,W(1,12))
# Amplitude(s) for diagram number 5
CALL IOSCXX(W(1,12),W(1,11),W(1,4),MGVX575,AMP(5))
CALL FSIXXX(W(1,2),W(1,4),MGVX575,Mneu1,Wneu1,W(1,13))
# Amplitude(s) for diagram number 6
CALL IOSCXX(W(1,13),W(1,11),W(1,3),MGVX575,AMP(6))
# Amplitude(s) for diagram number 7
CALL IOSCXX(W(1,12),W(1,1),W(1,8),MGVX575,AMP(7))
# Amplitude(s) for diagram number 8
CALL IOSCXX(W(1,13),W(1,1),W(1,10),MGVX575,AMP(8))""")

    def test_generate_helas_diagrams_enu_enu(self):
        """Testing the helas diagram generation e- nubar > e- nubar
        """

        # Set up model

        mypartlist = base_objects.ParticleList()
        myinterlist = base_objects.InteractionList()

        # A electron and positron
        mypartlist.append(base_objects.Particle({'name':'e-',
                      'antiname':'e+',
                      'spin':2,
                      'color':1,
                      'mass':'me',
                      'width':'zero',
                      'texname':'e^-',
                      'antitexname':'e^+',
                      'line':'straight',
                      'charge':-1.,
                      'pdg_code':11,
                      'propagating':True,
                      'is_part':True,
                      'self_antipart':False}))
        eminus = mypartlist[len(mypartlist) - 1]
        eplus = copy.copy(eminus)
        eplus.set('is_part', False)

        # A neutrino
        mypartlist.append(base_objects.Particle({'name':'ve',
                      'antiname':'ve~',
                      'spin':2,
                      'color':1,
                      'mass':'zero',
                      'width':'zero',
                      'texname':'\nu_e',
                      'antitexname':'\bar\nu_e',
                      'line':'straight',
                      'charge':0.,
                      'pdg_code':12,
                      'propagating':True,
                      'is_part':True,
                      'self_antipart':False}))
        nu = mypartlist[len(mypartlist) - 1]
        nubar = copy.copy(nu)
        nubar.set('is_part', False)

        # A W
        mypartlist.append(base_objects.Particle({'name':'W+',
                      'antiname':'W-',
                      'spin':3,
                      'color':1,
                      'mass':'MW',
                      'width':'WW',
                      'texname':'W^+',
                      'antitexname':'W^-',
                     'line':'wavy',
                      'charge':1.,
                      'pdg_code':24,
                      'propagating':True,
                      'is_part':True,
                      'self_antipart':False}))
        Wplus = mypartlist[len(mypartlist) - 1]
        Wminus = copy.copy(Wplus)
        Wminus.set('is_part', False)

        # Coupling of W- e+ nu_e

        myinterlist.append(base_objects.Interaction({
            'id': 1,
            'particles': base_objects.ParticleList(\
                                            [eplus, \
                                             nu, \
                                             Wminus]),
            'color': [],
            'lorentz':[''],
            'couplings':{(0, 0):'MGVX27'},
            'orders':{'QED':1}}))
        myinterlist.append(base_objects.Interaction({
            'id': 2,
            'particles': base_objects.ParticleList(\
                                            [nubar, \
                                             eminus, \
                                             Wplus]),
            'color': [],
            'lorentz':[''],
            'couplings':{(0, 0):'MGVX27'},
            'orders':{'QED':1}}))

        mybasemodel = base_objects.Model()
        mybasemodel.set('particles', mypartlist)
        mybasemodel.set('interactions', myinterlist)

        myleglist = base_objects.LegList()

        myleglist.append(base_objects.Leg({'id':11,
                                         'state':False}))
        myleglist.append(base_objects.Leg({'id':-12,
                                         'state':False}))
        myleglist.append(base_objects.Leg({'id':11,
                                         'state':True}))
        myleglist.append(base_objects.Leg({'id':-12,
                                         'state':True}))

        myproc = base_objects.Process({'legs':myleglist,
                                       'model':mybasemodel})

        myamplitude = diagram_generation.Amplitude({'process': myproc})

        matrix_element = helas_objects.HelasMatrixElement(myamplitude, 1)

        # I have checked that the resulting Helas calls
        # below give identical result as MG4
        self.assertEqual("\n".join(helas_call_writers.FortranHelasCallWriter(mybasemodel).\
                                   get_matrix_element_calls(matrix_element)),
                         """CALL IXXXXX(P(0,1),me,NHEL(1),+1*IC(1),W(1,1))
CALL OXXXXX(P(0,2),zero,NHEL(2),-1*IC(2),W(1,2))
CALL OXXXXX(P(0,3),me,NHEL(3),+1*IC(3),W(1,3))
CALL IXXXXX(P(0,4),zero,NHEL(4),-1*IC(4),W(1,4))
CALL JIOXXX(W(1,1),W(1,2),MGVX27,MW,WW,W(1,5))
# Amplitude(s) for diagram number 1
CALL IOVXXX(W(1,4),W(1,3),W(1,5),MGVX27,AMP(1))""")

    def test_generate_helas_diagrams_WWWW(self):
        """Testing the helas diagram generation W+ W- > W+ W-
        """

        # Set up model

        mypartlist = base_objects.ParticleList()
        myinterlist = base_objects.InteractionList()

        # A W
        mypartlist.append(base_objects.Particle({'name':'W+',
                      'antiname':'W-',
                      'spin':3,
                      'color':1,
                      'mass':'MW',
                      'width':'WW',
                      'texname':'W^+',
                      'antitexname':'W^-',
                      'line':'wavy',
                      'charge':1.,
                      'pdg_code':24,
                      'propagating':True,
                      'is_part':True,
                      'self_antipart':False}))
        Wplus = mypartlist[len(mypartlist) - 1]
        Wminus = copy.copy(Wplus)
        Wminus.set('is_part', False)

        # A photon
        mypartlist.append(base_objects.Particle({'name':'a',
                      'antiname':'a',
                      'spin':3,
                      'color':1,
                      'mass':'zero',
                      'width':'zero',
                      'texname':'\gamma',
                      'antitexname':'\gamma',
                      'line':'wavy',
                      'charge':0.,
                      'pdg_code':22,
                      'propagating':True,
                      'is_part':True,
                      'self_antipart':True}))
        a = mypartlist[len(mypartlist) - 1]

        # Z
        mypartlist.append(base_objects.Particle({'name':'Z',
                      'antiname':'Z',
                      'spin':3,
                      'color':1,
                      'mass':'MZ',
                      'width':'WZ',
                      'texname':'Z',
                      'antitexname':'Z',
                      'line':'wavy',
                      'charge':0.,
                      'pdg_code':23,
                      'propagating':True,
                      'is_part':True,
                      'self_antipart':True}))
        Z = mypartlist[len(mypartlist) - 1]


        # WWZ and WWa couplings

        myinterlist.append(base_objects.Interaction({
            'id': 1,
            'particles': base_objects.ParticleList(\
                                            [Wplus, \
                                             Wminus, \
                                             a]),
            'color': [],
            'lorentz':[''],
            'couplings':{(0, 0):'MGVX3'},
            'orders':{'QED':1}}))

        myinterlist.append(base_objects.Interaction({
            'id': 2,
            'particles': base_objects.ParticleList(\
                                            [Wplus, \
                                             Wminus, \
                                             Z]),
            'color': [],
            'lorentz':[''],
            'couplings':{(0, 0):'MGVX5'},
            'orders':{'QED':1}}))

        myinterlist.append(base_objects.Interaction({
            'id': 3,
            'particles': base_objects.ParticleList(\
                                            [Wplus, \
                                             Wminus, \
                                             Wplus,
                                             Wminus]),
            'color': [],
            'lorentz':['WWVVN'],
            'couplings':{(0, 0):'MGVX6'},
            'orders':{'QED':2}}))

        mybasemodel = base_objects.Model()
        mybasemodel.set('particles', mypartlist)
        mybasemodel.set('interactions', myinterlist)

        myleglist = base_objects.LegList()

        myleglist.append(base_objects.Leg({'id':24,
                                         'state':False}))
        myleglist.append(base_objects.Leg({'id':-24,
                                         'state':False}))
        myleglist.append(base_objects.Leg({'id':24,
                                         'state':True}))
        myleglist.append(base_objects.Leg({'id':-24,
                                         'state':True}))

        myproc = base_objects.Process({'legs':myleglist,
                                       'model':mybasemodel})

        myamplitude = diagram_generation.Amplitude({'process': myproc})

        matrix_element = helas_objects.HelasMatrixElement(myamplitude, 1)

        # I have checked that the resulting Helas calls below give
        # identical result as MG4.  Note that this looks like it uses
        # incoming bosons instead of outgoing though
        self.assertEqual("\n".join(helas_call_writers.FortranHelasCallWriter(mybasemodel).\
                                   get_matrix_element_calls(matrix_element)),
                         """CALL VXXXXX(P(0,1),MW,NHEL(1),-1*IC(1),W(1,1))
CALL VXXXXX(P(0,2),MW,NHEL(2),-1*IC(2),W(1,2))
CALL VXXXXX(P(0,3),MW,NHEL(3),+1*IC(3),W(1,3))
CALL VXXXXX(P(0,4),MW,NHEL(4),+1*IC(4),W(1,4))
# Amplitude(s) for diagram number 1
CALL W3W3NX(W(1,2),W(1,1),W(1,3),W(1,4),MGVX6,DUM0,AMP(1))
CALL JVVXXX(W(1,2),W(1,1),MGVX3,zero,zero,W(1,5))
# Amplitude(s) for diagram number 2
CALL VVVXXX(W(1,3),W(1,4),W(1,5),MGVX3,AMP(2))
CALL JVVXXX(W(1,2),W(1,1),MGVX5,MZ,WZ,W(1,6))
# Amplitude(s) for diagram number 3
CALL VVVXXX(W(1,3),W(1,4),W(1,6),MGVX5,AMP(3))
CALL JVVXXX(W(1,3),W(1,1),MGVX3,zero,zero,W(1,7))
# Amplitude(s) for diagram number 4
CALL VVVXXX(W(1,2),W(1,4),W(1,7),MGVX3,AMP(4))
CALL JVVXXX(W(1,3),W(1,1),MGVX5,MZ,WZ,W(1,8))
# Amplitude(s) for diagram number 5
CALL VVVXXX(W(1,2),W(1,4),W(1,8),MGVX5,AMP(5))""")

    def test_generate_helas_diagrams_WWZA(self):
        """Testing the helas diagram generation W+ W- > Z A
        """

        # Set up model

        mypartlist = base_objects.ParticleList()
        myinterlist = base_objects.InteractionList()

        # A W
        mypartlist.append(base_objects.Particle({'name':'W+',
                      'antiname':'W-',
                      'spin':3,
                      'color':1,
                      'mass':'MW',
                      'width':'WW',
                      'texname':'W^+',
                      'antitexname':'W^-',
                      'line':'wavy',
                      'charge':1.,
                      'pdg_code':24,
                      'propagating':True,
                      'is_part':True,
                      'self_antipart':False}))
        Wplus = mypartlist[len(mypartlist) - 1]
        Wminus = copy.copy(Wplus)
        Wminus.set('is_part', False)

        # A photon
        mypartlist.append(base_objects.Particle({'name':'a',
                      'antiname':'a',
                      'spin':3,
                      'color':1,
                      'mass':'zero',
                      'width':'zero',
                      'texname':'\gamma',
                      'antitexname':'\gamma',
                      'line':'wavy',
                      'charge':0.,
                      'pdg_code':22,
                      'propagating':True,
                      'is_part':True,
                      'self_antipart':True}))
        a = mypartlist[len(mypartlist) - 1]

        # Z
        mypartlist.append(base_objects.Particle({'name':'Z',
                      'antiname':'Z',
                      'spin':3,
                      'color':1,
                      'mass':'MZ',
                      'width':'WZ',
                      'texname':'Z',
                      'antitexname':'Z',
                      'line':'wavy',
                      'charge':0.,
                      'pdg_code':23,
                      'propagating':True,
                      'is_part':True,
                      'self_antipart':True}))
        Z = mypartlist[len(mypartlist) - 1]


        # WWZ and WWa couplings

        myinterlist.append(base_objects.Interaction({
            'id': 1,
            'particles': base_objects.ParticleList(\
                                            [Wplus, \
                                             Wminus, \
                                             a]),
            'color': [],
            'lorentz':[''],
            'couplings':{(0, 0):'MGVX3'},
            'orders':{'QED':1}}))

        myinterlist.append(base_objects.Interaction({
            'id': 2,
            'particles': base_objects.ParticleList(\
                                            [Wminus, \
                                             Wplus, \
                                             Z]),
            'color': [],
            'lorentz':[''],
            'couplings':{(0, 0):'MGVX5'},
            'orders':{'QED':1}}))

        myinterlist.append(base_objects.Interaction({
            'id': 3,
            'particles': base_objects.ParticleList(\
                                            [Wplus, \
                                             Wminus, \
                                             Wplus,
                                             Wminus]),
            'color': [],
            'lorentz':['WWVVN'],
            'couplings':{(0, 0):'MGVX6'},
            'orders':{'QED':2}}))

        myinterlist.append(base_objects.Interaction({
            'id': 4,
            'particles': base_objects.ParticleList(\
                                            [Wplus, \
                                             a, \
                                             Wminus,
                                             a]),
            'color': [],
            'lorentz':['WWVVN'],
            'couplings':{(0, 0):'MGVX4'},
            'orders':{'QED':2}}))

        myinterlist.append(base_objects.Interaction({
            'id': 5,
            'particles': base_objects.ParticleList(\
                                            [Wplus, \
                                             a, \
                                             Wminus,
                                             Z]),
            'color': [],
            'lorentz':['WWVVN'],
            'couplings':{(0, 0):'MGVX7'},
            'orders':{'QED':2}}))

        myinterlist.append(base_objects.Interaction({
            'id': 6,
            'particles': base_objects.ParticleList(\
                                            [Wplus, \
                                             Z, \
                                             Wminus,
                                             Z]),
            'color': [],
            'lorentz':['WWVVN'],
            'couplings':{(0, 0):'MGVX8'},
            'orders':{'QED':2}}))


        mybasemodel = base_objects.Model()
        mybasemodel.set('particles', mypartlist)
        mybasemodel.set('interactions', myinterlist)

        myleglist = base_objects.LegList()

        myleglist.append(base_objects.Leg({'id':24,
                                         'state':False}))
        myleglist.append(base_objects.Leg({'id':-24,
                                         'state':False}))
        myleglist.append(base_objects.Leg({'id':23,
                                         'state':True}))
        myleglist.append(base_objects.Leg({'id':22,
                                         'state':True}))

        myproc = base_objects.Process({'legs':myleglist,
                                       'model':mybasemodel})

        myamplitude = diagram_generation.Amplitude({'process': myproc})

        matrix_element = helas_objects.HelasMatrixElement(myamplitude, 1)

        # I have checked that the resulting Helas calls below give
        # identical result as MG4.
        self.assertEqual("\n".join(helas_call_writers.FortranHelasCallWriter(mybasemodel).\
                                   get_matrix_element_calls(matrix_element)),
                         """CALL VXXXXX(P(0,1),MW,NHEL(1),-1*IC(1),W(1,1))
CALL VXXXXX(P(0,2),MW,NHEL(2),-1*IC(2),W(1,2))
CALL VXXXXX(P(0,3),MZ,NHEL(3),+1*IC(3),W(1,3))
CALL VXXXXX(P(0,4),zero,NHEL(4),+1*IC(4),W(1,4))
# Amplitude(s) for diagram number 1
CALL W3W3NX(W(1,2),W(1,4),W(1,1),W(1,3),MGVX7,DUM0,AMP(1))
CALL JVVXXX(W(1,3),W(1,1),MGVX5,MW,WW,W(1,5))
# Amplitude(s) for diagram number 2
CALL VVVXXX(W(1,2),W(1,5),W(1,4),MGVX3,AMP(2))
CALL JVVXXX(W(1,1),W(1,4),MGVX3,MW,WW,W(1,6))
# Amplitude(s) for diagram number 3
CALL VVVXXX(W(1,6),W(1,2),W(1,3),MGVX5,AMP(3))""")


    def test_generate_helas_diagrams_WWWWA(self):
        """Testing the helas diagram generation W+ W- > W+ W- a
        """

        # Set up model

        mypartlist = base_objects.ParticleList()
        myinterlist = base_objects.InteractionList()

        # A W
        mypartlist.append(base_objects.Particle({'name':'W+',
                      'antiname':'W-',
                      'spin':3,
                      'color':1,
                      'mass':'MW',
                      'width':'WW',
                      'texname':'W^+',
                      'antitexname':'W^-',
                      'line':'wavy',
                      'charge':1.,
                      'pdg_code':24,
                      'propagating':True,
                      'is_part':True,
                      'self_antipart':False}))
        Wplus = mypartlist[len(mypartlist) - 1]
        Wminus = copy.copy(Wplus)
        Wminus.set('is_part', False)

        # A photon
        mypartlist.append(base_objects.Particle({'name':'a',
                      'antiname':'a',
                      'spin':3,
                      'color':1,
                      'mass':'zero',
                      'width':'zero',
                      'texname':'\gamma',
                      'antitexname':'\gamma',
                      'line':'wavy',
                      'charge':0.,
                      'pdg_code':22,
                      'propagating':True,
                      'is_part':True,
                      'self_antipart':True}))
        a = mypartlist[len(mypartlist) - 1]

        # Z
        mypartlist.append(base_objects.Particle({'name':'Z',
                      'antiname':'Z',
                      'spin':3,
                      'color':1,
                      'mass':'MZ',
                      'width':'WZ',
                      'texname':'Z',
                      'antitexname':'Z',
                      'line':'wavy',
                      'charge':0.,
                      'pdg_code':23,
                      'propagating':True,
                      'is_part':True,
                      'self_antipart':True}))
        Z = mypartlist[len(mypartlist) - 1]


        # WWZ and WWa couplings

        myinterlist.append(base_objects.Interaction({
            'id': 1,
            'particles': base_objects.ParticleList(\
                                            [Wplus, \
                                             Wminus, \
                                             a]),
            'color': [],
            'lorentz':[''],
            'couplings':{(0, 0):'MGVX3'},
            'orders':{'QED':1}}))

        myinterlist.append(base_objects.Interaction({
            'id': 2,
            'particles': base_objects.ParticleList(\
                                            [Wminus, \
                                             Wplus, \
                                             Z]),
            'color': [],
            'lorentz':[''],
            'couplings':{(0, 0):'MGVX5'},
            'orders':{'QED':1}}))

        myinterlist.append(base_objects.Interaction({
            'id': 3,
            'particles': base_objects.ParticleList(\
                                            [Wplus, \
                                             Wminus, \
                                             Wplus,
                                             Wminus]),
            'color': [],
            'lorentz':['WWVVN'],
            'couplings':{(0, 0):'MGVX6'},
            'orders':{'QED':2}}))

        myinterlist.append(base_objects.Interaction({
            'id': 4,
            'particles': base_objects.ParticleList(\
                                            [Wplus, \
                                             a, \
                                             Wminus,
                                             a]),
            'color': [],
            'lorentz':['WWVVN'],
            'couplings':{(0, 0):'MGVX4'},
            'orders':{'QED':2}}))

        myinterlist.append(base_objects.Interaction({
            'id': 5,
            'particles': base_objects.ParticleList(\
                                            [Wplus, \
                                             a, \
                                             Wminus,
                                             Z]),
            'color': [],
            'lorentz':['WWVVN'],
            'couplings':{(0, 0):'MGVX7'},
            'orders':{'QED':2}}))

        myinterlist.append(base_objects.Interaction({
            'id': 6,
            'particles': base_objects.ParticleList(\
                                            [Wplus, \
                                             Z, \
                                             Wminus,
                                             Z]),
            'color': [],
            'lorentz':['WWVVN'],
            'couplings':{(0, 0):'MGVX8'},
            'orders':{'QED':2}}))


        mybasemodel = base_objects.Model()
        mybasemodel.set('particles', mypartlist)
        mybasemodel.set('interactions', myinterlist)

        myleglist = base_objects.LegList()

        myleglist.append(base_objects.Leg({'id':24,
                                         'state':False}))
        myleglist.append(base_objects.Leg({'id':-24,
                                         'state':False}))
        myleglist.append(base_objects.Leg({'id':24,
                                         'state':True}))
        myleglist.append(base_objects.Leg({'id':-24,
                                         'state':True}))
        myleglist.append(base_objects.Leg({'id':22,
                                         'state':True}))

        myproc = base_objects.Process({'legs':myleglist,
                                       'model':mybasemodel})

        myamplitude = diagram_generation.Amplitude({'process': myproc})

        matrix_element = helas_objects.HelasMatrixElement(myamplitude, 1)

        #print myamplitude.get('process').nice_string()
        #print myamplitude.get('diagrams').nice_string()

        #print "Keys:"
        #for diagram in matrix_element.get('diagrams'):
        #    for wf in diagram.get('wavefunctions'):
        #        print wf.get_call_key()
        #    print diagram.get('amplitude').get_call_key()

        # I have checked that the resulting Helas calls below give
        # identical result as MG4.
        self.assertEqual("\n".join(helas_call_writers.FortranHelasCallWriter(mybasemodel).\
                                   get_matrix_element_calls(matrix_element)),
                         """CALL VXXXXX(P(0,1),MW,NHEL(1),-1*IC(1),W(1,1))
CALL VXXXXX(P(0,2),MW,NHEL(2),-1*IC(2),W(1,2))
CALL VXXXXX(P(0,3),MW,NHEL(3),+1*IC(3),W(1,3))
CALL VXXXXX(P(0,4),MW,NHEL(4),+1*IC(4),W(1,4))
CALL VXXXXX(P(0,5),zero,NHEL(5),+1*IC(5),W(1,5))
CALL JVVXXX(W(1,2),W(1,1),MGVX3,zero,zero,W(1,6))
CALL JVVXXX(W(1,5),W(1,3),MGVX3,MW,WW,W(1,7))
# Amplitude(s) for diagram number 1
CALL VVVXXX(W(1,7),W(1,4),W(1,6),MGVX3,AMP(1))
CALL JVVXXX(W(1,1),W(1,2),MGVX5,MZ,WZ,W(1,8))
# Amplitude(s) for diagram number 2
CALL VVVXXX(W(1,4),W(1,7),W(1,8),MGVX5,AMP(2))
CALL JVVXXX(W(1,4),W(1,5),MGVX3,MW,WW,W(1,9))
# Amplitude(s) for diagram number 3
CALL VVVXXX(W(1,3),W(1,9),W(1,6),MGVX3,AMP(3))
# Amplitude(s) for diagram number 4
CALL VVVXXX(W(1,9),W(1,3),W(1,8),MGVX5,AMP(4))
# Amplitude(s) for diagram number 5
CALL W3W3NX(W(1,3),W(1,5),W(1,4),W(1,6),MGVX4,DUM0,AMP(5))
# Amplitude(s) for diagram number 6
CALL W3W3NX(W(1,3),W(1,5),W(1,4),W(1,8),MGVX7,DUM0,AMP(6))
CALL JVVXXX(W(1,3),W(1,1),MGVX3,zero,zero,W(1,10))
CALL JVVXXX(W(1,5),W(1,2),MGVX3,MW,WW,W(1,11))
# Amplitude(s) for diagram number 7
CALL VVVXXX(W(1,11),W(1,4),W(1,10),MGVX3,AMP(7))
CALL JVVXXX(W(1,1),W(1,3),MGVX5,MZ,WZ,W(1,12))
# Amplitude(s) for diagram number 8
CALL VVVXXX(W(1,4),W(1,11),W(1,12),MGVX5,AMP(8))
# Amplitude(s) for diagram number 9
CALL VVVXXX(W(1,2),W(1,9),W(1,10),MGVX3,AMP(9))
# Amplitude(s) for diagram number 10
CALL VVVXXX(W(1,9),W(1,2),W(1,12),MGVX5,AMP(10))
# Amplitude(s) for diagram number 11
CALL W3W3NX(W(1,2),W(1,5),W(1,4),W(1,10),MGVX4,DUM0,AMP(11))
# Amplitude(s) for diagram number 12
CALL W3W3NX(W(1,2),W(1,5),W(1,4),W(1,12),MGVX7,DUM0,AMP(12))
CALL JVVXXX(W(1,1),W(1,5),MGVX3,MW,WW,W(1,13))
CALL JVVXXX(W(1,2),W(1,4),MGVX3,zero,zero,W(1,14))
# Amplitude(s) for diagram number 13
CALL VVVXXX(W(1,3),W(1,13),W(1,14),MGVX3,AMP(13))
CALL JVVXXX(W(1,4),W(1,2),MGVX5,MZ,WZ,W(1,15))
# Amplitude(s) for diagram number 14
CALL VVVXXX(W(1,13),W(1,3),W(1,15),MGVX5,AMP(14))
CALL JVVXXX(W(1,3),W(1,4),MGVX3,zero,zero,W(1,16))
# Amplitude(s) for diagram number 15
CALL VVVXXX(W(1,2),W(1,13),W(1,16),MGVX3,AMP(15))
CALL JVVXXX(W(1,4),W(1,3),MGVX5,MZ,WZ,W(1,17))
# Amplitude(s) for diagram number 16
CALL VVVXXX(W(1,13),W(1,2),W(1,17),MGVX5,AMP(16))
# Amplitude(s) for diagram number 17
CALL W3W3NX(W(1,2),W(1,4),W(1,3),W(1,13),MGVX6,DUM0,AMP(17))
# Amplitude(s) for diagram number 18
CALL VVVXXX(W(1,7),W(1,1),W(1,14),MGVX3,AMP(18))
# Amplitude(s) for diagram number 19
CALL VVVXXX(W(1,1),W(1,7),W(1,15),MGVX5,AMP(19))
# Amplitude(s) for diagram number 20
CALL VVVXXX(W(1,11),W(1,1),W(1,16),MGVX3,AMP(20))
# Amplitude(s) for diagram number 21
CALL VVVXXX(W(1,1),W(1,11),W(1,17),MGVX5,AMP(21))
CALL JW3WNX(W(1,3),W(1,1),W(1,2),MGVX6,DUM0,MW,WW,W(1,18))
# Amplitude(s) for diagram number 22
CALL VVVXXX(W(1,18),W(1,4),W(1,5),MGVX3,AMP(22))
CALL JW3WNX(W(1,1),W(1,2),W(1,4),MGVX6,DUM0,MW,WW,W(1,19))
# Amplitude(s) for diagram number 23
CALL VVVXXX(W(1,3),W(1,19),W(1,5),MGVX3,AMP(23))
CALL JW3WNX(W(1,1),W(1,5),W(1,2),MGVX4,DUM0,zero,zero,W(1,20))
# Amplitude(s) for diagram number 24
CALL VVVXXX(W(1,3),W(1,4),W(1,20),MGVX3,AMP(24))
CALL JW3WNX(W(1,2),W(1,5),W(1,1),MGVX7,DUM0,MZ,WZ,W(1,21))
# Amplitude(s) for diagram number 25
CALL VVVXXX(W(1,4),W(1,3),W(1,21),MGVX5,AMP(25))
CALL JW3WNX(W(1,1),W(1,3),W(1,4),MGVX6,DUM0,MW,WW,W(1,22))
# Amplitude(s) for diagram number 26
CALL VVVXXX(W(1,2),W(1,22),W(1,5),MGVX3,AMP(26))
CALL JW3WNX(W(1,1),W(1,5),W(1,3),MGVX4,DUM0,zero,zero,W(1,23))
# Amplitude(s) for diagram number 27
CALL VVVXXX(W(1,2),W(1,4),W(1,23),MGVX3,AMP(27))
CALL JW3WNX(W(1,3),W(1,5),W(1,1),MGVX7,DUM0,MZ,WZ,W(1,24))
# Amplitude(s) for diagram number 28
CALL VVVXXX(W(1,4),W(1,2),W(1,24),MGVX5,AMP(28))""")

    def test_multiple_lorentz_structures(self):
        """Testing multiple Lorentz structures for one diagram.
        """

        # Set up model

        mypartlist = base_objects.ParticleList()
        myinterlist = base_objects.InteractionList()

        # An A particle
        mypartlist.append(base_objects.Particle({'name':'A',
                      'antiname':'A',
                      'spin':3,
                      'color':1,
                      'mass':'zero',
                      'width':'zero',
                      'texname':'A',
                      'antitexname':'A',
                      'line':'curly',
                      'charge':0.,
                      'pdg_code':45,
                      'propagating':True,
                      'is_part':True,
                      'self_antipart':True}))

        A = mypartlist[len(mypartlist) - 1]

        # A particle self-couplings
        myinterlist.append(base_objects.Interaction({
                      'id': 8,
                      'particles': base_objects.ParticleList(\
                                            [A, \
                                             A, \
                                             A]),
                      'color': [],
                      'lorentz':['L1', 'L2'],
                      'couplings':{(0, 0):'G1', (0, 1):'G2'},
                      'orders':{'QED':1}}))

        mybasemodel = base_objects.Model()
        mybasemodel.set('particles', mypartlist)
        mybasemodel.set('interactions', myinterlist)

        myleglist = base_objects.LegList()

        myleglist.append(base_objects.Leg({'id':45,
                                         'state':False}))
        myleglist.append(base_objects.Leg({'id':45,
                                         'state':False}))
        myleglist.append(base_objects.Leg({'id':45,
                                         'state':True}))
        myleglist.append(base_objects.Leg({'id':45,
                                         'state':True}))

        myproc = base_objects.Process({'legs':myleglist,
                                       'model':mybasemodel})

        myamplitude = diagram_generation.Amplitude({'process': myproc})

        matrix_element = helas_objects.HelasMatrixElement(myamplitude, gen_color=False)

        myfortranmodel = helas_call_writers.FortranUFOHelasCallWriter(mybasemodel)
        self.assertEqual(myfortranmodel.get_matrix_element_calls(matrix_element),
                         """CALL VXXXXX(P(0,1),zero,NHEL(1),-1*IC(1),W(1,1))
CALL VXXXXX(P(0,2),zero,NHEL(2),-1*IC(2),W(1,2))
CALL VXXXXX(P(0,3),zero,NHEL(3),+1*IC(3),W(1,3))
CALL VXXXXX(P(0,4),zero,NHEL(4),+1*IC(4),W(1,4))
CALL L1__L2_1(W(1,1),W(1,2),G1,G2,zero, zero, W(1,5))
# Amplitude(s) for diagram number 1
CALL L1__L2_0(W(1,3),W(1,4),W(1,5),G1,G2,AMP(1))
CALL L1__L2_1(W(1,1),W(1,3),G1,G2,zero, zero, W(1,6))
# Amplitude(s) for diagram number 2
CALL L1__L2_0(W(1,2),W(1,4),W(1,6),G1,G2,AMP(2))
CALL L1__L2_1(W(1,1),W(1,4),G1,G2,zero, zero, W(1,7))
# Amplitude(s) for diagram number 3
CALL L1__L2_0(W(1,2),W(1,3),W(1,7),G1,G2,AMP(3))""".split('\n'))

        exporter = export_v4.ProcessExporterFortranME()

        # Test amp2 lines
        amp2_lines = \
                 exporter.get_amp2_lines(matrix_element)
        self.assertEqual(amp2_lines,
                         ['AMP2(1)=AMP2(1)+AMP(1)*dconjg(AMP(1))',
                          'AMP2(2)=AMP2(2)+AMP(2)*dconjg(AMP(2))',
                          'AMP2(3)=AMP2(3)+AMP(3)*dconjg(AMP(3))'])

        # Test configs file
        writer = writers.FortranWriter(self.give_pos('test'))
        nconfig, s_and_t_channels = exporter.write_configs_file(writer,
                                     matrix_element)
        writer.close()

        self.assertFileContains('test',
"""C     Diagram 1
      DATA MAPCONFIG(1)/1/
      DATA (IFOREST(I,-1,1),I=1,2)/4,3/
      DATA SPROP(-1,1)/45/
      DATA TPRID(-1,1)/0/
C     Diagram 2
      DATA MAPCONFIG(2)/2/
      DATA (IFOREST(I,-1,2),I=1,2)/1,3/
      DATA TPRID(-1,2)/45/
      DATA SPROP(-1,2)/0/
      DATA (IFOREST(I,-2,2),I=1,2)/-1,4/
C     Diagram 3
      DATA MAPCONFIG(3)/3/
      DATA (IFOREST(I,-1,3),I=1,2)/1,4/
      DATA TPRID(-1,3)/45/
      DATA SPROP(-1,3)/0/
      DATA (IFOREST(I,-2,3),I=1,2)/-1,3/
C     Number of configs
      DATA MAPCONFIG(0)/3/
""")

    def test_multiple_lorentz_structures_with_fermion_flow_clash(self):
        """Testing process w+ w+ > z x1+ x1+.
        """

        # Set up model

        mypartlist = base_objects.ParticleList()
        myinterlist = base_objects.InteractionList()

        # Z particle
        mypartlist.append(base_objects.Particle({'name':'z',
                      'antiname':'z',
                      'spin':3,
                      'color':1,
                      'mass':'MZ',
                      'width':'WZ',
                      'texname':'Z',
                      'antitexname':'Z',
                      'line':'curly',
                      'charge':0.,
                      'pdg_code':23,
                      'propagating':True,
                      'is_part':True,
                      'self_antipart':True}))

        z = mypartlist[len(mypartlist) - 1]

        # W particle
        mypartlist.append(base_objects.Particle({'name':'w+',
                      'antiname':'w-',
                      'spin':3,
                      'color':1,
                      'mass':'MW',
                      'width':'WW',
                      'texname':'W',
                      'antitexname':'W',
                      'line':'curly',
                      'charge':1.,
                      'pdg_code':24,
                      'propagating':True,
                      'is_part':True,
                      'self_antipart':False}))

        wplus = mypartlist[len(mypartlist) - 1]
        wminus = copy.copy(wplus)
        wminus.set('is_part', False)

        # n1 particle
        mypartlist.append(base_objects.Particle({'name':'n1',
                      'antiname':'n1',
                      'spin':2,
                      'color':1,
                      'mass':'Mneu1',
                      'width':'Wneu1',
                      'texname':'n1',
                      'antitexname':'n1',
                      'line':'curly',
                      'charge':0.,
                      'pdg_code':1000023,
                      'propagating':True,
                      'is_part':True,
                      'self_antipart':True}))

        n1 = mypartlist[len(mypartlist) - 1]

        # x1+ particle
        mypartlist.append(base_objects.Particle({'name':'x1+',
                      'antiname':'x1-',
                      'spin':2,
                      'color':1,
                      'mass':'Mx1p',
                      'width':'Wx1p',
                      'texname':'x1+',
                      'antitexname':'x1-',
                      'line':'curly',
                      'charge':1.,
                      'pdg_code':1000024,
                      'propagating':True,
                      'is_part':True,
                      'self_antipart':False}))

        x1plus = mypartlist[len(mypartlist) - 1]
        x1minus = copy.copy(x1plus)
        x1minus.set('is_part', False)

        # Interactions

        myinterlist.append(base_objects.Interaction({
            'id': 1,
            'particles': base_objects.ParticleList([wminus,wplus,z]),
            'color': [],
            'lorentz': ['VVV1'],
            'couplings': {(0, 0): 'GC_214'},
            'orders': {'QED': 1}
            }))
        myinterlist.append(base_objects.Interaction({
            'id': 2,
            'particles': base_objects.ParticleList([n1,x1plus,wminus]),
            'color': [],
            'lorentz': ['FFV2', 'FFV3'],
            'couplings': {(0, 1): 'GC_628', (0, 0): 'GC_422'},
            'orders': {'QED': 1}
            }))
        myinterlist.append(base_objects.Interaction({
            'id': 3,
            'particles': base_objects.ParticleList([n1,x1minus,wplus]),
            'color': [],
            'lorentz': ['FFV2', 'FFV3'],
            'couplings': {(0, 1): 'GC_628', (0, 0): 'GC_422'},
            'orders': {'QED': 1}
            }))
        myinterlist.append(base_objects.Interaction({
            'id': 4,
            'particles': base_objects.ParticleList([n1,n1,z]),
            'color': [],
            'lorentz': ['FFV5'],
            'couplings': {(0, 0): 'GC_418'},
            'orders': {'QED': 1}
            }))

        mybasemodel = base_objects.Model()
        mybasemodel.set('particles', mypartlist)
        mybasemodel.set('interactions', myinterlist)

        myleglist = base_objects.LegList()

        myleglist.append(base_objects.Leg({'id':24,
                                         'state':False}))
        myleglist.append(base_objects.Leg({'id':24,
                                         'state':False}))
        myleglist.append(base_objects.Leg({'id':23,
                                         'state':True}))
        myleglist.append(base_objects.Leg({'id':1000024,
                                         'state':True}))
        myleglist.append(base_objects.Leg({'id':1000024,
                                         'state':True}))

        myproc = base_objects.Process({'legs':myleglist,
                                       'model':mybasemodel})

        myamplitude = diagram_generation.Amplitude({'process': myproc})

        self.assertEqual(len(myamplitude.get('diagrams')), 6)

        matrix_element = helas_objects.HelasMatrixElement(myamplitude, gen_color=False)

        result = helas_call_writers.FortranUFOHelasCallWriter(mybasemodel).\
                                   get_matrix_element_calls(matrix_element)

        goal = """CALL VXXXXX(P(0,1),MW,NHEL(1),-1*IC(1),W(1,1))
CALL VXXXXX(P(0,2),MW,NHEL(2),-1*IC(2),W(1,2))
CALL VXXXXX(P(0,3),MZ,NHEL(3),+1*IC(3),W(1,3))
CALL IXXXXX(P(0,4),Mx1p,NHEL(4),-1*IC(4),W(1,4))
CALL OXXXXX(P(0,5),Mx1p,NHEL(5),+1*IC(5),W(1,5))
CALL VVV1_2(W(1,1),W(1,3),GC_214,MW, WW, W(1,6))
CALL FFV2C1_3_2(W(1,4),W(1,2),GC_422,GC_628,Mneu1, Wneu1, W(1,7))
# Amplitude(s) for diagram number 1
CALL FFV2_3_0(W(1,7),W(1,5),W(1,6),GC_422,GC_628,AMP(1))
CALL FFV2_3_1(W(1,5),W(1,2),GC_422,GC_628,Mneu1, Wneu1, W(1,8))
# Amplitude(s) for diagram number 2
CALL FFV2C1_3_0(W(1,4),W(1,8),W(1,6),GC_422,GC_628,AMP(2))
CALL FFV2C1_3_2(W(1,4),W(1,1),GC_422,GC_628,Mneu1, Wneu1, W(1,9))
CALL VVV1_2(W(1,2),W(1,3),GC_214,MW, WW, W(1,10))
# Amplitude(s) for diagram number 3
CALL FFV2_3_0(W(1,9),W(1,5),W(1,10),GC_422,GC_628,AMP(3))
# Amplitude(s) for diagram number 4
CALL FFV5_0(W(1,9),W(1,8),W(1,3),GC_418,AMP(4))
CALL FFV2_3_1(W(1,5),W(1,1),GC_422,GC_628,Mneu1, Wneu1, W(1,11))
# Amplitude(s) for diagram number 5
CALL FFV2C1_3_0(W(1,4),W(1,11),W(1,10),GC_422,GC_628,AMP(5))
# Amplitude(s) for diagram number 6
CALL FFV5_0(W(1,7),W(1,11),W(1,3),GC_418,AMP(6))""".split('\n')

        for i in range(len(goal)):
            self.assertEqual(result[i], goal[i])

        exporter = export_v4.ProcessExporterFortranME()

        # Test amp2 lines        
        amp2_lines = \
                 exporter.get_amp2_lines(matrix_element)
        self.assertEqual(amp2_lines,
                         ['AMP2(1)=AMP2(1)+AMP(1)*dconjg(AMP(1))',
                          'AMP2(2)=AMP2(2)+AMP(2)*dconjg(AMP(2))',
                          'AMP2(3)=AMP2(3)+AMP(3)*dconjg(AMP(3))',
                          'AMP2(4)=AMP2(4)+AMP(4)*dconjg(AMP(4))',
                          'AMP2(5)=AMP2(5)+AMP(5)*dconjg(AMP(5))',
                          'AMP2(6)=AMP2(6)+AMP(6)*dconjg(AMP(6))'])

    def test_four_fermion_vertex_normal_fermion_flow(self):
        """Testing process u u > t t g with fermion flow (u~t)(u~t)
        """

        # Set up model

        mypartlist = base_objects.ParticleList()
        myinterlist = base_objects.InteractionList()

        # A u quark and its antiparticle
        mypartlist.append(base_objects.Particle({'name':'u',
                      'antiname':'u~',
                      'spin':2,
                      'color':3,
                      'mass':'zero',
                      'width':'zero',
                      'texname':'u',
                      'antitexname':'\bar u',
                      'line':'straight',
                      'charge':2. / 3.,
                      'pdg_code':2,
                      'propagating':True,
                      'is_part':True,
                      'self_antipart':False}))
        u = mypartlist[len(mypartlist) - 1]
        antiu = copy.copy(u)
        antiu.set('is_part', False)

        # A t quark and its antiparticle
        mypartlist.append(base_objects.Particle({'name':'t',
                      'antiname':'t~',
                      'spin':2,
                      'color':3,
                      'mass':'MT',
                      'width':'WT',
                      'texname':'t',
                      'antitexname':'\bar t',
                      'line':'straight',
                      'charge':2. / 3.,
                      'pdg_code':6,
                      'propagating':True,
                      'is_part':True,
                      'self_antipart':False}))
        t = mypartlist[len(mypartlist) - 1]
        antit = copy.copy(t)
        antit.set('is_part', False)

        # A gluon
        mypartlist.append(base_objects.Particle({'name':'g',
                      'antiname':'g',
                      'spin':3,
                      'color':8,
                      'mass':'zero',
                      'width':'zero',
                      'texname':'g',
                      'antitexname':'g',
                      'line':'curly',
                      'charge':0.,
                      'pdg_code':21,
                      'propagating':True,
                      'is_part':True,
                      'self_antipart':True}))

        g = mypartlist[len(mypartlist) - 1]

        # Gluon couplings to quarks
        myinterlist.append(base_objects.Interaction({
                      'id': 1,
                      'particles': base_objects.ParticleList(\
                                            [antiu, \
                                             u, \
                                             g]),
                      'color': [color.ColorString([color.T(2, 1, 0)])],
                      'lorentz':['FFV1'],
                      'couplings':{(0, 0):'GG'},
                      'orders':{'QCD':1}}))

        myinterlist.append(base_objects.Interaction({
                      'id': 2,
                      'particles': base_objects.ParticleList(\
                                            [antit, \
                                             t, \
                                             g]),
                      'color': [color.ColorString([color.T(2, 1, 0)])],
                      'lorentz':['FFV1'],
                      'couplings':{(0, 0):'GG'},
                      'orders':{'QCD':1}}))

        # Four fermion vertex
        myinterlist.append(base_objects.Interaction({
                      'id': 3,
                      'particles': base_objects.ParticleList(\
                                            [antiu,
                                             t,
                                             antiu,
                                             t]),
                      'color': [color.ColorString([color.T(1, 0),
                                                   color.T(3, 2)])],
                      'lorentz':['FFFF1'],
                      'couplings':{(0, 0):'GEFF'},
                      'orders':{'NP':2}}))

        mybasemodel = base_objects.Model()
        mybasemodel.set('particles', mypartlist)
        mybasemodel.set('interactions', myinterlist)

        myleglist = base_objects.LegList()

        myleglist.append(base_objects.Leg({'id':2,
                                         'state':False}))
        myleglist.append(base_objects.Leg({'id':2,
                                         'state':False}))
        myleglist.append(base_objects.Leg({'id':6,
                                         'state':True}))
        myleglist.append(base_objects.Leg({'id':6,
                                         'state':True}))
        myleglist.append(base_objects.Leg({'id':21,
                                         'state':True}))

        myproc = base_objects.Process({'legs':myleglist,
                                       'model':mybasemodel})

        myamplitude = diagram_generation.Amplitude({'process': myproc})

        self.assertEqual(len(myamplitude.get('diagrams')), 4)

        matrix_element = helas_objects.HelasMatrixElement(myamplitude)

        result = helas_call_writers.FortranUFOHelasCallWriter(mybasemodel).\
                                   get_matrix_element_calls(matrix_element)

        goal = """CALL IXXXXX(P(0,1),zero,NHEL(1),+1*IC(1),W(1,1))
CALL IXXXXX(P(0,2),zero,NHEL(2),+1*IC(2),W(1,2))
CALL OXXXXX(P(0,3),MT,NHEL(3),+1*IC(3),W(1,3))
CALL OXXXXX(P(0,4),MT,NHEL(4),+1*IC(4),W(1,4))
CALL VXXXXX(P(0,5),zero,NHEL(5),+1*IC(5),W(1,5))
CALL FFV1_2(W(1,1),W(1,5),GG,zero, zero, W(1,6))
# Amplitude(s) for diagram number 1
CALL FFFF1_0(W(1,2),W(1,3),W(1,6),W(1,4),GEFF,AMP(1))
CALL FFFF1_2(W(1,1),W(1,2),W(1,3),GEFF,MT, WT, W(1,7))
# Amplitude(s) for diagram number 2
CALL FFV1_0(W(1,7),W(1,4),W(1,5),GG,AMP(2))
CALL FFFF1_2(W(1,1),W(1,2),W(1,4),GEFF,MT, WT, W(1,8))
# Amplitude(s) for diagram number 3
CALL FFV1_0(W(1,8),W(1,3),W(1,5),GG,AMP(3))
CALL FFFF1_1(W(1,3),W(1,1),W(1,4),GEFF,zero, zero, W(1,9))
# Amplitude(s) for diagram number 4
CALL FFV1_0(W(1,2),W(1,9),W(1,5),GG,AMP(4))""".split('\n')

        for i in range(len(goal)):
            self.assertEqual(result[i], goal[i])

        exporter = export_v4.ProcessExporterFortranME()

        # Test amp2 lines        
        amp2_lines = \
                 exporter.get_amp2_lines(matrix_element)
        self.assertEqual(amp2_lines,
                         ['AMP2(1)=AMP2(1)+AMP(1)*dconjg(AMP(1))',
                          'AMP2(2)=AMP2(2)+AMP(2)*dconjg(AMP(2))',
                          'AMP2(3)=AMP2(3)+AMP(3)*dconjg(AMP(3))',
                          'AMP2(4)=AMP2(4)+AMP(4)*dconjg(AMP(4))'])

        # Check fermion factors
        self.assertEqual([d.get('amplitudes')[0].get('fermionfactor') \
                          for d in matrix_element.get('diagrams')],
                         [1, 1, -1, 1])
        
        writer = writers.FortranWriter(self.give_pos('test'))
        myfortranmodel = helas_call_writers.FortranHelasCallWriter(mybasemodel)

        # Test configs file
        nconfig, s_and_t_channels = exporter.write_configs_file(writer,
                                     matrix_element)
        writer.close()

        #print open(self.give_pos('test')).read()
        self.assertFileContains('test',
"""C     Diagram 1
      DATA MAPCONFIG(1)/1/
      DATA (IFOREST(I,-1,1),I=1,2)/4,3/
      DATA SPROP(-1,1)/21/
      DATA TPRID(-1,1)/0/
      DATA (IFOREST(I,-2,1),I=1,2)/1,5/
      DATA TPRID(-2,1)/2/
      DATA SPROP(-2,1)/0/
      DATA (IFOREST(I,-3,1),I=1,2)/-2,-1/
C     Diagram 2
      DATA MAPCONFIG(2)/2/
      DATA (IFOREST(I,-1,2),I=1,2)/5,4/
      DATA SPROP(-1,2)/6/
      DATA TPRID(-1,2)/0/
      DATA (IFOREST(I,-2,2),I=1,2)/-1,3/
      DATA SPROP(-2,2)/21/
      DATA TPRID(-2,2)/0/
C     Diagram 3
      DATA MAPCONFIG(3)/3/
      DATA (IFOREST(I,-1,3),I=1,2)/5,3/
      DATA SPROP(-1,3)/6/
      DATA TPRID(-1,3)/0/
      DATA (IFOREST(I,-2,3),I=1,2)/4,-1/
      DATA SPROP(-2,3)/21/
      DATA TPRID(-2,3)/0/
C     Diagram 4
      DATA MAPCONFIG(4)/4/
      DATA (IFOREST(I,-1,4),I=1,2)/4,3/
      DATA SPROP(-1,4)/21/
      DATA TPRID(-1,4)/0/
      DATA (IFOREST(I,-2,4),I=1,2)/1,-1/
      DATA TPRID(-2,4)/2/
      DATA SPROP(-2,4)/0/
      DATA (IFOREST(I,-3,4),I=1,2)/-2,5/
C     Number of configs
      DATA MAPCONFIG(0)/4/
""")

        writer = writers.FortranWriter(self.give_pos('test'))
        exporter.write_props_file(writer, matrix_element,
                                   s_and_t_channels)
        writer.close()
        #print open(self.give_pos('test')).read()
        self.assertFileContains('test',
"""      PMASS(-1,1)  = ZERO
      PWIDTH(-1,1) = ZERO
      POW(-1,1) = 2
      PMASS(-2,1)  = ZERO
      PWIDTH(-2,1) = ZERO
      POW(-2,1) = 1
      PMASS(-1,2)  = ABS(MT)
      PWIDTH(-1,2) = ABS(WT)
      POW(-1,2) = 1
      PMASS(-2,2)  = ZERO
      PWIDTH(-2,2) = ZERO
      POW(-2,2) = 2
      PMASS(-1,3)  = ABS(MT)
      PWIDTH(-1,3) = ABS(WT)
      POW(-1,3) = 1
      PMASS(-2,3)  = ZERO
      PWIDTH(-2,3) = ZERO
      POW(-2,3) = 2
      PMASS(-1,4)  = ZERO
      PWIDTH(-1,4) = ZERO
      POW(-1,4) = 2
      PMASS(-2,4)  = ZERO
      PWIDTH(-2,4) = ZERO
      POW(-2,4) = 1
""")


    def test_four_fermion_vertex_strange_fermion_flow(self):
        """Testing process u u > t t g with fermion flow (u~u~)(tt)
        """

        # Set up model

        mypartlist = base_objects.ParticleList()
        myinterlist = base_objects.InteractionList()

        # A u quark and its antiparticle
        mypartlist.append(base_objects.Particle({'name':'u',
                      'antiname':'u~',
                      'spin':2,
                      'color':3,
                      'mass':'zero',
                      'width':'zero',
                      'texname':'u',
                      'antitexname':'\bar u',
                      'line':'straight',
                      'charge':2. / 3.,
                      'pdg_code':2,
                      'propagating':True,
                      'is_part':True,
                      'self_antipart':False}))
        u = mypartlist[len(mypartlist) - 1]
        antiu = copy.copy(u)
        antiu.set('is_part', False)

        # A t quark and its antiparticle
        mypartlist.append(base_objects.Particle({'name':'t',
                      'antiname':'t~',
                      'spin':2,
                      'color':3,
                      'mass':'MT',
                      'width':'WT',
                      'texname':'t',
                      'antitexname':'\bar t',
                      'line':'straight',
                      'charge':2. / 3.,
                      'pdg_code':6,
                      'propagating':True,
                      'is_part':True,
                      'self_antipart':False}))
        t = mypartlist[len(mypartlist) - 1]
        antit = copy.copy(t)
        antit.set('is_part', False)

        # A gluon
        mypartlist.append(base_objects.Particle({'name':'g',
                      'antiname':'g',
                      'spin':3,
                      'color':8,
                      'mass':'zero',
                      'width':'zero',
                      'texname':'g',
                      'antitexname':'g',
                      'line':'curly',
                      'charge':0.,
                      'pdg_code':21,
                      'propagating':True,
                      'is_part':True,
                      'self_antipart':True}))

        g = mypartlist[len(mypartlist) - 1]

        # Gluon couplings to quarks
        myinterlist.append(base_objects.Interaction({
                      'id': 1,
                      'particles': base_objects.ParticleList(\
                                            [antiu, \
                                             u, \
                                             g]),
                      'color': [color.ColorString([color.T(2, 1, 0)])],
                      'lorentz':['FFV1'],
                      'couplings':{(0, 0):'GG'},
                      'orders':{'QCD':1}}))

        myinterlist.append(base_objects.Interaction({
                      'id': 2,
                      'particles': base_objects.ParticleList(\
                                            [antit, \
                                             t, \
                                             g]),
                      'color': [color.ColorString([color.T(2, 1, 0)])],
                      'lorentz':['FFV1'],
                      'couplings':{(0, 0):'GG'},
                      'orders':{'QCD':1}}))

        # Four fermion vertex
        myinterlist.append(base_objects.Interaction({
                      'id': 3,
                      'particles': base_objects.ParticleList(\
                                            [antiu,
                                             antiu,
                                             t,
                                             t]),
                      'color': [color.ColorString([color.K6(-1, 1, 0),
                                                   color.K6Bar(-1,3, 2)])],
                      'lorentz':['FFFF1'],
                      'couplings':{(0, 0):'GEFF'},
                      'orders':{'NP':2}}))

        mybasemodel = base_objects.Model()
        mybasemodel.set('particles', mypartlist)
        mybasemodel.set('interactions', myinterlist)

        myleglist = base_objects.LegList()

        myleglist.append(base_objects.Leg({'id':2,
                                         'state':False}))
        myleglist.append(base_objects.Leg({'id':2,
                                         'state':False}))
        myleglist.append(base_objects.Leg({'id':6,
                                         'state':True}))
        myleglist.append(base_objects.Leg({'id':6,
                                         'state':True}))
        myleglist.append(base_objects.Leg({'id':21,
                                         'state':True}))

        myproc = base_objects.Process({'legs':myleglist,
                                       'model':mybasemodel})

        myamplitude = diagram_generation.Amplitude({'process': myproc})

        self.assertEqual(len(myamplitude.get('diagrams')), 4)

        matrix_element = helas_objects.HelasMatrixElement(myamplitude)

        result = helas_call_writers.FortranUFOHelasCallWriter(mybasemodel).\
                                   get_matrix_element_calls(matrix_element)

        goal = """CALL IXXXXX(P(0,1),zero,NHEL(1),+1*IC(1),W(1,1))
CALL OXXXXX(P(0,2),zero,NHEL(2),-1*IC(2),W(1,2))
CALL IXXXXX(P(0,3),MT,NHEL(3),-1*IC(3),W(1,3))
CALL OXXXXX(P(0,4),MT,NHEL(4),+1*IC(4),W(1,4))
CALL VXXXXX(P(0,5),zero,NHEL(5),+1*IC(5),W(1,5))
CALL FFV1_2(W(1,1),W(1,5),GG,zero, zero, W(1,6))
# Amplitude(s) for diagram number 1
CALL FFFF1C1C2_0(W(1,6),W(1,2),W(1,3),W(1,4),GEFF,AMP(1))
CALL FFFF1C1C2_4(W(1,1),W(1,2),W(1,3),GEFF,MT, WT, W(1,7))
# Amplitude(s) for diagram number 2
CALL FFV1_0(W(1,7),W(1,4),W(1,5),GG,AMP(2))
CALL FFFF1C1C2_3(W(1,1),W(1,2),W(1,4),GEFF,MT, WT, W(1,8))
# Amplitude(s) for diagram number 3
CALL FFV1C1_0(W(1,3),W(1,8),W(1,5),GG,AMP(3))
CALL FFFF1C1C2_2(W(1,1),W(1,3),W(1,4),GEFF,zero, zero, W(1,9))
# Amplitude(s) for diagram number 4
CALL FFV1C1_0(W(1,9),W(1,2),W(1,5),GG,AMP(4))""".split('\n')

        for i in range(len(goal)):
            self.assertEqual(result[i], goal[i])

        exporter = export_v4.ProcessExporterFortranME()

        # Test amp2 lines        
        amp2_lines = \
                 exporter.get_amp2_lines(matrix_element)
        self.assertEqual(amp2_lines,
                         ['AMP2(1)=AMP2(1)+AMP(1)*dconjg(AMP(1))',
                          'AMP2(2)=AMP2(2)+AMP(2)*dconjg(AMP(2))',
                          'AMP2(3)=AMP2(3)+AMP(3)*dconjg(AMP(3))',
                          'AMP2(4)=AMP2(4)+AMP(4)*dconjg(AMP(4))'])

        # Check fermion factors
        self.assertEqual([d.get('amplitudes')[0].get('fermionfactor') \
                          for d in matrix_element.get('diagrams')],
                         [1, 1, 1, 1])
        
    def test_multiple_lorentz_structures_with_decay_chain(self):
        """Testing process b~ t > wp+, wp+ > b~ t
        """

        # Set up model

        mypartlist = base_objects.ParticleList()
        myinterlist = base_objects.InteractionList()

        # bt sextet particle
        mypartlist.append(base_objects.Particle({'name':'wp+',
                      'antiname':'wp-',
                      'spin':3,
                      'color':1,
                      'mass':'Mwp',
                      'width':'Wwp',
                      'texname':'wp+',
                      'antitexname':'wp-',
                      'line':'wavy',
                      'charge':1.,
                      'pdg_code':9000006,
                      'propagating':True,
                      'is_part':True,
                      'self_antipart':False}))

        wp = mypartlist[len(mypartlist) - 1]
        wpbar = copy.copy(wp)
        wpbar.set('is_part', False)

        # b and t quarks
        mypartlist.append(base_objects.Particle({'name':'b',
                      'antiname':'b~',
                      'spin':2,
                      'color':3,
                      'mass':'zero',
                      'width':'zero',
                      'texname':'b',
                      'antitexname':'\bar b',
                      'line':'straight',
                      'charge':-1. / 3.,
                      'pdg_code':5,
                      'propagating':True,
                      'is_part':True,
                      'self_antipart':False}))
        b = mypartlist[len(mypartlist) - 1]
        antib = copy.copy(b)
        antib.set('is_part', False)

        mypartlist.append(base_objects.Particle({'name':'t',
                      'antiname':'t~',
                      'spin':2,
                      'color':3,
                      'mass':'MT',
                      'width':'WT',
                      'texname':'y',
                      'antitexname':'\bar t',
                      'line':'straight',
                      'charge':2. / 3.,
                      'pdg_code':6,
                      'propagating':True,
                      'is_part':True,
                      'self_antipart':False}))
        t = mypartlist[len(mypartlist) - 1]
        antit = copy.copy(t)
        antit.set('is_part', False)

        # Interactions

        myinterlist.append(base_objects.Interaction({
            'id': 1,
            'particles': base_objects.ParticleList([t, antib, wpbar]),
            'color': [color.ColorString([color.T(1,0)])],
            'lorentz': ['FFS3', 'FFS4'],
            'couplings': {(0, 0): 'GC_108', (0, 1): 'GC_111'},
            'orders': {'QCD': 1}
            }))
        myinterlist.append(base_objects.Interaction({
            'id': 2,
            'particles': base_objects.ParticleList([b, antit, wp]),
            'color': [color.ColorString([color.T(1,0)])],
            'lorentz': ['FFS3', 'FFS4'],
            'couplings': {(0, 0): 'GC_108', (0, 1): 'GC_111'},
            'orders': {'QCD': 1}
            }))

        mybasemodel = base_objects.Model()
        mybasemodel.set('particles', mypartlist)
        mybasemodel.set('interactions', myinterlist)

        myleglist = base_objects.LegList()
        myleglist.append(base_objects.Leg({'id':-5,
                                         'state':False}))
        myleglist.append(base_objects.Leg({'id':6,
                                         'state':False}))
        myleglist.append(base_objects.Leg({'id':9000006,
                                         'state':True}))
        myproc = base_objects.Process({'legs':myleglist,
                                       'model':mybasemodel})
        myleglist = base_objects.LegList()
        myleglist.append(base_objects.Leg({'id':9000006,
                                         'state':False}))
        myleglist.append(base_objects.Leg({'id':-5}))
        myleglist.append(base_objects.Leg({'id':6}))
        mydecay = base_objects.Process({'legs':myleglist,
                                       'model':mybasemodel})
        myproc.set('decay_chains', base_objects.ProcessList([\
            mydecay]))

        myamplitude = diagram_generation.DecayChainAmplitude(myproc)

        matrix_element = helas_objects.HelasDecayChainProcess(myamplitude)

        result = helas_call_writers.FortranUFOHelasCallWriter(mybasemodel).\
                                   get_matrix_element_calls(matrix_element.get('core_processes')[0])
        self.assertEqual(result,
                         """CALL OXXXXX(P(0,1),zero,NHEL(1),-1*IC(1),W(1,1))
CALL IXXXXX(P(0,2),MT,NHEL(2),+1*IC(2),W(1,2))
CALL VXXXXX(P(0,3),Mwp,NHEL(3),+1*IC(3),W(1,3))
# Amplitude(s) for diagram number 1
CALL FFS3_4_0(W(1,2),W(1,1),W(1,3),GC_108,GC_111,AMP(1))""".split('\n'))
        result = helas_call_writers.FortranUFOHelasCallWriter(mybasemodel).\
                                   get_matrix_element_calls(matrix_element.get('decay_chains')[0].get('core_processes')[0])
        self.assertEqual(result,
                         """CALL VXXXXX(P(0,1),Mwp,NHEL(1),-1*IC(1),W(1,1))
CALL IXXXXX(P(0,2),zero,NHEL(2),-1*IC(2),W(1,2))
CALL OXXXXX(P(0,3),MT,NHEL(3),+1*IC(3),W(1,3))
CALL FFS3_4_3(W(1,2),W(1,3),GC_108,GC_111,Mwp, Wwp, W(1,4))
# Amplitude(s) for diagram number 1
#""".split('\n'))

        matrix_elements = matrix_element.combine_decay_chain_processes()

        matrix_element = matrix_elements[0]

        result = helas_call_writers.FortranUFOHelasCallWriter(mybasemodel).\
                                   get_matrix_element_calls(matrix_element)

        goal = """CALL OXXXXX(P(0,1),zero,NHEL(1),-1*IC(1),W(1,1))
CALL IXXXXX(P(0,2),MT,NHEL(2),+1*IC(2),W(1,2))
CALL IXXXXX(P(0,3),zero,NHEL(3),-1*IC(3),W(1,3))
CALL OXXXXX(P(0,4),MT,NHEL(4),+1*IC(4),W(1,4))
CALL FFS3_4_3(W(1,3),W(1,4),GC_108,GC_111,Mwp, Wwp, W(1,5))
# Amplitude(s) for diagram number 1
CALL FFS3_4_0(W(1,2),W(1,1),W(1,5),GC_108,GC_111,AMP(1))""".split('\n')

        for i in range(len(goal)):
            self.assertEqual(result[i], goal[i])

    def test_multiple_lorentz_structures_with_decay_chain_and_fermion_flow(self):
        """Testing process b t > six1, six1 > b t
        """

        # Set up model

        mypartlist = base_objects.ParticleList()
        myinterlist = base_objects.InteractionList()

        # bt sextet particle
        mypartlist.append(base_objects.Particle({'name':'six1',
                      'antiname':'six1~',
                      'spin':1,
                      'color':6,
                      'mass':'Msix1',
                      'width':'Wsix1',
                      'texname':'six1',
                      'antitexname':'six1bar',
                      'line':'dashed',
                      'charge':1./3.,
                      'pdg_code':9000006,
                      'propagating':True,
                      'is_part':True,
                      'self_antipart':False}))

        six1 = mypartlist[len(mypartlist) - 1]
        six1bar = copy.copy(six1)
        six1bar.set('is_part', False)

        # b and t quarks
        mypartlist.append(base_objects.Particle({'name':'b',
                      'antiname':'b~',
                      'spin':2,
                      'color':3,
                      'mass':'zero',
                      'width':'zero',
                      'texname':'b',
                      'antitexname':'\bar b',
                      'line':'straight',
                      'charge':-1. / 3.,
                      'pdg_code':5,
                      'propagating':True,
                      'is_part':True,
                      'self_antipart':False}))
        b = mypartlist[len(mypartlist) - 1]
        antib = copy.copy(b)
        antib.set('is_part', False)

        mypartlist.append(base_objects.Particle({'name':'t',
                      'antiname':'t~',
                      'spin':2,
                      'color':3,
                      'mass':'MT',
                      'width':'WT',
                      'texname':'y',
                      'antitexname':'\bar t',
                      'line':'straight',
                      'charge':2. / 3.,
                      'pdg_code':6,
                      'propagating':True,
                      'is_part':True,
                      'self_antipart':False}))
        t = mypartlist[len(mypartlist) - 1]
        antit = copy.copy(t)
        antit.set('is_part', False)

        # Interactions

        myinterlist.append(base_objects.Interaction({
            'id': 1,
            'particles': base_objects.ParticleList([t, b, six1bar]),
            'color': [color.ColorString([color.K6Bar(2,1,0)])],
            'lorentz': ['FFS3', 'FFS4'],
            'couplings': {(0, 0): 'GC_108', (0, 1): 'GC_111'},
            'orders': {'QCD': 1}
            }))
        myinterlist.append(base_objects.Interaction({
            'id': 2,
            'particles': base_objects.ParticleList([antib, antit, six1]),
            'color': [color.ColorString([color.K6(2,1,0)])],
            'lorentz': ['FFS3', 'FFS4'],
            'couplings': {(0, 0): 'GC_108', (0, 1): 'GC_111'},
            'orders': {'QCD': 1}
            }))

        mybasemodel = base_objects.Model()
        mybasemodel.set('particles', mypartlist)
        mybasemodel.set('interactions', myinterlist)

        myleglist = base_objects.LegList()
        myleglist.append(base_objects.Leg({'id':5,
                                         'state':False}))
        myleglist.append(base_objects.Leg({'id':6,
                                         'state':False}))
        myleglist.append(base_objects.Leg({'id':9000006,
                                         'state':True}))
        myproc = base_objects.Process({'legs':myleglist,
                                       'model':mybasemodel})
        myleglist = base_objects.LegList()
        myleglist.append(base_objects.Leg({'id':9000006,
                                         'state':False}))
        myleglist.append(base_objects.Leg({'id':5}))
        myleglist.append(base_objects.Leg({'id':6}))
        mydecay = base_objects.Process({'legs':myleglist,
                                       'model':mybasemodel})
        myproc.set('decay_chains', base_objects.ProcessList([\
            mydecay]))

        myamplitude = diagram_generation.DecayChainAmplitude(myproc)

        matrix_element = helas_objects.HelasDecayChainProcess(myamplitude)

        result = helas_call_writers.FortranUFOHelasCallWriter(mybasemodel).\
                                   get_matrix_element_calls(matrix_element.get('core_processes')[0])
        self.assertEqual(result,
                         """CALL OXXXXX(P(0,1),zero,NHEL(1),-1*IC(1),W(1,1))
CALL IXXXXX(P(0,2),MT,NHEL(2),+1*IC(2),W(1,2))
CALL SXXXXX(P(0,3),+1*IC(3),W(1,3))
# Amplitude(s) for diagram number 1
CALL FFS3C1_4_0(W(1,2),W(1,1),W(1,3),GC_108,GC_111,AMP(1))""".split('\n'))
        result = helas_call_writers.FortranUFOHelasCallWriter(mybasemodel).\
                                   get_matrix_element_calls(matrix_element.get('decay_chains')[0].get('core_processes')[0])
        self.assertEqual(result,
                         """CALL SXXXXX(P(0,1),-1*IC(1),W(1,1))
CALL OXXXXX(P(0,2),zero,NHEL(2),+1*IC(2),W(1,2))
CALL IXXXXX(P(0,3),MT,NHEL(3),-1*IC(3),W(1,3))
CALL FFS3C1_4_3(W(1,3),W(1,2),GC_108,GC_111,Msix1, Wsix1, W(1,4))
# Amplitude(s) for diagram number 1
#""".split('\n'))

        matrix_elements = matrix_element.combine_decay_chain_processes()

        matrix_element = matrix_elements[0]

        result = helas_call_writers.FortranUFOHelasCallWriter(mybasemodel).\
                                   get_matrix_element_calls(matrix_element)

        goal = """CALL OXXXXX(P(0,1),zero,NHEL(1),-1*IC(1),W(1,1))
CALL IXXXXX(P(0,2),MT,NHEL(2),+1*IC(2),W(1,2))
CALL OXXXXX(P(0,3),zero,NHEL(3),+1*IC(3),W(1,3))
CALL IXXXXX(P(0,4),MT,NHEL(4),-1*IC(4),W(1,4))
CALL FFS3C1_4_3(W(1,4),W(1,3),GC_108,GC_111,Msix1, Wsix1, W(1,5))
# Amplitude(s) for diagram number 1
CALL FFS3C1_4_0(W(1,2),W(1,1),W(1,5),GC_108,GC_111,AMP(1))""".split('\n')

        
        self.assertEqual(result, goal)

    def test_matrix_multistage_decay_chain_process(self):
        """Test matrix.f for multistage decay chain
        """

        # Set up local model

        mybasemodel = base_objects.Model()
        mypartlist = base_objects.ParticleList()
        myinterlist = base_objects.InteractionList()
        myfortranmodel = helas_call_writers.FortranHelasCallWriter(mybasemodel)

        # A electron and positron
        mypartlist.append(base_objects.Particle({'name':'e+',
                      'antiname':'e-',
                      'spin':2,
                      'color':1,
                      'mass':'zero',
                      'width':'zero',
                      'texname':'e^+',
                      'antitexname':'e^-',
                      'line':'straight',
                      'charge':-1.,
                      'pdg_code':11,
                      'propagating':True,
                      'is_part':True,
                      'self_antipart':False}))
        eminus = mypartlist[len(mypartlist) - 1]
        eplus = copy.copy(eminus)
        eplus.set('is_part', False)

        # A mu and anti-mu
        mypartlist.append(base_objects.Particle({'name':'mu+',
                      'antiname':'mu-',
                      'spin':2,
                      'color':1,
                      'mass':'zero',
                      'width':'zero',
                      'texname':'\mu^+',
                      'antitexname':'\mu^-',
                      'line':'straight',
                      'charge':-1.,
                      'pdg_code':13,
                      'propagating':True,
                      'is_part':True,
                      'self_antipart':False}))
        muminus = mypartlist[len(mypartlist) - 1]
        muplus = copy.copy(muminus)
        muplus.set('is_part', False)

        # A photon
        mypartlist.append(base_objects.Particle({'name':'a',
                      'antiname':'a',
                      'spin':3,
                      'color':1,
                      'mass':'zero',
                      'width':'zero',
                      'texname':'\gamma',
                      'antitexname':'\gamma',
                      'line':'wavy',
                      'charge':0.,
                      'pdg_code':22,
                      'propagating':True,
                      'is_part':True,
                      'self_antipart':True}))
        a = mypartlist[len(mypartlist) - 1]

        # Coupling of e to gamma
        myinterlist.append(base_objects.Interaction({
                      'id': 7,
                      'particles': base_objects.ParticleList(\
                                            [eminus, \
                                             eplus, \
                                             a]),
                      'color': [],
                      'lorentz':[''],
                      'couplings':{(0, 0):'GAL'},
                      'orders':{'QED':1}}))

        # Coupling of mu to gamma
        myinterlist.append(base_objects.Interaction({
                      'id': 16,
                      'particles': base_objects.ParticleList(\
                                            [muminus, \
                                             muplus, \
                                             a]),
                      'color': [],
                      'lorentz':[''],
                      'couplings':{(0, 0):'GAL'},
                      'orders':{'QED':1}}))

        mybasemodel.set('particles', mypartlist)
        mybasemodel.set('interactions', myinterlist)


        myleglist = base_objects.LegList()

        myleglist.append(base_objects.Leg({'id':22,
                                         'state':False}))
        myleglist.append(base_objects.Leg({'id':22,
                                         'state':False}))
        myleglist.append(base_objects.Leg({'id':11,
                                         'state':True}))
        myleglist.append(base_objects.Leg({'id':-11,
                                         'state':True}))

        mycoreproc = base_objects.Process({'legs':myleglist,
                                           'model':mybasemodel})

        me_core = helas_objects.HelasMatrixElement(\
            diagram_generation.Amplitude(mycoreproc))

        myleglist = base_objects.LegList()

        myleglist.append(base_objects.Leg({'id':11,
                                         'state':False}))
        myleglist.append(base_objects.Leg({'id':11,
                                         'state':True}))
        myleglist.append(base_objects.Leg({'id':22,
                                         'state':True}))

        mydecay11 = base_objects.Process({'legs':myleglist,
                                          'model':mybasemodel})

        me11 = helas_objects.HelasMatrixElement(\
            diagram_generation.Amplitude(mydecay11))

        myleglist = base_objects.LegList()

        myleglist.append(base_objects.Leg({'id':-11,
                                         'state':False}))
        myleglist.append(base_objects.Leg({'id':-11,
                                         'state':True}))
        myleglist.append(base_objects.Leg({'id':22,
                                         'state':True}))

        mydecay12 = base_objects.Process({'legs':myleglist,
                                          'model':mybasemodel})

        me12 = helas_objects.HelasMatrixElement(\
            diagram_generation.Amplitude(mydecay12))

        myleglist = base_objects.LegList()

        myleglist.append(base_objects.Leg({'id':22,
                                         'state':False}))
        myleglist.append(base_objects.Leg({'id':13,
                                         'state':True}))
        myleglist.append(base_objects.Leg({'id':-13,
                                         'state':True}))
        myleglist.append(base_objects.Leg({'id':22,
                                         'state':True}))

        mydecay2 = base_objects.Process({'legs':myleglist,
                                         'model':mybasemodel})

        me2 = helas_objects.HelasMatrixElement(\
            diagram_generation.Amplitude(mydecay2))

        mydecay11.set('decay_chains', base_objects.ProcessList([mydecay2]))
        mydecay12.set('decay_chains', base_objects.ProcessList([mydecay2]))

        mycoreproc.set('decay_chains', base_objects.ProcessList([\
            mydecay11, mydecay12]))

        myamplitude = diagram_generation.DecayChainAmplitude(mycoreproc)

        matrix_elements = helas_objects.HelasDecayChainProcess(myamplitude).\
                          combine_decay_chain_processes()

        me = matrix_elements[0]

        # Check all ingredients in file here

        exporter = export_v4.ProcessExporterFortranME()

        self.assertEqual(me.get_nexternal_ninitial(), (10, 2))
        self.assertEqual(me.get_helicity_combinations(), 1024)
        self.assertEqual(len(exporter.get_helicity_lines(me).split("\n")), 1024)
        # This has been tested against v4
        self.assertEqual("\n".join(myfortranmodel.get_matrix_element_calls(me)),
                         """CALL VXXXXX(P(0,1),zero,NHEL(1),-1*IC(1),W(1,1))
CALL VXXXXX(P(0,2),zero,NHEL(2),-1*IC(2),W(1,2))
CALL OXXXXX(P(0,3),zero,NHEL(3),+1*IC(3),W(1,3))
CALL OXXXXX(P(0,4),zero,NHEL(4),+1*IC(4),W(1,4))
CALL IXXXXX(P(0,5),zero,NHEL(5),-1*IC(5),W(1,5))
CALL VXXXXX(P(0,6),zero,NHEL(6),+1*IC(6),W(1,6))
CALL FVOXXX(W(1,4),W(1,6),GAL,zero,zero,W(1,7))
CALL JIOXXX(W(1,5),W(1,7),GAL,zero,zero,W(1,8))
CALL FVOXXX(W(1,3),W(1,8),GAL,zero,zero,W(1,9))
CALL IXXXXX(P(0,7),zero,NHEL(7),-1*IC(7),W(1,10))
CALL OXXXXX(P(0,8),zero,NHEL(8),+1*IC(8),W(1,11))
CALL IXXXXX(P(0,9),zero,NHEL(9),-1*IC(9),W(1,12))
CALL VXXXXX(P(0,10),zero,NHEL(10),+1*IC(10),W(1,13))
CALL FVOXXX(W(1,11),W(1,13),GAL,zero,zero,W(1,14))
CALL JIOXXX(W(1,12),W(1,14),GAL,zero,zero,W(1,15))
CALL FVIXXX(W(1,10),W(1,15),GAL,zero,zero,W(1,16))
CALL FVOXXX(W(1,9),W(1,1),GAL,zero,zero,W(1,17))
# Amplitude(s) for diagram number 1
CALL IOVXXX(W(1,16),W(1,17),W(1,2),GAL,AMP(1))
CALL FVIXXX(W(1,12),W(1,13),GAL,zero,zero,W(1,18))
CALL JIOXXX(W(1,18),W(1,11),GAL,zero,zero,W(1,19))
CALL FVIXXX(W(1,10),W(1,19),GAL,zero,zero,W(1,20))
# Amplitude(s) for diagram number 2
CALL IOVXXX(W(1,20),W(1,17),W(1,2),GAL,AMP(2))
CALL FVIXXX(W(1,5),W(1,6),GAL,zero,zero,W(1,21))
CALL JIOXXX(W(1,21),W(1,4),GAL,zero,zero,W(1,22))
CALL FVOXXX(W(1,3),W(1,22),GAL,zero,zero,W(1,23))
CALL FVOXXX(W(1,23),W(1,1),GAL,zero,zero,W(1,24))
# Amplitude(s) for diagram number 3
CALL IOVXXX(W(1,16),W(1,24),W(1,2),GAL,AMP(3))
# Amplitude(s) for diagram number 4
CALL IOVXXX(W(1,20),W(1,24),W(1,2),GAL,AMP(4))
CALL FVIXXX(W(1,16),W(1,1),GAL,zero,zero,W(1,25))
# Amplitude(s) for diagram number 5
CALL IOVXXX(W(1,25),W(1,9),W(1,2),GAL,AMP(5))
CALL FVIXXX(W(1,20),W(1,1),GAL,zero,zero,W(1,26))
# Amplitude(s) for diagram number 6
CALL IOVXXX(W(1,26),W(1,9),W(1,2),GAL,AMP(6))
# Amplitude(s) for diagram number 7
CALL IOVXXX(W(1,25),W(1,23),W(1,2),GAL,AMP(7))
# Amplitude(s) for diagram number 8
CALL IOVXXX(W(1,26),W(1,23),W(1,2),GAL,AMP(8))""")

        writer = writers.FortranWriter(self.give_pos('test'))
        exporter.write_pmass_file(writer, me)
        writer.close()
        self.assertFileContains('test',"""      PMASS(1)=ZERO
      PMASS(2)=ZERO
      PMASS(3)=ZERO
      PMASS(4)=ZERO
      PMASS(5)=ZERO
      PMASS(6)=ZERO
      PMASS(7)=ZERO
      PMASS(8)=ZERO
      PMASS(9)=ZERO
      PMASS(10)=ZERO\n""")


    def test_matrix_4g_decay_chain_process(self):
        """Test matrix.f for multistage decay chain
        """

        # Set up local model

        mybasemodel = base_objects.Model()
        mypartlist = base_objects.ParticleList()
        myinterlist = base_objects.InteractionList()
        myfortranmodel = helas_call_writers.FortranHelasCallWriter(mybasemodel)

        # A gluon
        mypartlist.append(base_objects.Particle({'name':'g',
                      'antiname':'g',
                      'spin':3,
                      'color':8,
                      'mass':'zero',
                      'width':'zero',
                      'texname':'g',
                      'antitexname':'g',
                      'line':'curly',
                      'charge':0.,
                      'pdg_code':21,
                      'propagating':True,
                      'is_part':True,
                      'self_antipart':True}))

        g = mypartlist[len(mypartlist) - 1]

        # Gluon self-couplings
        myinterlist.append(base_objects.Interaction({
                      'id': 8,
                      'particles': base_objects.ParticleList(\
                                            [g, \
                                             g, \
                                             g]),
                      'color': [color.ColorString([color.f(0, 1, 2)])],
                      'lorentz':[''],
                      'couplings':{(0, 0):'GG'},
                      'orders':{'QCD':1}}))

        myinterlist.append(base_objects.Interaction({
                      'id': 9,
                      'particles': base_objects.ParticleList(\
                                            [g, \
                                             g, \
                                             g,
                                             g]),
                      'color': [color.ColorString([color.f(0, 1, 2)]),
                                color.ColorString([color.f(2, 1, 0)]),
                                color.ColorString([color.f(1, 0, 2)])],
                      'lorentz':['gggg1', 'gggg2', 'gggg3'],
                      'couplings':{(0, 0):'GG', (1, 1):'GG', (2, 2):'GG'},
                      'orders':{'QCD':2}}))

        mybasemodel.set('particles', mypartlist)
        mybasemodel.set('interactions', myinterlist)


        myleglist = base_objects.LegList()

        myleglist.append(base_objects.Leg({'id':21,
                                         'state':False}))
        myleglist.append(base_objects.Leg({'id':21,
                                         'state':False}))
        myleglist.append(base_objects.Leg({'id':21,
                                         'state':True}))
        myleglist.append(base_objects.Leg({'id':21,
                                         'state':True}))

        mycoreproc = base_objects.Process({'legs':myleglist,
                                           'model':mybasemodel})

        me_core = helas_objects.HelasMatrixElement(\
            diagram_generation.Amplitude(mycoreproc))

        myleglist = base_objects.LegList()

        myleglist.append(base_objects.Leg({'id':21,
                                         'state':False}))
        myleglist.append(base_objects.Leg({'id':21,
                                         'state':True}))
        myleglist.append(base_objects.Leg({'id':21,
                                         'state':True}))
        myleglist.append(base_objects.Leg({'id':21,
                                         'state':True}))

        mydecay1 = base_objects.Process({'legs':myleglist,
                                          'model':mybasemodel})

        me1 = helas_objects.HelasMatrixElement(\
            diagram_generation.Amplitude(mydecay1))

        mycoreproc.set('decay_chains', base_objects.ProcessList([\
            mydecay1]))

        myamplitude = diagram_generation.DecayChainAmplitude(mycoreproc)

        matrix_elements = helas_objects.HelasDecayChainProcess(myamplitude).\
                          combine_decay_chain_processes()

        me = matrix_elements[0]

        # Check all ingredients in file here

        exporter = export_v4.ProcessExporterFortranME()

        #exporter.generate_subprocess_directory_v4_standalone(me,
        #                                                      myfortranmodel)

        goal = """16 82 [0, 0, 0]
16 83 [0, 1, 0]
16 84 [0, 2, 0]
16 85 [1, 0, 0]
16 86 [1, 1, 0]
16 87 [1, 2, 0]
16 88 [2, 0, 0]
16 89 [2, 1, 0]
16 90 [2, 2, 0]
16 91 [0, 0, 1]
16 92 [0, 1, 1]
16 93 [0, 2, 1]
16 94 [1, 0, 1]
16 95 [1, 1, 1]
16 96 [1, 2, 1]
16 97 [2, 0, 1]
16 98 [2, 1, 1]
16 99 [2, 2, 1]
16 100 [0, 0, 2]
16 101 [0, 1, 2]
16 102 [0, 2, 2]
16 103 [1, 0, 2]
16 104 [1, 1, 2]
16 105 [1, 2, 2]
16 106 [2, 0, 2]
16 107 [2, 1, 2]
16 108 [2, 2, 2]""".split("\n")

        diagram = me.get('diagrams')[15]

        for i, amp in enumerate(diagram.get('amplitudes')):
            if diagram.get('number') == 16:
                self.assertEqual("%d %d %s" % \
                                 (diagram.get('number'), amp.get('number'), \
                                  repr(amp.get('color_indices'))),
                                 goal[i])

        self.assertEqual(me.get_nexternal_ninitial(), (8, 2))
        self.assertEqual(me.get_helicity_combinations(), 256)
        self.assertEqual(len(exporter.get_helicity_lines(me).split("\n")), 256)
        self.assertEqual("\n".join(myfortranmodel.get_matrix_element_calls(me)),
                         """CALL VXXXXX(P(0,1),zero,NHEL(1),-1*IC(1),W(1,1))
CALL VXXXXX(P(0,2),zero,NHEL(2),-1*IC(2),W(1,2))
CALL VXXXXX(P(0,3),zero,NHEL(3),+1*IC(3),W(1,3))
CALL VXXXXX(P(0,4),zero,NHEL(4),+1*IC(4),W(1,4))
CALL VXXXXX(P(0,5),zero,NHEL(5),+1*IC(5),W(1,5))
CALL JVVXXX(W(1,3),W(1,4),GG,zero,zero,W(1,6))
CALL JVVXXX(W(1,6),W(1,5),GG,zero,zero,W(1,7))
CALL VXXXXX(P(0,6),zero,NHEL(6),+1*IC(6),W(1,8))
CALL VXXXXX(P(0,7),zero,NHEL(7),+1*IC(7),W(1,9))
CALL VXXXXX(P(0,8),zero,NHEL(8),+1*IC(8),W(1,10))
CALL JVVXXX(W(1,8),W(1,9),GG,zero,zero,W(1,11))
CALL JVVXXX(W(1,11),W(1,10),GG,zero,zero,W(1,12))
# Amplitude(s) for diagram number 1
CALL GGGGXX(W(1,1),W(1,2),W(1,7),W(1,12),GG,AMP(1))
CALL GGGGXX(W(1,7),W(1,1),W(1,2),W(1,12),GG,AMP(2))
CALL GGGGXX(W(1,2),W(1,7),W(1,1),W(1,12),GG,AMP(3))
CALL JVVXXX(W(1,8),W(1,10),GG,zero,zero,W(1,13))
CALL JVVXXX(W(1,13),W(1,9),GG,zero,zero,W(1,14))
# Amplitude(s) for diagram number 2
CALL GGGGXX(W(1,1),W(1,2),W(1,7),W(1,14),GG,AMP(4))
CALL GGGGXX(W(1,7),W(1,1),W(1,2),W(1,14),GG,AMP(5))
CALL GGGGXX(W(1,2),W(1,7),W(1,1),W(1,14),GG,AMP(6))
CALL JVVXXX(W(1,9),W(1,10),GG,zero,zero,W(1,15))
CALL JVVXXX(W(1,8),W(1,15),GG,zero,zero,W(1,16))
# Amplitude(s) for diagram number 3
CALL GGGGXX(W(1,1),W(1,2),W(1,7),W(1,16),GG,AMP(7))
CALL GGGGXX(W(1,7),W(1,1),W(1,2),W(1,16),GG,AMP(8))
CALL GGGGXX(W(1,2),W(1,7),W(1,1),W(1,16),GG,AMP(9))
CALL JGGGXX(W(1,10),W(1,9),W(1,8),GG,W(1,17))
CALL JGGGXX(W(1,8),W(1,10),W(1,9),GG,W(1,18))
CALL JGGGXX(W(1,9),W(1,8),W(1,10),GG,W(1,19))
# Amplitude(s) for diagram number 4
CALL GGGGXX(W(1,1),W(1,2),W(1,7),W(1,17),GG,AMP(10))
CALL GGGGXX(W(1,1),W(1,2),W(1,7),W(1,18),GG,AMP(11))
CALL GGGGXX(W(1,1),W(1,2),W(1,7),W(1,19),GG,AMP(12))
CALL GGGGXX(W(1,7),W(1,1),W(1,2),W(1,17),GG,AMP(13))
CALL GGGGXX(W(1,7),W(1,1),W(1,2),W(1,18),GG,AMP(14))
CALL GGGGXX(W(1,7),W(1,1),W(1,2),W(1,19),GG,AMP(15))
CALL GGGGXX(W(1,2),W(1,7),W(1,1),W(1,17),GG,AMP(16))
CALL GGGGXX(W(1,2),W(1,7),W(1,1),W(1,18),GG,AMP(17))
CALL GGGGXX(W(1,2),W(1,7),W(1,1),W(1,19),GG,AMP(18))
CALL JVVXXX(W(1,3),W(1,5),GG,zero,zero,W(1,20))
CALL JVVXXX(W(1,20),W(1,4),GG,zero,zero,W(1,21))
# Amplitude(s) for diagram number 5
CALL GGGGXX(W(1,1),W(1,2),W(1,21),W(1,12),GG,AMP(19))
CALL GGGGXX(W(1,21),W(1,1),W(1,2),W(1,12),GG,AMP(20))
CALL GGGGXX(W(1,2),W(1,21),W(1,1),W(1,12),GG,AMP(21))
# Amplitude(s) for diagram number 6
CALL GGGGXX(W(1,1),W(1,2),W(1,21),W(1,14),GG,AMP(22))
CALL GGGGXX(W(1,21),W(1,1),W(1,2),W(1,14),GG,AMP(23))
CALL GGGGXX(W(1,2),W(1,21),W(1,1),W(1,14),GG,AMP(24))
# Amplitude(s) for diagram number 7
CALL GGGGXX(W(1,1),W(1,2),W(1,21),W(1,16),GG,AMP(25))
CALL GGGGXX(W(1,21),W(1,1),W(1,2),W(1,16),GG,AMP(26))
CALL GGGGXX(W(1,2),W(1,21),W(1,1),W(1,16),GG,AMP(27))
# Amplitude(s) for diagram number 8
CALL GGGGXX(W(1,1),W(1,2),W(1,21),W(1,17),GG,AMP(28))
CALL GGGGXX(W(1,1),W(1,2),W(1,21),W(1,18),GG,AMP(29))
CALL GGGGXX(W(1,1),W(1,2),W(1,21),W(1,19),GG,AMP(30))
CALL GGGGXX(W(1,21),W(1,1),W(1,2),W(1,17),GG,AMP(31))
CALL GGGGXX(W(1,21),W(1,1),W(1,2),W(1,18),GG,AMP(32))
CALL GGGGXX(W(1,21),W(1,1),W(1,2),W(1,19),GG,AMP(33))
CALL GGGGXX(W(1,2),W(1,21),W(1,1),W(1,17),GG,AMP(34))
CALL GGGGXX(W(1,2),W(1,21),W(1,1),W(1,18),GG,AMP(35))
CALL GGGGXX(W(1,2),W(1,21),W(1,1),W(1,19),GG,AMP(36))
CALL JVVXXX(W(1,4),W(1,5),GG,zero,zero,W(1,22))
CALL JVVXXX(W(1,3),W(1,22),GG,zero,zero,W(1,23))
# Amplitude(s) for diagram number 9
CALL GGGGXX(W(1,1),W(1,2),W(1,23),W(1,12),GG,AMP(37))
CALL GGGGXX(W(1,23),W(1,1),W(1,2),W(1,12),GG,AMP(38))
CALL GGGGXX(W(1,2),W(1,23),W(1,1),W(1,12),GG,AMP(39))
# Amplitude(s) for diagram number 10
CALL GGGGXX(W(1,1),W(1,2),W(1,23),W(1,14),GG,AMP(40))
CALL GGGGXX(W(1,23),W(1,1),W(1,2),W(1,14),GG,AMP(41))
CALL GGGGXX(W(1,2),W(1,23),W(1,1),W(1,14),GG,AMP(42))
# Amplitude(s) for diagram number 11
CALL GGGGXX(W(1,1),W(1,2),W(1,23),W(1,16),GG,AMP(43))
CALL GGGGXX(W(1,23),W(1,1),W(1,2),W(1,16),GG,AMP(44))
CALL GGGGXX(W(1,2),W(1,23),W(1,1),W(1,16),GG,AMP(45))
# Amplitude(s) for diagram number 12
CALL GGGGXX(W(1,1),W(1,2),W(1,23),W(1,17),GG,AMP(46))
CALL GGGGXX(W(1,1),W(1,2),W(1,23),W(1,18),GG,AMP(47))
CALL GGGGXX(W(1,1),W(1,2),W(1,23),W(1,19),GG,AMP(48))
CALL GGGGXX(W(1,23),W(1,1),W(1,2),W(1,17),GG,AMP(49))
CALL GGGGXX(W(1,23),W(1,1),W(1,2),W(1,18),GG,AMP(50))
CALL GGGGXX(W(1,23),W(1,1),W(1,2),W(1,19),GG,AMP(51))
CALL GGGGXX(W(1,2),W(1,23),W(1,1),W(1,17),GG,AMP(52))
CALL GGGGXX(W(1,2),W(1,23),W(1,1),W(1,18),GG,AMP(53))
CALL GGGGXX(W(1,2),W(1,23),W(1,1),W(1,19),GG,AMP(54))
CALL JGGGXX(W(1,5),W(1,4),W(1,3),GG,W(1,24))
CALL JGGGXX(W(1,3),W(1,5),W(1,4),GG,W(1,25))
CALL JGGGXX(W(1,4),W(1,3),W(1,5),GG,W(1,26))
# Amplitude(s) for diagram number 13
CALL GGGGXX(W(1,1),W(1,2),W(1,24),W(1,12),GG,AMP(55))
CALL GGGGXX(W(1,1),W(1,2),W(1,25),W(1,12),GG,AMP(56))
CALL GGGGXX(W(1,1),W(1,2),W(1,26),W(1,12),GG,AMP(57))
CALL GGGGXX(W(1,24),W(1,1),W(1,2),W(1,12),GG,AMP(58))
CALL GGGGXX(W(1,25),W(1,1),W(1,2),W(1,12),GG,AMP(59))
CALL GGGGXX(W(1,26),W(1,1),W(1,2),W(1,12),GG,AMP(60))
CALL GGGGXX(W(1,2),W(1,24),W(1,1),W(1,12),GG,AMP(61))
CALL GGGGXX(W(1,2),W(1,25),W(1,1),W(1,12),GG,AMP(62))
CALL GGGGXX(W(1,2),W(1,26),W(1,1),W(1,12),GG,AMP(63))
# Amplitude(s) for diagram number 14
CALL GGGGXX(W(1,1),W(1,2),W(1,24),W(1,14),GG,AMP(64))
CALL GGGGXX(W(1,1),W(1,2),W(1,25),W(1,14),GG,AMP(65))
CALL GGGGXX(W(1,1),W(1,2),W(1,26),W(1,14),GG,AMP(66))
CALL GGGGXX(W(1,24),W(1,1),W(1,2),W(1,14),GG,AMP(67))
CALL GGGGXX(W(1,25),W(1,1),W(1,2),W(1,14),GG,AMP(68))
CALL GGGGXX(W(1,26),W(1,1),W(1,2),W(1,14),GG,AMP(69))
CALL GGGGXX(W(1,2),W(1,24),W(1,1),W(1,14),GG,AMP(70))
CALL GGGGXX(W(1,2),W(1,25),W(1,1),W(1,14),GG,AMP(71))
CALL GGGGXX(W(1,2),W(1,26),W(1,1),W(1,14),GG,AMP(72))
# Amplitude(s) for diagram number 15
CALL GGGGXX(W(1,1),W(1,2),W(1,24),W(1,16),GG,AMP(73))
CALL GGGGXX(W(1,1),W(1,2),W(1,25),W(1,16),GG,AMP(74))
CALL GGGGXX(W(1,1),W(1,2),W(1,26),W(1,16),GG,AMP(75))
CALL GGGGXX(W(1,24),W(1,1),W(1,2),W(1,16),GG,AMP(76))
CALL GGGGXX(W(1,25),W(1,1),W(1,2),W(1,16),GG,AMP(77))
CALL GGGGXX(W(1,26),W(1,1),W(1,2),W(1,16),GG,AMP(78))
CALL GGGGXX(W(1,2),W(1,24),W(1,1),W(1,16),GG,AMP(79))
CALL GGGGXX(W(1,2),W(1,25),W(1,1),W(1,16),GG,AMP(80))
CALL GGGGXX(W(1,2),W(1,26),W(1,1),W(1,16),GG,AMP(81))
# Amplitude(s) for diagram number 16
CALL GGGGXX(W(1,1),W(1,2),W(1,24),W(1,17),GG,AMP(82))
CALL GGGGXX(W(1,1),W(1,2),W(1,24),W(1,18),GG,AMP(83))
CALL GGGGXX(W(1,1),W(1,2),W(1,24),W(1,19),GG,AMP(84))
CALL GGGGXX(W(1,1),W(1,2),W(1,25),W(1,17),GG,AMP(85))
CALL GGGGXX(W(1,1),W(1,2),W(1,25),W(1,18),GG,AMP(86))
CALL GGGGXX(W(1,1),W(1,2),W(1,25),W(1,19),GG,AMP(87))
CALL GGGGXX(W(1,1),W(1,2),W(1,26),W(1,17),GG,AMP(88))
CALL GGGGXX(W(1,1),W(1,2),W(1,26),W(1,18),GG,AMP(89))
CALL GGGGXX(W(1,1),W(1,2),W(1,26),W(1,19),GG,AMP(90))
CALL GGGGXX(W(1,24),W(1,1),W(1,2),W(1,17),GG,AMP(91))
CALL GGGGXX(W(1,24),W(1,1),W(1,2),W(1,18),GG,AMP(92))
CALL GGGGXX(W(1,24),W(1,1),W(1,2),W(1,19),GG,AMP(93))
CALL GGGGXX(W(1,25),W(1,1),W(1,2),W(1,17),GG,AMP(94))
CALL GGGGXX(W(1,25),W(1,1),W(1,2),W(1,18),GG,AMP(95))
CALL GGGGXX(W(1,25),W(1,1),W(1,2),W(1,19),GG,AMP(96))
CALL GGGGXX(W(1,26),W(1,1),W(1,2),W(1,17),GG,AMP(97))
CALL GGGGXX(W(1,26),W(1,1),W(1,2),W(1,18),GG,AMP(98))
CALL GGGGXX(W(1,26),W(1,1),W(1,2),W(1,19),GG,AMP(99))
CALL GGGGXX(W(1,2),W(1,24),W(1,1),W(1,17),GG,AMP(100))
CALL GGGGXX(W(1,2),W(1,24),W(1,1),W(1,18),GG,AMP(101))
CALL GGGGXX(W(1,2),W(1,24),W(1,1),W(1,19),GG,AMP(102))
CALL GGGGXX(W(1,2),W(1,25),W(1,1),W(1,17),GG,AMP(103))
CALL GGGGXX(W(1,2),W(1,25),W(1,1),W(1,18),GG,AMP(104))
CALL GGGGXX(W(1,2),W(1,25),W(1,1),W(1,19),GG,AMP(105))
CALL GGGGXX(W(1,2),W(1,26),W(1,1),W(1,17),GG,AMP(106))
CALL GGGGXX(W(1,2),W(1,26),W(1,1),W(1,18),GG,AMP(107))
CALL GGGGXX(W(1,2),W(1,26),W(1,1),W(1,19),GG,AMP(108))
CALL JVVXXX(W(1,1),W(1,2),GG,zero,zero,W(1,27))
# Amplitude(s) for diagram number 17
CALL VVVXXX(W(1,7),W(1,12),W(1,27),GG,AMP(109))
# Amplitude(s) for diagram number 18
CALL VVVXXX(W(1,7),W(1,14),W(1,27),GG,AMP(110))
# Amplitude(s) for diagram number 19
CALL VVVXXX(W(1,7),W(1,16),W(1,27),GG,AMP(111))
# Amplitude(s) for diagram number 20
CALL VVVXXX(W(1,7),W(1,17),W(1,27),GG,AMP(112))
CALL VVVXXX(W(1,7),W(1,18),W(1,27),GG,AMP(113))
CALL VVVXXX(W(1,7),W(1,19),W(1,27),GG,AMP(114))
# Amplitude(s) for diagram number 21
CALL VVVXXX(W(1,21),W(1,12),W(1,27),GG,AMP(115))
# Amplitude(s) for diagram number 22
CALL VVVXXX(W(1,21),W(1,14),W(1,27),GG,AMP(116))
# Amplitude(s) for diagram number 23
CALL VVVXXX(W(1,21),W(1,16),W(1,27),GG,AMP(117))
# Amplitude(s) for diagram number 24
CALL VVVXXX(W(1,21),W(1,17),W(1,27),GG,AMP(118))
CALL VVVXXX(W(1,21),W(1,18),W(1,27),GG,AMP(119))
CALL VVVXXX(W(1,21),W(1,19),W(1,27),GG,AMP(120))
# Amplitude(s) for diagram number 25
CALL VVVXXX(W(1,23),W(1,12),W(1,27),GG,AMP(121))
# Amplitude(s) for diagram number 26
CALL VVVXXX(W(1,23),W(1,14),W(1,27),GG,AMP(122))
# Amplitude(s) for diagram number 27
CALL VVVXXX(W(1,23),W(1,16),W(1,27),GG,AMP(123))
# Amplitude(s) for diagram number 28
CALL VVVXXX(W(1,23),W(1,17),W(1,27),GG,AMP(124))
CALL VVVXXX(W(1,23),W(1,18),W(1,27),GG,AMP(125))
CALL VVVXXX(W(1,23),W(1,19),W(1,27),GG,AMP(126))
# Amplitude(s) for diagram number 29
CALL VVVXXX(W(1,24),W(1,12),W(1,27),GG,AMP(127))
CALL VVVXXX(W(1,25),W(1,12),W(1,27),GG,AMP(128))
CALL VVVXXX(W(1,26),W(1,12),W(1,27),GG,AMP(129))
# Amplitude(s) for diagram number 30
CALL VVVXXX(W(1,24),W(1,14),W(1,27),GG,AMP(130))
CALL VVVXXX(W(1,25),W(1,14),W(1,27),GG,AMP(131))
CALL VVVXXX(W(1,26),W(1,14),W(1,27),GG,AMP(132))
# Amplitude(s) for diagram number 31
CALL VVVXXX(W(1,24),W(1,16),W(1,27),GG,AMP(133))
CALL VVVXXX(W(1,25),W(1,16),W(1,27),GG,AMP(134))
CALL VVVXXX(W(1,26),W(1,16),W(1,27),GG,AMP(135))
# Amplitude(s) for diagram number 32
CALL VVVXXX(W(1,24),W(1,17),W(1,27),GG,AMP(136))
CALL VVVXXX(W(1,24),W(1,18),W(1,27),GG,AMP(137))
CALL VVVXXX(W(1,24),W(1,19),W(1,27),GG,AMP(138))
CALL VVVXXX(W(1,25),W(1,17),W(1,27),GG,AMP(139))
CALL VVVXXX(W(1,25),W(1,18),W(1,27),GG,AMP(140))
CALL VVVXXX(W(1,25),W(1,19),W(1,27),GG,AMP(141))
CALL VVVXXX(W(1,26),W(1,17),W(1,27),GG,AMP(142))
CALL VVVXXX(W(1,26),W(1,18),W(1,27),GG,AMP(143))
CALL VVVXXX(W(1,26),W(1,19),W(1,27),GG,AMP(144))
CALL JVVXXX(W(1,1),W(1,7),GG,zero,zero,W(1,28))
# Amplitude(s) for diagram number 33
CALL VVVXXX(W(1,2),W(1,12),W(1,28),GG,AMP(145))
# Amplitude(s) for diagram number 34
CALL VVVXXX(W(1,2),W(1,14),W(1,28),GG,AMP(146))
# Amplitude(s) for diagram number 35
CALL VVVXXX(W(1,2),W(1,16),W(1,28),GG,AMP(147))
# Amplitude(s) for diagram number 36
CALL VVVXXX(W(1,2),W(1,17),W(1,28),GG,AMP(148))
CALL VVVXXX(W(1,2),W(1,18),W(1,28),GG,AMP(149))
CALL VVVXXX(W(1,2),W(1,19),W(1,28),GG,AMP(150))
CALL JVVXXX(W(1,1),W(1,21),GG,zero,zero,W(1,29))
# Amplitude(s) for diagram number 37
CALL VVVXXX(W(1,2),W(1,12),W(1,29),GG,AMP(151))
# Amplitude(s) for diagram number 38
CALL VVVXXX(W(1,2),W(1,14),W(1,29),GG,AMP(152))
# Amplitude(s) for diagram number 39
CALL VVVXXX(W(1,2),W(1,16),W(1,29),GG,AMP(153))
# Amplitude(s) for diagram number 40
CALL VVVXXX(W(1,2),W(1,17),W(1,29),GG,AMP(154))
CALL VVVXXX(W(1,2),W(1,18),W(1,29),GG,AMP(155))
CALL VVVXXX(W(1,2),W(1,19),W(1,29),GG,AMP(156))
CALL JVVXXX(W(1,1),W(1,23),GG,zero,zero,W(1,30))
# Amplitude(s) for diagram number 41
CALL VVVXXX(W(1,2),W(1,12),W(1,30),GG,AMP(157))
# Amplitude(s) for diagram number 42
CALL VVVXXX(W(1,2),W(1,14),W(1,30),GG,AMP(158))
# Amplitude(s) for diagram number 43
CALL VVVXXX(W(1,2),W(1,16),W(1,30),GG,AMP(159))
# Amplitude(s) for diagram number 44
CALL VVVXXX(W(1,2),W(1,17),W(1,30),GG,AMP(160))
CALL VVVXXX(W(1,2),W(1,18),W(1,30),GG,AMP(161))
CALL VVVXXX(W(1,2),W(1,19),W(1,30),GG,AMP(162))
CALL JVVXXX(W(1,1),W(1,24),GG,zero,zero,W(1,31))
CALL JVVXXX(W(1,1),W(1,25),GG,zero,zero,W(1,32))
CALL JVVXXX(W(1,1),W(1,26),GG,zero,zero,W(1,33))
# Amplitude(s) for diagram number 45
CALL VVVXXX(W(1,2),W(1,12),W(1,31),GG,AMP(163))
CALL VVVXXX(W(1,2),W(1,12),W(1,32),GG,AMP(164))
CALL VVVXXX(W(1,2),W(1,12),W(1,33),GG,AMP(165))
# Amplitude(s) for diagram number 46
CALL VVVXXX(W(1,2),W(1,14),W(1,31),GG,AMP(166))
CALL VVVXXX(W(1,2),W(1,14),W(1,32),GG,AMP(167))
CALL VVVXXX(W(1,2),W(1,14),W(1,33),GG,AMP(168))
# Amplitude(s) for diagram number 47
CALL VVVXXX(W(1,2),W(1,16),W(1,31),GG,AMP(169))
CALL VVVXXX(W(1,2),W(1,16),W(1,32),GG,AMP(170))
CALL VVVXXX(W(1,2),W(1,16),W(1,33),GG,AMP(171))
# Amplitude(s) for diagram number 48
CALL VVVXXX(W(1,2),W(1,17),W(1,31),GG,AMP(172))
CALL VVVXXX(W(1,2),W(1,18),W(1,31),GG,AMP(173))
CALL VVVXXX(W(1,2),W(1,19),W(1,31),GG,AMP(174))
CALL VVVXXX(W(1,2),W(1,17),W(1,32),GG,AMP(175))
CALL VVVXXX(W(1,2),W(1,18),W(1,32),GG,AMP(176))
CALL VVVXXX(W(1,2),W(1,19),W(1,32),GG,AMP(177))
CALL VVVXXX(W(1,2),W(1,17),W(1,33),GG,AMP(178))
CALL VVVXXX(W(1,2),W(1,18),W(1,33),GG,AMP(179))
CALL VVVXXX(W(1,2),W(1,19),W(1,33),GG,AMP(180))
CALL JVVXXX(W(1,1),W(1,12),GG,zero,zero,W(1,34))
# Amplitude(s) for diagram number 49
CALL VVVXXX(W(1,2),W(1,7),W(1,34),GG,AMP(181))
CALL JVVXXX(W(1,1),W(1,14),GG,zero,zero,W(1,35))
# Amplitude(s) for diagram number 50
CALL VVVXXX(W(1,2),W(1,7),W(1,35),GG,AMP(182))
CALL JVVXXX(W(1,1),W(1,16),GG,zero,zero,W(1,36))
# Amplitude(s) for diagram number 51
CALL VVVXXX(W(1,2),W(1,7),W(1,36),GG,AMP(183))
CALL JVVXXX(W(1,1),W(1,17),GG,zero,zero,W(1,37))
CALL JVVXXX(W(1,1),W(1,18),GG,zero,zero,W(1,38))
CALL JVVXXX(W(1,1),W(1,19),GG,zero,zero,W(1,39))
# Amplitude(s) for diagram number 52
CALL VVVXXX(W(1,2),W(1,7),W(1,37),GG,AMP(184))
CALL VVVXXX(W(1,2),W(1,7),W(1,38),GG,AMP(185))
CALL VVVXXX(W(1,2),W(1,7),W(1,39),GG,AMP(186))
# Amplitude(s) for diagram number 53
CALL VVVXXX(W(1,2),W(1,21),W(1,34),GG,AMP(187))
# Amplitude(s) for diagram number 54
CALL VVVXXX(W(1,2),W(1,21),W(1,35),GG,AMP(188))
# Amplitude(s) for diagram number 55
CALL VVVXXX(W(1,2),W(1,21),W(1,36),GG,AMP(189))
# Amplitude(s) for diagram number 56
CALL VVVXXX(W(1,2),W(1,21),W(1,37),GG,AMP(190))
CALL VVVXXX(W(1,2),W(1,21),W(1,38),GG,AMP(191))
CALL VVVXXX(W(1,2),W(1,21),W(1,39),GG,AMP(192))
# Amplitude(s) for diagram number 57
CALL VVVXXX(W(1,2),W(1,23),W(1,34),GG,AMP(193))
# Amplitude(s) for diagram number 58
CALL VVVXXX(W(1,2),W(1,23),W(1,35),GG,AMP(194))
# Amplitude(s) for diagram number 59
CALL VVVXXX(W(1,2),W(1,23),W(1,36),GG,AMP(195))
# Amplitude(s) for diagram number 60
CALL VVVXXX(W(1,2),W(1,23),W(1,37),GG,AMP(196))
CALL VVVXXX(W(1,2),W(1,23),W(1,38),GG,AMP(197))
CALL VVVXXX(W(1,2),W(1,23),W(1,39),GG,AMP(198))
# Amplitude(s) for diagram number 61
CALL VVVXXX(W(1,2),W(1,24),W(1,34),GG,AMP(199))
CALL VVVXXX(W(1,2),W(1,25),W(1,34),GG,AMP(200))
CALL VVVXXX(W(1,2),W(1,26),W(1,34),GG,AMP(201))
# Amplitude(s) for diagram number 62
CALL VVVXXX(W(1,2),W(1,24),W(1,35),GG,AMP(202))
CALL VVVXXX(W(1,2),W(1,25),W(1,35),GG,AMP(203))
CALL VVVXXX(W(1,2),W(1,26),W(1,35),GG,AMP(204))
# Amplitude(s) for diagram number 63
CALL VVVXXX(W(1,2),W(1,24),W(1,36),GG,AMP(205))
CALL VVVXXX(W(1,2),W(1,25),W(1,36),GG,AMP(206))
CALL VVVXXX(W(1,2),W(1,26),W(1,36),GG,AMP(207))
# Amplitude(s) for diagram number 64
CALL VVVXXX(W(1,2),W(1,24),W(1,37),GG,AMP(208))
CALL VVVXXX(W(1,2),W(1,24),W(1,38),GG,AMP(209))
CALL VVVXXX(W(1,2),W(1,24),W(1,39),GG,AMP(210))
CALL VVVXXX(W(1,2),W(1,25),W(1,37),GG,AMP(211))
CALL VVVXXX(W(1,2),W(1,25),W(1,38),GG,AMP(212))
CALL VVVXXX(W(1,2),W(1,25),W(1,39),GG,AMP(213))
CALL VVVXXX(W(1,2),W(1,26),W(1,37),GG,AMP(214))
CALL VVVXXX(W(1,2),W(1,26),W(1,38),GG,AMP(215))
CALL VVVXXX(W(1,2),W(1,26),W(1,39),GG,AMP(216))""")

        writer = writers.FortranWriter(self.give_pos('test'))
        exporter.write_pmass_file(writer, me)
        writer.close()

        self.assertFileContains('test',"""      PMASS(1)=ZERO
      PMASS(2)=ZERO
      PMASS(3)=ZERO
      PMASS(4)=ZERO
      PMASS(5)=ZERO
      PMASS(6)=ZERO
      PMASS(7)=ZERO
      PMASS(8)=ZERO\n""")

    def test_vector_clash_majorana_process(self):
        """Test majorana process w+ w- > n2 n2
        """

        mypartlist = base_objects.ParticleList()
        myinterlist = base_objects.InteractionList()

        # Neutralino
        mypartlist.append(base_objects.Particle({'name':'n1',
                      'antiname':'n2',
                      'spin':2,
                      'color':1,
                      'mass':'MN1',
                      'width':'WN1',
                      'texname':'\chi_0^2',
                      'antitexname':'\chi_0^2',
                      'line':'straight',
                      'charge':0.,
                      'pdg_code':1000022,
                      'propagating':True,
                      'is_part':True,
                      'self_antipart':True}))
        n1 = mypartlist[len(mypartlist) - 1]

        # W+/-
        mypartlist.append(base_objects.Particle({'name':'w-',
                      'antiname':'w+',
                      'spin':3,
                      'color':1,
                      'mass':'WMASS',
                      'width':'WWIDTH',
                      'texname':'w-',
                      'antitexname':'w+',
                      'line':'wavy',
                      'charge':1.,
                      'pdg_code':-24,
                      'propagating':True,
                      'is_part':True,
                      'self_antipart':False}))
        wplus = mypartlist[len(mypartlist) - 1]
        wminus = copy.copy(wplus)
        wminus.set('is_part', False)

        # chargino+/-
        mypartlist.append(base_objects.Particle({'name':'x1-',
                      'antiname':'x1+',
                      'spin':2,
                      'color':1,
                      'mass':'MX1',
                      'width':'WX1',
                      'texname':'x1-',
                      'antitexname':'x1+',
                      'line':'straight',
                      'charge':1.,
                      'pdg_code':-1000024,
                      'propagating':True,
                      'is_part':True,
                      'self_antipart':False}))
        x1plus = mypartlist[len(mypartlist) - 1]
        x1minus = copy.copy(x1plus)
        x1minus.set('is_part', False)

        # Coupling of n1 to w
        myinterlist.append(base_objects.Interaction({
                      'id': 1,
                      'particles': base_objects.ParticleList(\
                                            [n1, \
                                             x1minus, \
                                             wplus]),
                      'color': [],
                      'lorentz':[''],
                      'couplings':{(0, 0):'GWN1X1'},
                      'orders':{'QED':1}}))

        myinterlist.append(base_objects.Interaction({
                      'id': 2,
                      'particles': base_objects.ParticleList(\
                                            [x1plus, \
                                             n1, \
                                             wminus]),
                      'color': [],
                      'lorentz':[''],
                      'couplings':{(0, 0):'GWX1N1'},
                      'orders':{'QED':1}}))

        mymodel = base_objects.Model()
        mymodel.set('particles', mypartlist)
        mymodel.set('interactions', myinterlist)

        myleglist = base_objects.LegList()

        myleglist.append(base_objects.Leg({'id':24,
                                         'state':False}))
        myleglist.append(base_objects.Leg({'id':-24,
                                         'state':False}))
        myleglist.append(base_objects.Leg({'id':1000022,
                                         'state':True}))
        myleglist.append(base_objects.Leg({'id':1000022,
                                         'state':True}))

        myproc = base_objects.Process({'legs':myleglist,
                                           'model':mymodel})
        myamplitude = diagram_generation.Amplitude({'process': myproc})

        self.assertEqual(len(myamplitude.get('diagrams')), 2)

        me = helas_objects.HelasMatrixElement(myamplitude,
                                              gen_color=False)

        myfortranmodel = helas_call_writers.FortranHelasCallWriter(mymodel)

        self.assertEqual("\n".join(myfortranmodel.get_matrix_element_calls(me)),
        """CALL VXXXXX(P(0,1),WMASS,NHEL(1),-1*IC(1),W(1,1))
CALL VXXXXX(P(0,2),WMASS,NHEL(2),-1*IC(2),W(1,2))
CALL IXXXXX(P(0,3),MN1,NHEL(3),-1*IC(3),W(1,3))
CALL OXXXXX(P(0,4),MN1,NHEL(4),+1*IC(4),W(1,4))
CALL FVICXX(W(1,3),W(1,1),GWN1X1,MX1,WX1,W(1,5))
# Amplitude(s) for diagram number 1
CALL IOVCXX(W(1,5),W(1,4),W(1,2),GWX1N1,AMP(1))
CALL FVOXXX(W(1,4),W(1,1),GWN1X1,MX1,WX1,W(1,6))
# Amplitude(s) for diagram number 2
CALL IOVXXX(W(1,3),W(1,6),W(1,2),GWX1N1,AMP(2))""")


    def test_export_majorana_decay_chain(self):
        """Test decay chain with majorana particles and MadEvent files
        """

        mypartlist = base_objects.ParticleList()
        myinterlist = base_objects.InteractionList()

        # A electron and positron
        mypartlist.append(base_objects.Particle({'name':'e-',
                      'antiname':'e+',
                      'spin':2,
                      'color':1,
                      'mass':'zero',
                      'width':'zero',
                      'texname':'e^-',
                      'antitexname':'e^+',
                      'line':'straight',
                      'charge':-1.,
                      'pdg_code':11,
                      'propagating':True,
                      'is_part':True,
                      'self_antipart':False}))
        eminus = mypartlist[len(mypartlist) - 1]
        eplus = copy.copy(eminus)
        eplus.set('is_part', False)

        # A E slepton and its antiparticle
        mypartlist.append(base_objects.Particle({'name':'sl2-',
                      'antiname':'sl2+',
                      'spin':1,
                      'color':1,
                      'mass':'Msl2',
                      'width':'Wsl2',
                      'texname':'\tilde e^-',
                      'antitexname':'\tilde e^+',
                      'line':'dashed',
                      'charge':1.,
                      'pdg_code':1000011,
                      'propagating':True,
                      'is_part':True,
                      'self_antipart':False}))
        seminus = mypartlist[len(mypartlist) - 1]
        seplus = copy.copy(seminus)
        seplus.set('is_part', False)

        # A neutralino
        mypartlist.append(base_objects.Particle({'name':'n1',
                      'antiname':'n1',
                      'spin':2,
                      'color':1,
                      'mass':'Mneu1',
                      'width':'Wneu1',
                      'texname':'\chi_0^1',
                      'antitexname':'\chi_0^1',
                      'line':'straight',
                      'charge':0.,
                      'pdg_code':1000022,
                      'propagating':True,
                      'is_part':True,
                      'self_antipart':True}))
        n1 = mypartlist[len(mypartlist) - 1]

        # A photon
        mypartlist.append(base_objects.Particle({'name':'a',
                      'antiname':'a',
                      'spin':3,
                      'color':1,
                      'mass':'zero',
                      'width':'zero',
                      'texname':'\gamma',
                      'antitexname':'\gamma',
                      'line':'wavy',
                      'charge':0.,
                      'pdg_code':22,
                      'propagating':True,
                      'is_part':True,
                      'self_antipart':True}))
        a = mypartlist[len(mypartlist) - 1]

        # Coupling of n1 to e and se
        myinterlist.append(base_objects.Interaction({
                      'id': 103,
                      'particles': base_objects.ParticleList(\
                                            [n1, \
                                             eminus, \
                                             seplus]),
                      'color': [],
                      'lorentz':[''],
                      'couplings':{(0, 0):'MGVX350'},
                      'orders':{'QED':1}}))

        myinterlist.append(base_objects.Interaction({
                      'id': 104,
                      'particles': base_objects.ParticleList(\
                                            [eplus, \
                                             n1, \
                                             seminus]),
                      'color': [],
                      'lorentz':[''],
                      'couplings':{(0, 0):'MGVX494'},
                      'orders':{'QED':1}}))

        # Coupling of e to gamma
        myinterlist.append(base_objects.Interaction({
                      'id': 7,
                      'particles': base_objects.ParticleList(\
                                            [eminus, \
                                             eplus, \
                                             a]),
                      'color': [],
                      'lorentz':[''],
                      'couplings':{(0, 0):'MGVX12'},
                      'orders':{'QED':1}}))

        # Coupling of sl2 to gamma
        myinterlist.append(base_objects.Interaction({
                      'id': 8,
                      'particles': base_objects.ParticleList(\
                                            [a, \
                                             seplus, \
                                             seminus]),
                      'color': [],
                      'lorentz':[''],
                      'couplings':{(0, 0):'MGVX56'},
                      'orders':{'QED':1}}))


        mymodel = base_objects.Model()
        mymodel.set('particles', mypartlist)
        mymodel.set('interactions', myinterlist)

        # e- e+ > n1 n1 / z sl5-, n1 > e- sl2+

        myleglist = base_objects.LegList()

        myleglist.append(base_objects.Leg({'id':11,
                                         'state':False}))
        myleglist.append(base_objects.Leg({'id':-11,
                                         'state':False}))
        myleglist.append(base_objects.Leg({'id':1000022,
                                         'state':True}))
        myleglist.append(base_objects.Leg({'id':1000022,
                                         'state':True}))

        mycoreproc = base_objects.Process({'legs':myleglist,
                                       'model':mymodel})

        myleglist = base_objects.LegList()

        myleglist.append(base_objects.Leg({'id':1000022,
                                         'state':False}))
        myleglist.append(base_objects.Leg({'id':11,
                                         'state':True}))
        myleglist.append(base_objects.Leg({'id':-1000011,
                                         'state':True}))

        mydecay1 = base_objects.Process({'legs':myleglist,
                                         'model':mymodel})

        mycoreproc.set('decay_chains', base_objects.ProcessList([\
            mydecay1]))

        myamplitude = diagram_generation.DecayChainAmplitude(mycoreproc)

        matrix_element = helas_objects.HelasDecayChainProcess(myamplitude)

        matrix_elements = matrix_element.combine_decay_chain_processes()

        me = matrix_elements[0]

        myfortranmodel = helas_call_writers.FortranHelasCallWriter(mymodel)

        # This has been checked against v4
        self.assertEqual("\n".join(myfortranmodel.get_matrix_element_calls(me)),
                         """CALL IXXXXX(P(0,1),zero,NHEL(1),+1*IC(1),W(1,1))
CALL OXXXXX(P(0,2),zero,NHEL(2),-1*IC(2),W(1,2))
CALL OXXXXX(P(0,3),zero,NHEL(3),+1*IC(3),W(1,3))
CALL SXXXXX(P(0,4),+1*IC(4),W(1,4))
CALL FSOXXX(W(1,3),W(1,4),MGVX350,Mneu1,Wneu1,W(1,5))
CALL IXXXXX(P(0,5),zero,NHEL(5),-1*IC(5),W(1,6))
CALL SXXXXX(P(0,6),+1*IC(6),W(1,7))
CALL FSICXX(W(1,6),W(1,7),MGVX350,Mneu1,Wneu1,W(1,8))
CALL HIOXXX(W(1,1),W(1,5),MGVX494,Msl2,Wsl2,W(1,9))
# Amplitude(s) for diagram number 1
CALL IOSXXX(W(1,8),W(1,2),W(1,9),MGVX350,AMP(1))
CALL OXXXXX(P(0,5),zero,NHEL(5),+1*IC(5),W(1,10))
CALL FSOXXX(W(1,10),W(1,7),MGVX350,Mneu1,Wneu1,W(1,11))
CALL HIOXXX(W(1,1),W(1,11),MGVX494,Msl2,Wsl2,W(1,12))
CALL IXXXXX(P(0,3),zero,NHEL(3),-1*IC(3),W(1,13))
CALL FSICXX(W(1,13),W(1,4),MGVX350,Mneu1,Wneu1,W(1,14))
# Amplitude(s) for diagram number 2
CALL IOSXXX(W(1,14),W(1,2),W(1,12),MGVX350,AMP(2))""")

        exporter = export_v4.ProcessExporterFortranME()

        self.assertEqual(exporter.get_JAMP_lines(me)[0],
                         "JAMP(1)=+AMP(1)-AMP(2)")

        # e- e+ > n1 n1 / z sl5-, n1 > e- sl2+, n1 > e+ sl2-

        myleglist = base_objects.LegList()

        myleglist.append(base_objects.Leg({'id':1000022,
                                         'state':False}))
        myleglist.append(base_objects.Leg({'id':-11,
                                         'state':True}))
        myleglist.append(base_objects.Leg({'id':1000011,
                                         'state':True}))

        mydecay2 = base_objects.Process({'legs':myleglist,
                                         'model':mymodel})

        mycoreproc.set('decay_chains', base_objects.ProcessList([\
            mydecay1, mydecay2]))

        myamplitude = diagram_generation.DecayChainAmplitude(mycoreproc)

        matrix_element = helas_objects.HelasDecayChainProcess(myamplitude)

        matrix_elements = matrix_element.combine_decay_chain_processes()

        me = matrix_elements[0]

        myfortranmodel = helas_call_writers.FortranHelasCallWriter(mymodel)

        # This has been checked against v4
        self.assertEqual("\n".join(myfortranmodel.get_matrix_element_calls(me)),
        """CALL IXXXXX(P(0,1),zero,NHEL(1),+1*IC(1),W(1,1))
CALL OXXXXX(P(0,2),zero,NHEL(2),-1*IC(2),W(1,2))
CALL OXXXXX(P(0,3),zero,NHEL(3),+1*IC(3),W(1,3))
CALL SXXXXX(P(0,4),+1*IC(4),W(1,4))
CALL FSOXXX(W(1,3),W(1,4),MGVX350,Mneu1,Wneu1,W(1,5))
CALL IXXXXX(P(0,5),zero,NHEL(5),-1*IC(5),W(1,6))
CALL SXXXXX(P(0,6),+1*IC(6),W(1,7))
CALL FSIXXX(W(1,6),W(1,7),MGVX494,Mneu1,Wneu1,W(1,8))
CALL HIOXXX(W(1,1),W(1,5),MGVX494,Msl2,Wsl2,W(1,9))
# Amplitude(s) for diagram number 1
CALL IOSXXX(W(1,8),W(1,2),W(1,9),MGVX350,AMP(1))
CALL OXXXXX(P(0,5),zero,NHEL(5),+1*IC(5),W(1,10))
CALL FSOCXX(W(1,10),W(1,7),MGVX494,Mneu1,Wneu1,W(1,11))
CALL HIOXXX(W(1,1),W(1,11),MGVX494,Msl2,Wsl2,W(1,12))
CALL IXXXXX(P(0,3),zero,NHEL(3),-1*IC(3),W(1,13))
CALL FSICXX(W(1,13),W(1,4),MGVX350,Mneu1,Wneu1,W(1,14))
# Amplitude(s) for diagram number 2
CALL IOSXXX(W(1,14),W(1,2),W(1,12),MGVX350,AMP(2))""")

        self.assertEqual(exporter.get_JAMP_lines(me)[0],
                         "JAMP(1)=+AMP(1)-AMP(2)")


        # e- e+ > n1 n1 / z sl5-, n1 > e- sl2+ a

        myleglist = base_objects.LegList()

        myleglist.append(base_objects.Leg({'id':1000022,
                                         'state':False}))
        myleglist.append(base_objects.Leg({'id':11,
                                         'state':True}))
        myleglist.append(base_objects.Leg({'id':-1000011,
                                         'state':True}))
        myleglist.append(base_objects.Leg({'id':22,
                                         'state':True}))

        mydecay3 = base_objects.Process({'legs':myleglist,
                                         'model':mymodel})

        me3 = helas_objects.HelasMatrixElement(\
            diagram_generation.Amplitude(mydecay3))

        mycoreproc.set('decay_chains', base_objects.ProcessList([\
            mydecay3]))

        myamplitude = diagram_generation.DecayChainAmplitude(mycoreproc)

        matrix_element = helas_objects.HelasDecayChainProcess(myamplitude)

        matrix_elements = matrix_element.combine_decay_chain_processes()

        me = matrix_elements[0]

        # This has been checked against v4
        self.assertEqual("\n".join(myfortranmodel.get_matrix_element_calls(me)),
                         """CALL IXXXXX(P(0,1),zero,NHEL(1),+1*IC(1),W(1,1))
CALL OXXXXX(P(0,2),zero,NHEL(2),-1*IC(2),W(1,2))
CALL OXXXXX(P(0,3),zero,NHEL(3),+1*IC(3),W(1,3))
CALL SXXXXX(P(0,4),+1*IC(4),W(1,4))
CALL VXXXXX(P(0,5),zero,NHEL(5),+1*IC(5),W(1,5))
CALL FVOXXX(W(1,3),W(1,5),MGVX12,zero,zero,W(1,6))
CALL FSOXXX(W(1,6),W(1,4),MGVX350,Mneu1,Wneu1,W(1,7))
CALL IXXXXX(P(0,6),zero,NHEL(6),-1*IC(6),W(1,8))
CALL SXXXXX(P(0,7),+1*IC(7),W(1,9))
CALL VXXXXX(P(0,8),zero,NHEL(8),+1*IC(8),W(1,10))
CALL FVICXX(W(1,8),W(1,10),MGVX12,zero,zero,W(1,11))
CALL FSICXX(W(1,11),W(1,9),MGVX350,Mneu1,Wneu1,W(1,12))
CALL HIOXXX(W(1,1),W(1,7),MGVX494,Msl2,Wsl2,W(1,13))
# Amplitude(s) for diagram number 1
CALL IOSXXX(W(1,12),W(1,2),W(1,13),MGVX350,AMP(1))
CALL HVSXXX(W(1,10),W(1,9),MGVX56,Msl2,Wsl2,W(1,14))
CALL FSICXX(W(1,8),W(1,14),MGVX350,Mneu1,Wneu1,W(1,15))
# Amplitude(s) for diagram number 2
CALL IOSXXX(W(1,15),W(1,2),W(1,13),MGVX350,AMP(2))
CALL HVSXXX(W(1,5),W(1,4),MGVX56,Msl2,Wsl2,W(1,16))
CALL FSOXXX(W(1,3),W(1,16),MGVX350,Mneu1,Wneu1,W(1,17))
CALL HIOXXX(W(1,1),W(1,17),MGVX494,Msl2,Wsl2,W(1,18))
# Amplitude(s) for diagram number 3
CALL IOSXXX(W(1,12),W(1,2),W(1,18),MGVX350,AMP(3))
# Amplitude(s) for diagram number 4
CALL IOSXXX(W(1,15),W(1,2),W(1,18),MGVX350,AMP(4))
CALL OXXXXX(P(0,6),zero,NHEL(6),+1*IC(6),W(1,19))
CALL FVOXXX(W(1,19),W(1,10),MGVX12,zero,zero,W(1,20))
CALL FSOXXX(W(1,20),W(1,9),MGVX350,Mneu1,Wneu1,W(1,21))
CALL HIOXXX(W(1,1),W(1,21),MGVX494,Msl2,Wsl2,W(1,22))
CALL IXXXXX(P(0,3),zero,NHEL(3),-1*IC(3),W(1,23))
CALL FVICXX(W(1,23),W(1,5),MGVX12,zero,zero,W(1,24))
CALL FSICXX(W(1,24),W(1,4),MGVX350,Mneu1,Wneu1,W(1,25))
# Amplitude(s) for diagram number 5
CALL IOSXXX(W(1,25),W(1,2),W(1,22),MGVX350,AMP(5))
CALL FSOXXX(W(1,19),W(1,14),MGVX350,Mneu1,Wneu1,W(1,26))
CALL HIOXXX(W(1,1),W(1,26),MGVX494,Msl2,Wsl2,W(1,27))
# Amplitude(s) for diagram number 6
CALL IOSXXX(W(1,25),W(1,2),W(1,27),MGVX350,AMP(6))
CALL FSICXX(W(1,23),W(1,16),MGVX350,Mneu1,Wneu1,W(1,28))
# Amplitude(s) for diagram number 7
CALL IOSXXX(W(1,28),W(1,2),W(1,22),MGVX350,AMP(7))
# Amplitude(s) for diagram number 8
CALL IOSXXX(W(1,28),W(1,2),W(1,27),MGVX350,AMP(8))""")

        # Test amp2 lines        
        amp2_lines = \
                 exporter.get_amp2_lines(me)
        self.assertEqual(amp2_lines,
                         ['AMP2(1)=AMP2(1)+AMP(1)*dconjg(AMP(1))',
                          'AMP2(2)=AMP2(2)+AMP(2)*dconjg(AMP(2))',
                          'AMP2(3)=AMP2(3)+AMP(3)*dconjg(AMP(3))',
                          'AMP2(4)=AMP2(4)+AMP(4)*dconjg(AMP(4))',
                          'AMP2(5)=AMP2(5)+AMP(5)*dconjg(AMP(5))',
                          'AMP2(6)=AMP2(6)+AMP(6)*dconjg(AMP(6))',
                          'AMP2(7)=AMP2(7)+AMP(7)*dconjg(AMP(7))',
                          'AMP2(8)=AMP2(8)+AMP(8)*dconjg(AMP(8))'])
        
        # Test jamp lines        
        self.assertEqual(exporter.get_JAMP_lines(me)[0],
                         "JAMP(1)=+AMP(1)+AMP(2)+AMP(3)+AMP(4)-AMP(5)-AMP(6)-AMP(7)-AMP(8)")

        writer = writers.FortranWriter(self.give_pos('test'))

        # Test configs file
        mapconfigs, s_and_t_channels = exporter.write_configs_file(writer,
                                     me)
        writer.close()
        
        self.assertFileContains('test',
                         """C     Diagram 1
      DATA MAPCONFIG(1)/1/
      DATA (IFOREST(I,-1,1),I=1,2)/8,6/
      DATA SPROP(-1,1)/11/
      DATA TPRID(-1,1)/0/
      DATA (IFOREST(I,-2,1),I=1,2)/7,-1/
      DATA SPROP(-2,1)/1000022/
      DATA TPRID(-2,1)/0/
      DATA (IFOREST(I,-3,1),I=1,2)/5,3/
      DATA SPROP(-3,1)/11/
      DATA TPRID(-3,1)/0/
      DATA (IFOREST(I,-4,1),I=1,2)/4,-3/
      DATA SPROP(-4,1)/1000022/
      DATA TPRID(-4,1)/0/
      DATA (IFOREST(I,-5,1),I=1,2)/1,-4/
      DATA TPRID(-5,1)/1000011/
      DATA SPROP(-5,1)/0/
      DATA (IFOREST(I,-6,1),I=1,2)/-5,-2/
C     Diagram 2
      DATA MAPCONFIG(2)/2/
      DATA (IFOREST(I,-1,2),I=1,2)/8,7/
      DATA SPROP(-1,2)/-1000011/
      DATA TPRID(-1,2)/0/
      DATA (IFOREST(I,-2,2),I=1,2)/-1,6/
      DATA SPROP(-2,2)/1000022/
      DATA TPRID(-2,2)/0/
      DATA (IFOREST(I,-3,2),I=1,2)/5,3/
      DATA SPROP(-3,2)/11/
      DATA TPRID(-3,2)/0/
      DATA (IFOREST(I,-4,2),I=1,2)/4,-3/
      DATA SPROP(-4,2)/1000022/
      DATA TPRID(-4,2)/0/
      DATA (IFOREST(I,-5,2),I=1,2)/1,-4/
      DATA TPRID(-5,2)/1000011/
      DATA SPROP(-5,2)/0/
      DATA (IFOREST(I,-6,2),I=1,2)/-5,-2/
C     Diagram 3
      DATA MAPCONFIG(3)/3/
      DATA (IFOREST(I,-1,3),I=1,2)/8,6/
      DATA SPROP(-1,3)/11/
      DATA TPRID(-1,3)/0/
      DATA (IFOREST(I,-2,3),I=1,2)/7,-1/
      DATA SPROP(-2,3)/1000022/
      DATA TPRID(-2,3)/0/
      DATA (IFOREST(I,-3,3),I=1,2)/5,4/
      DATA SPROP(-3,3)/-1000011/
      DATA TPRID(-3,3)/0/
      DATA (IFOREST(I,-4,3),I=1,2)/-3,3/
      DATA SPROP(-4,3)/1000022/
      DATA TPRID(-4,3)/0/
      DATA (IFOREST(I,-5,3),I=1,2)/1,-4/
      DATA TPRID(-5,3)/1000011/
      DATA SPROP(-5,3)/0/
      DATA (IFOREST(I,-6,3),I=1,2)/-5,-2/
C     Diagram 4
      DATA MAPCONFIG(4)/4/
      DATA (IFOREST(I,-1,4),I=1,2)/8,7/
      DATA SPROP(-1,4)/-1000011/
      DATA TPRID(-1,4)/0/
      DATA (IFOREST(I,-2,4),I=1,2)/-1,6/
      DATA SPROP(-2,4)/1000022/
      DATA TPRID(-2,4)/0/
      DATA (IFOREST(I,-3,4),I=1,2)/5,4/
      DATA SPROP(-3,4)/-1000011/
      DATA TPRID(-3,4)/0/
      DATA (IFOREST(I,-4,4),I=1,2)/-3,3/
      DATA SPROP(-4,4)/1000022/
      DATA TPRID(-4,4)/0/
      DATA (IFOREST(I,-5,4),I=1,2)/1,-4/
      DATA TPRID(-5,4)/1000011/
      DATA SPROP(-5,4)/0/
      DATA (IFOREST(I,-6,4),I=1,2)/-5,-2/
C     Diagram 5
      DATA MAPCONFIG(5)/5/
      DATA (IFOREST(I,-1,5),I=1,2)/5,3/
      DATA SPROP(-1,5)/11/
      DATA TPRID(-1,5)/0/
      DATA (IFOREST(I,-2,5),I=1,2)/4,-1/
      DATA SPROP(-2,5)/1000022/
      DATA TPRID(-2,5)/0/
      DATA (IFOREST(I,-3,5),I=1,2)/8,6/
      DATA SPROP(-3,5)/11/
      DATA TPRID(-3,5)/0/
      DATA (IFOREST(I,-4,5),I=1,2)/7,-3/
      DATA SPROP(-4,5)/1000022/
      DATA TPRID(-4,5)/0/
      DATA (IFOREST(I,-5,5),I=1,2)/1,-4/
      DATA TPRID(-5,5)/1000011/
      DATA SPROP(-5,5)/0/
      DATA (IFOREST(I,-6,5),I=1,2)/-5,-2/
C     Diagram 6
      DATA MAPCONFIG(6)/6/
      DATA (IFOREST(I,-1,6),I=1,2)/5,3/
      DATA SPROP(-1,6)/11/
      DATA TPRID(-1,6)/0/
      DATA (IFOREST(I,-2,6),I=1,2)/4,-1/
      DATA SPROP(-2,6)/1000022/
      DATA TPRID(-2,6)/0/
      DATA (IFOREST(I,-3,6),I=1,2)/8,7/
      DATA SPROP(-3,6)/-1000011/
      DATA TPRID(-3,6)/0/
      DATA (IFOREST(I,-4,6),I=1,2)/-3,6/
      DATA SPROP(-4,6)/1000022/
      DATA TPRID(-4,6)/0/
      DATA (IFOREST(I,-5,6),I=1,2)/1,-4/
      DATA TPRID(-5,6)/1000011/
      DATA SPROP(-5,6)/0/
      DATA (IFOREST(I,-6,6),I=1,2)/-5,-2/
C     Diagram 7
      DATA MAPCONFIG(7)/7/
      DATA (IFOREST(I,-1,7),I=1,2)/5,4/
      DATA SPROP(-1,7)/-1000011/
      DATA TPRID(-1,7)/0/
      DATA (IFOREST(I,-2,7),I=1,2)/-1,3/
      DATA SPROP(-2,7)/1000022/
      DATA TPRID(-2,7)/0/
      DATA (IFOREST(I,-3,7),I=1,2)/8,6/
      DATA SPROP(-3,7)/11/
      DATA TPRID(-3,7)/0/
      DATA (IFOREST(I,-4,7),I=1,2)/7,-3/
      DATA SPROP(-4,7)/1000022/
      DATA TPRID(-4,7)/0/
      DATA (IFOREST(I,-5,7),I=1,2)/1,-4/
      DATA TPRID(-5,7)/1000011/
      DATA SPROP(-5,7)/0/
      DATA (IFOREST(I,-6,7),I=1,2)/-5,-2/
C     Diagram 8
      DATA MAPCONFIG(8)/8/
      DATA (IFOREST(I,-1,8),I=1,2)/5,4/
      DATA SPROP(-1,8)/-1000011/
      DATA TPRID(-1,8)/0/
      DATA (IFOREST(I,-2,8),I=1,2)/-1,3/
      DATA SPROP(-2,8)/1000022/
      DATA TPRID(-2,8)/0/
      DATA (IFOREST(I,-3,8),I=1,2)/8,7/
      DATA SPROP(-3,8)/-1000011/
      DATA TPRID(-3,8)/0/
      DATA (IFOREST(I,-4,8),I=1,2)/-3,6/
      DATA SPROP(-4,8)/1000022/
      DATA TPRID(-4,8)/0/
      DATA (IFOREST(I,-5,8),I=1,2)/1,-4/
      DATA TPRID(-5,8)/1000011/
      DATA SPROP(-5,8)/0/
      DATA (IFOREST(I,-6,8),I=1,2)/-5,-2/
C     Number of configs
      DATA MAPCONFIG(0)/8/
""")

        writer = writers.FortranWriter(self.give_pos('test'))

        # Test decayBW file
        exporter.write_decayBW_file(writer,
                                     s_and_t_channels)

        writer.close()
        self.assertFileContains('test',
                         """      DATA GFORCEBW(-1,1)/.FALSE./
      DATA GFORCEBW(-2,1)/.TRUE./
      DATA GFORCEBW(-3,1)/.FALSE./
      DATA GFORCEBW(-4,1)/.TRUE./
      DATA GFORCEBW(-1,2)/.FALSE./
      DATA GFORCEBW(-2,2)/.TRUE./
      DATA GFORCEBW(-3,2)/.FALSE./
      DATA GFORCEBW(-4,2)/.TRUE./
      DATA GFORCEBW(-1,3)/.FALSE./
      DATA GFORCEBW(-2,3)/.TRUE./
      DATA GFORCEBW(-3,3)/.FALSE./
      DATA GFORCEBW(-4,3)/.TRUE./
      DATA GFORCEBW(-1,4)/.FALSE./
      DATA GFORCEBW(-2,4)/.TRUE./
      DATA GFORCEBW(-3,4)/.FALSE./
      DATA GFORCEBW(-4,4)/.TRUE./
      DATA GFORCEBW(-1,5)/.FALSE./
      DATA GFORCEBW(-2,5)/.TRUE./
      DATA GFORCEBW(-3,5)/.FALSE./
      DATA GFORCEBW(-4,5)/.TRUE./
      DATA GFORCEBW(-1,6)/.FALSE./
      DATA GFORCEBW(-2,6)/.TRUE./
      DATA GFORCEBW(-3,6)/.FALSE./
      DATA GFORCEBW(-4,6)/.TRUE./
      DATA GFORCEBW(-1,7)/.FALSE./
      DATA GFORCEBW(-2,7)/.TRUE./
      DATA GFORCEBW(-3,7)/.FALSE./
      DATA GFORCEBW(-4,7)/.TRUE./
      DATA GFORCEBW(-1,8)/.FALSE./
      DATA GFORCEBW(-2,8)/.TRUE./
      DATA GFORCEBW(-3,8)/.FALSE./
      DATA GFORCEBW(-4,8)/.TRUE./
""")

        fortran_model = helas_call_writers.FortranHelasCallWriter(mymodel)

        # Test dname.mg
        writer = writers.FortranWriter(self.give_pos('test'))
        exporter.write_dname_file(writer,
                                  "P"+me.get('processes')[0].shell_string())
        writer.close()
        self.assertFileContains('test', "DIRNAME=P0_emep_n1n1_n1_emsl2pa_n1_emsl2pa\n")
        # Test iproc.inc
        writer = writers.FortranWriter(self.give_pos('test'))
        exporter.write_iproc_file(writer, 0)
        writer.close()
        self.assertFileContains('test', "      1\n")
        # Test maxamps.inc
        writer = writers.FortranWriter(self.give_pos('test'))
        # Extract ncolor
        ncolor = max(1, len(me.get('color_basis')))
        exporter.write_maxamps_file(writer,
                                     len(me.get_all_amplitudes()),
                                     ncolor,
                                     len(me.get('processes')),
                                     1)
        writer.close()
        self.assertFileContains('test',
                                "      INTEGER    MAXAMPS, MAXFLOW, " + \
                                "MAXPROC, MAXSPROC\n" + \
                                "      PARAMETER (MAXAMPS=8, MAXFLOW=1)\n" + \
                                "      PARAMETER (MAXPROC=1, MAXSPROC=1)\n")
        # Test mg.sym
        writer = writers.FortranWriter(self.give_pos('test'))
        exporter.write_mg_sym_file(writer, me)
        writer.close()
        self.assertFileContains('test', """      3
      2
      3
      6
      2
      4
      7
      2
      5
      8\n""")
        # Test ncombs.inc
        nexternal, ninitial = me.get_nexternal_ninitial()
        writer = writers.FortranWriter(self.give_pos('test'))
        exporter.write_ncombs_file(writer, nexternal)
        writer.close()
        self.assertFileContains('test',
                         """      INTEGER    N_MAX_CL
      PARAMETER (N_MAX_CL=256)\n""")
        # Test nexternal.inc
        writer = writers.FortranWriter(self.give_pos('test'))
        exporter.write_nexternal_file(writer, nexternal, ninitial)
        writer.close()
        self.assertFileContains('test',
                         """      INTEGER    NEXTERNAL
      PARAMETER (NEXTERNAL=8)
      INTEGER    NINCOMING
      PARAMETER (NINCOMING=2)\n""")
        # Test ngraphs.inc
        writer = writers.FortranWriter(self.give_pos('test'))
        exporter.write_ngraphs_file(writer, len(mapconfigs))
        writer.close()
        self.assertFileContains('test',
                         """      INTEGER    N_MAX_CG
      PARAMETER (N_MAX_CG=8)\n""")
        # Test props.inc
        writer = writers.FortranWriter(self.give_pos('test'))
        exporter.write_props_file(writer, me, s_and_t_channels)
        writer.close()
        self.assertFileContains('test',
                         """      PMASS(-1,1)  = ZERO
      PWIDTH(-1,1) = ZERO
      POW(-1,1) = 1
      PMASS(-2,1)  = ABS(MNEU1)
      PWIDTH(-2,1) = ABS(WNEU1)
      POW(-2,1) = 1
      PMASS(-3,1)  = ZERO
      PWIDTH(-3,1) = ZERO
      POW(-3,1) = 1
      PMASS(-4,1)  = ABS(MNEU1)
      PWIDTH(-4,1) = ABS(WNEU1)
      POW(-4,1) = 1
      PMASS(-5,1)  = ABS(MSL2)
      PWIDTH(-5,1) = ABS(WSL2)
      POW(-5,1) = 2
      PMASS(-1,2)  = ABS(MSL2)
      PWIDTH(-1,2) = ABS(WSL2)
      POW(-1,2) = 2
      PMASS(-2,2)  = ABS(MNEU1)
      PWIDTH(-2,2) = ABS(WNEU1)
      POW(-2,2) = 1
      PMASS(-3,2)  = ZERO
      PWIDTH(-3,2) = ZERO
      POW(-3,2) = 1
      PMASS(-4,2)  = ABS(MNEU1)
      PWIDTH(-4,2) = ABS(WNEU1)
      POW(-4,2) = 1
      PMASS(-5,2)  = ABS(MSL2)
      PWIDTH(-5,2) = ABS(WSL2)
      POW(-5,2) = 2
      PMASS(-1,3)  = ZERO
      PWIDTH(-1,3) = ZERO
      POW(-1,3) = 1
      PMASS(-2,3)  = ABS(MNEU1)
      PWIDTH(-2,3) = ABS(WNEU1)
      POW(-2,3) = 1
      PMASS(-3,3)  = ABS(MSL2)
      PWIDTH(-3,3) = ABS(WSL2)
      POW(-3,3) = 2
      PMASS(-4,3)  = ABS(MNEU1)
      PWIDTH(-4,3) = ABS(WNEU1)
      POW(-4,3) = 1
      PMASS(-5,3)  = ABS(MSL2)
      PWIDTH(-5,3) = ABS(WSL2)
      POW(-5,3) = 2
      PMASS(-1,4)  = ABS(MSL2)
      PWIDTH(-1,4) = ABS(WSL2)
      POW(-1,4) = 2
      PMASS(-2,4)  = ABS(MNEU1)
      PWIDTH(-2,4) = ABS(WNEU1)
      POW(-2,4) = 1
      PMASS(-3,4)  = ABS(MSL2)
      PWIDTH(-3,4) = ABS(WSL2)
      POW(-3,4) = 2
      PMASS(-4,4)  = ABS(MNEU1)
      PWIDTH(-4,4) = ABS(WNEU1)
      POW(-4,4) = 1
      PMASS(-5,4)  = ABS(MSL2)
      PWIDTH(-5,4) = ABS(WSL2)
      POW(-5,4) = 2
      PMASS(-1,5)  = ZERO
      PWIDTH(-1,5) = ZERO
      POW(-1,5) = 1
      PMASS(-2,5)  = ABS(MNEU1)
      PWIDTH(-2,5) = ABS(WNEU1)
      POW(-2,5) = 1
      PMASS(-3,5)  = ZERO
      PWIDTH(-3,5) = ZERO
      POW(-3,5) = 1
      PMASS(-4,5)  = ABS(MNEU1)
      PWIDTH(-4,5) = ABS(WNEU1)
      POW(-4,5) = 1
      PMASS(-5,5)  = ABS(MSL2)
      PWIDTH(-5,5) = ABS(WSL2)
      POW(-5,5) = 2
      PMASS(-1,6)  = ZERO
      PWIDTH(-1,6) = ZERO
      POW(-1,6) = 1
      PMASS(-2,6)  = ABS(MNEU1)
      PWIDTH(-2,6) = ABS(WNEU1)
      POW(-2,6) = 1
      PMASS(-3,6)  = ABS(MSL2)
      PWIDTH(-3,6) = ABS(WSL2)
      POW(-3,6) = 2
      PMASS(-4,6)  = ABS(MNEU1)
      PWIDTH(-4,6) = ABS(WNEU1)
      POW(-4,6) = 1
      PMASS(-5,6)  = ABS(MSL2)
      PWIDTH(-5,6) = ABS(WSL2)
      POW(-5,6) = 2
      PMASS(-1,7)  = ABS(MSL2)
      PWIDTH(-1,7) = ABS(WSL2)
      POW(-1,7) = 2
      PMASS(-2,7)  = ABS(MNEU1)
      PWIDTH(-2,7) = ABS(WNEU1)
      POW(-2,7) = 1
      PMASS(-3,7)  = ZERO
      PWIDTH(-3,7) = ZERO
      POW(-3,7) = 1
      PMASS(-4,7)  = ABS(MNEU1)
      PWIDTH(-4,7) = ABS(WNEU1)
      POW(-4,7) = 1
      PMASS(-5,7)  = ABS(MSL2)
      PWIDTH(-5,7) = ABS(WSL2)
      POW(-5,7) = 2
      PMASS(-1,8)  = ABS(MSL2)
      PWIDTH(-1,8) = ABS(WSL2)
      POW(-1,8) = 2
      PMASS(-2,8)  = ABS(MNEU1)
      PWIDTH(-2,8) = ABS(WNEU1)
      POW(-2,8) = 1
      PMASS(-3,8)  = ABS(MSL2)
      PWIDTH(-3,8) = ABS(WSL2)
      POW(-3,8) = 2
      PMASS(-4,8)  = ABS(MNEU1)
      PWIDTH(-4,8) = ABS(WNEU1)
      POW(-4,8) = 1
      PMASS(-5,8)  = ABS(MSL2)
      PWIDTH(-5,8) = ABS(WSL2)
      POW(-5,8) = 2\n""")

        # Test reversed order of decay specifications
        # e- e+ > se+ se-, se- > e- n1, se+ > e+ n1

        myleglist = base_objects.LegList()

        myleglist.append(base_objects.Leg({'id':11,
                                         'state':False}))
        myleglist.append(base_objects.Leg({'id':-11,
                                         'state':False}))
        myleglist.append(base_objects.Leg({'id':1000011,
                                         'state':True}))
        myleglist.append(base_objects.Leg({'id':-1000011,
                                         'state':True}))

        mycoreproc = base_objects.Process({'legs':myleglist,
                                       'model':mymodel})

        myleglist = base_objects.LegList()

        myleglist.append(base_objects.Leg({'id':1000011,
                                         'state':False}))
        myleglist.append(base_objects.Leg({'id':11,
                                         'state':True}))
        myleglist.append(base_objects.Leg({'id':1000022,
                                         'state':True}))

        mydecay1 = base_objects.Process({'legs':myleglist,
                                         'model':mymodel})

        myleglist = base_objects.LegList()

        myleglist.append(base_objects.Leg({'id':-1000011,
                                         'state':False}))
        myleglist.append(base_objects.Leg({'id':-11,
                                         'state':True}))
        myleglist.append(base_objects.Leg({'id':1000022,
                                         'state':True}))

        mydecay2 = base_objects.Process({'legs':myleglist,
                                         'model':mymodel})

        mycoreproc.set('decay_chains', base_objects.ProcessList([\
            mydecay2, mydecay1]))

        myamplitude = diagram_generation.DecayChainAmplitude(mycoreproc)

        matrix_element = helas_objects.HelasDecayChainProcess(myamplitude)

        matrix_elements = matrix_element.combine_decay_chain_processes()

        me = matrix_elements[0]

        myfortranmodel = helas_call_writers.FortranHelasCallWriter(mymodel)

        self.assertEqual("\n".join(myfortranmodel.get_matrix_element_calls(me)),
                         """CALL IXXXXX(P(0,1),zero,NHEL(1),+1*IC(1),W(1,1))
CALL OXXXXX(P(0,2),zero,NHEL(2),-1*IC(2),W(1,2))
CALL OXXXXX(P(0,3),zero,NHEL(3),+1*IC(3),W(1,3))
CALL IXXXXX(P(0,4),Mneu1,NHEL(4),-1*IC(4),W(1,4))
CALL HIOXXX(W(1,4),W(1,3),MGVX350,Msl2,Wsl2,W(1,5))
CALL IXXXXX(P(0,5),zero,NHEL(5),-1*IC(5),W(1,6))
CALL OXXXXX(P(0,6),Mneu1,NHEL(6),+1*IC(6),W(1,7))
CALL HIOXXX(W(1,6),W(1,7),MGVX494,Msl2,Wsl2,W(1,8))
CALL JIOXXX(W(1,1),W(1,2),MGVX12,zero,zero,W(1,9))
# Amplitude(s) for diagram number 1
CALL VSSXXX(W(1,9),W(1,8),W(1,5),MGVX56,AMP(1))
CALL FSIXXX(W(1,1),W(1,5),MGVX494,Mneu1,Wneu1,W(1,10))
# Amplitude(s) for diagram number 2
CALL IOSXXX(W(1,10),W(1,2),W(1,8),MGVX350,AMP(2))""")

    def test_export_complicated_majorana_decay_chain(self):
        """Test complicated decay chain z e+ > n2 el+, n2 > e- e+ n1
        """

        mypartlist = base_objects.ParticleList()
        myinterlist = base_objects.InteractionList()

        # A electron and positron
        mypartlist.append(base_objects.Particle({'name':'e-',
                      'antiname':'e+',
                      'spin':2,
                      'color':1,
                      'mass':'zero',
                      'width':'zero',
                      'texname':'e^-',
                      'antitexname':'e^+',
                      'line':'straight',
                      'charge':-1.,
                      'pdg_code':11,
                      'propagating':True,
                      'is_part':True,
                      'self_antipart':False}))
        eminus = mypartlist[len(mypartlist) - 1]
        eplus = copy.copy(eminus)
        eplus.set('is_part', False)

        # A E slepton and its antiparticle
        mypartlist.append(base_objects.Particle({'name':'el-',
                      'antiname':'el+',
                      'spin':1,
                      'color':1,
                      'mass':'Msl2',
                      'width':'Wsl2',
                      'texname':'\tilde e^-',
                      'antitexname':'\tilde e^+',
                      'line':'dashed',
                      'charge':1.,
                      'pdg_code':1000011,
                      'propagating':True,
                      'is_part':True,
                      'self_antipart':False}))
        seminus = mypartlist[len(mypartlist) - 1]
        seplus = copy.copy(seminus)
        seplus.set('is_part', False)

        # Neutralinos
        mypartlist.append(base_objects.Particle({'name':'n1',
                      'antiname':'n1',
                      'spin':2,
                      'color':1,
                      'mass':'mn1',
                      'width':'zero',
                      'texname':'\chi_0^1',
                      'antitexname':'\chi_0^1',
                      'line':'straight',
                      'charge':0.,
                      'pdg_code':1000022,
                      'propagating':True,
                      'is_part':True,
                      'self_antipart':True}))
        n1 = mypartlist[len(mypartlist) - 1]

        mypartlist.append(base_objects.Particle({'name':'n2',
                      'antiname':'n2',
                      'spin':2,
                      'color':1,
                      'mass':'mn2',
                      'width':'wn2',
                      'texname':'\chi_0^2',
                      'antitexname':'\chi_0^2',
                      'line':'straight',
                      'charge':0.,
                      'pdg_code':1000023,
                      'propagating':True,
                      'is_part':True,
                      'self_antipart':True}))
        n2 = mypartlist[len(mypartlist) - 1]

        # A z
        mypartlist.append(base_objects.Particle({'name':'z',
                      'antiname':'z',
                      'spin':3,
                      'color':1,
                      'mass':'zmass',
                      'width':'zwidth',
                      'texname':'\gamma',
                      'antitexname':'\gamma',
                      'line':'wavy',
                      'charge':0.,
                      'pdg_code':23,
                      'propagating':True,
                      'is_part':True,
                      'self_antipart':True}))
        z = mypartlist[len(mypartlist) - 1]

        # Coupling of e to Z
        myinterlist.append(base_objects.Interaction({
                      'id': 1,
                      'particles': base_objects.ParticleList(\
                                            [eplus, \
                                             eminus, \
                                             z]),
                      'color': [],
                      'lorentz':[''],
                      'couplings':{(0, 0):'GZL'},
                      'orders':{'QED':1}}))

        # Coupling of n1 to n2 and z
        myinterlist.append(base_objects.Interaction({
                      'id': 2,
                      'particles': base_objects.ParticleList(\
                                            [n1, \
                                             n2, \
                                             z]),
                      'color': [],
                      'lorentz':[''],
                      'couplings':{(0, 0):'GZN12'},
                      'orders':{'QED':1}}))

        # Coupling of n1 and n2 to e and el
        myinterlist.append(base_objects.Interaction({
                      'id': 3,
                      'particles': base_objects.ParticleList(\
                                            [eplus, \
                                             n1, \
                                             seminus]),
                      'color': [],
                      'lorentz':[''],
                      'couplings':{(0, 0):'GELN1M'},
                      'orders':{'QED':1}}))

        myinterlist.append(base_objects.Interaction({
                      'id': 4,
                      'particles': base_objects.ParticleList(\
                                            [n1, \
                                             eminus, \
                                             seplus]),
                      'color': [],
                      'lorentz':[''],
                      'couplings':{(0, 0):'GELN1P'},
                      'orders':{'QED':1}}))

        myinterlist.append(base_objects.Interaction({
                      'id': 5,
                      'particles': base_objects.ParticleList(\
                                            [eplus, \
                                             n2, \
                                             seminus]),
                      'color': [],
                      'lorentz':[''],
                      'couplings':{(0, 0):'GELN2M'},
                      'orders':{'QED':1}}))

        myinterlist.append(base_objects.Interaction({
                      'id': 6,
                      'particles': base_objects.ParticleList(\
                                            [n2, \
                                             eminus, \
                                             seplus]),
                      'color': [],
                      'lorentz':[''],
                      'couplings':{(0, 0):'GELN2P'},
                      'orders':{'QED':1}}))

        # Coupling of n2 to z
        myinterlist.append(base_objects.Interaction({
                      'id': 7,
                      'particles': base_objects.ParticleList(\
                                            [n2, \
                                             n2, \
                                             z]),
                      'color': [],
                      'lorentz':[''],
                      'couplings':{(0, 0):'GZN22'},
                      'orders':{'QED':1}}))

        # Coupling of el to z
        myinterlist.append(base_objects.Interaction({
                      'id': 8,
                      'particles': base_objects.ParticleList(\
                                            [z, \
                                             seminus, \
                                             seplus]),
                      'color': [],
                      'lorentz':[''],
                      'couplings':{(0, 0):'GZELEL'},
                      'orders':{'QED':1}}))


        mymodel = base_objects.Model()
        mymodel.set('particles', mypartlist)
        mymodel.set('interactions', myinterlist)

        myleglist = base_objects.LegList()

        myleglist.append(base_objects.Leg({'id':23,
                                         'state':False}))
        myleglist.append(base_objects.Leg({'id':-11,
                                         'state':False}))
        myleglist.append(base_objects.Leg({'id':1000023,
                                         'state':True}))
        myleglist.append(base_objects.Leg({'id':-1000011,
                                         'state':True}))

        mycoreproc = base_objects.Process({'legs':myleglist,
                                           'model':mymodel,
                                           'forbidden_particles':[1000022]})

        myleglist = base_objects.LegList()

        myleglist.append(base_objects.Leg({'id':1000023,
                                         'state':False}))
        myleglist.append(base_objects.Leg({'id':11,
                                         'state':True}))
        myleglist.append(base_objects.Leg({'id':-11,
                                         'state':True}))
        myleglist.append(base_objects.Leg({'id':1000022,
                                         'state':True}))

        mydecay1 = base_objects.Process({'legs':myleglist,
                                         'model':mymodel})

        mycoreproc.set('decay_chains', base_objects.ProcessList([\
            mydecay1]))

        myamplitude = diagram_generation.DecayChainAmplitude(mycoreproc)

        matrix_element = helas_objects.HelasDecayChainProcess(myamplitude)

        matrix_elements = matrix_element.combine_decay_chain_processes()

        me = matrix_elements[0]

        myfortranmodel = helas_call_writers.FortranHelasCallWriter(mymodel)

        result = myfortranmodel.get_matrix_element_calls(me)
        goal = """CALL VXXXXX(P(0,1),zmass,NHEL(1),-1*IC(1),W(1,1))
CALL OXXXXX(P(0,2),zero,NHEL(2),-1*IC(2),W(1,2))
CALL OXXXXX(P(0,3),zero,NHEL(3),+1*IC(3),W(1,3))
CALL IXXXXX(P(0,4),zero,NHEL(4),-1*IC(4),W(1,4))
CALL IXXXXX(P(0,5),mn1,NHEL(5),-1*IC(5),W(1,5))
CALL JIOXXX(W(1,4),W(1,3),GZL,zmass,zwidth,W(1,6))
CALL FVIXXX(W(1,5),W(1,6),GZN12,mn2,wn2,W(1,7))
CALL SXXXXX(P(0,6),+1*IC(6),W(1,8))
CALL FVOXXX(W(1,2),W(1,1),GZL,zero,zero,W(1,9))
# Amplitude(s) for diagram number 1
CALL IOSXXX(W(1,7),W(1,9),W(1,8),GELN2P,AMP(1))
CALL HIOXXX(W(1,5),W(1,3),GELN1P,Msl2,Wsl2,W(1,10))
CALL FSIXXX(W(1,4),W(1,10),GELN2M,mn2,wn2,W(1,11))
# Amplitude(s) for diagram number 2
CALL IOSXXX(W(1,11),W(1,9),W(1,8),GELN2P,AMP(2))
CALL OXXXXX(P(0,5),mn1,NHEL(5),+1*IC(5),W(1,12))
CALL HIOXXX(W(1,4),W(1,12),GELN1M,Msl2,Wsl2,W(1,13))
CALL IXXXXX(P(0,3),zero,NHEL(3),-1*IC(3),W(1,14))
CALL FSICXX(W(1,14),W(1,13),GELN2P,mn2,wn2,W(1,15))
# Amplitude(s) for diagram number 3
CALL IOSXXX(W(1,15),W(1,9),W(1,8),GELN2P,AMP(3))
CALL FVIXXX(W(1,7),W(1,1),GZN22,mn2,wn2,W(1,16))
# Amplitude(s) for diagram number 4
CALL IOSXXX(W(1,16),W(1,2),W(1,8),GELN2P,AMP(4))
CALL FVIXXX(W(1,11),W(1,1),GZN22,mn2,wn2,W(1,17))
# Amplitude(s) for diagram number 5
CALL IOSXXX(W(1,17),W(1,2),W(1,8),GELN2P,AMP(5))
CALL FVIXXX(W(1,15),W(1,1),GZN22,mn2,wn2,W(1,18))
# Amplitude(s) for diagram number 6
CALL IOSXXX(W(1,18),W(1,2),W(1,8),GELN2P,AMP(6))
CALL HVSXXX(W(1,1),W(1,8),-GZELEL,Msl2,Wsl2,W(1,19))
# Amplitude(s) for diagram number 7
CALL IOSXXX(W(1,7),W(1,2),W(1,19),GELN2P,AMP(7))
# Amplitude(s) for diagram number 8
CALL IOSXXX(W(1,11),W(1,2),W(1,19),GELN2P,AMP(8))
# Amplitude(s) for diagram number 9
CALL IOSXXX(W(1,15),W(1,2),W(1,19),GELN2P,AMP(9))""".split('\n')

        for i in range(max(len(result), len(goal))):
            self.assertEqual(result[i], goal[i])

        exporter = export_v4.ProcessExporterFortranME()

        self.assertEqual(exporter.get_JAMP_lines(me)[0],
                         "JAMP(1)=+AMP(1)-AMP(2)-AMP(3)+AMP(4)-AMP(5)-AMP(6)+AMP(7)-AMP(8)-AMP(9)")


    def test_duplicate_lorentz_structures(self):
        """Test duplicate Lorentz structure with only one color structure.
        """

        mypartlist = base_objects.ParticleList()
        myinterlist = base_objects.InteractionList()

        # A quark U and its antiparticle
        mypartlist.append(base_objects.Particle({'name':'u',
                      'antiname':'u~',
                      'spin':2,
                      'color':3,
                      'mass':'zero',
                      'width':'zero',
                      'texname':'u',
                      'antitexname':'\bar u',
                      'line':'straight',
                      'charge':2. / 3.,
                      'pdg_code':2,
                      'propagating':True,
                      'is_part':True,
                      'self_antipart':False}))
        u = mypartlist[len(mypartlist) - 1]
        antiu = copy.copy(u)
        antiu.set('is_part', False)

        # A z
        mypartlist.append(base_objects.Particle({'name':'z',
                      'antiname':'z',
                      'spin':3,
                      'mass':'zmass',
                      'width':'zwidth',
                      'texname':'\gamma',
                      'antitexname':'\gamma',
                      'line':'wavy',
                      'charge':0.,
                      'pdg_code':23,
                      'propagating':True,
                      'is_part':True,
                      'self_antipart':True}))
        z = mypartlist[len(mypartlist) - 1]

        # u ubar z coupling
        myinterlist.append(base_objects.Interaction({
                      'id': 1,
                      'particles': base_objects.ParticleList(\
                                            [u, \
                                             antiu, \
                                             z]),
                      'color': [color.ColorString([color.T(0, 1)])],
                      'lorentz':['L4', 'L7'],
                      'couplings':{(0,0):'GC_23',(0,1):'GC_24'},
                      'orders':{'QED':1}}))



        mymodel = base_objects.Model()
        mymodel.set('particles', mypartlist)
        mymodel.set('interactions', myinterlist)

        myleglist = base_objects.LegList()

        myleglist.append(base_objects.Leg({'id':2,
                                         'state':False}))
        myleglist.append(base_objects.Leg({'id':-2,
                                         'state':False}))
        myleglist.append(base_objects.Leg({'id':2,
                                         'state':True}))
        myleglist.append(base_objects.Leg({'id':-2,
                                         'state':True}))

        myproc = base_objects.Process({'legs':myleglist,
                                           'model':mymodel})
        myamplitude = diagram_generation.Amplitude({'process': myproc})

        self.assertEqual(len(myamplitude.get('diagrams')), 2)

        me = helas_objects.HelasMatrixElement(myamplitude,
                                              gen_color=True)

        self.assertEqual(sum([len(diagram.get('amplitudes')) for diagram in \
                          me.get('diagrams')]), 2)

        for i, amp in enumerate(me.get_all_amplitudes()):
            self.assertEqual(amp.get('number'), i + 1)

        self.assertEqual(len(me.get('color_basis')), 2)

        exporter = export_v4.ProcessExporterFortranME()

        self.assertEqual(exporter.get_JAMP_lines(me),
                         ["JAMP(1)=-AMP(1)",
                         "JAMP(2)=+AMP(2)"])

    def test_generate_helas_diagrams_gg_gogo(self):
        """Testing the v4 helas diagram generation g g > go go,
        where there is no extra sign.
        """

        # Set up model

        mypartlist = base_objects.ParticleList()
        myinterlist = base_objects.InteractionList()

        # A gluon
        mypartlist.append(base_objects.Particle({'name': 'g',
                                                 'antiname': 'g',
                                                 'spin': 3,
                                                 'color': 8,
                                                 'charge': 0.00,
                                                 'mass': 'ZERO',
                                                 'width': 'ZERO',
                                                 'pdg_code': 21,
                                                 'texname': '_',
                                                 'antitexname': '_',
                                                 'line': 'curly',
                                                 'propagating': True,
                                                 'is_part': True,
                                                 'self_antipart': True}))

        g = mypartlist[len(mypartlist) - 1]

        # A gluino
        mypartlist.append(base_objects.Particle({'name': 'go',
                                                 'antiname': 'go',
                                                 'spin': 2,
                                                 'color': 8,
                                                 'charge': 0.00,
                                                 'mass': 'MGO',
                                                 'width': 'WGO',
                                                 'pdg_code': 1000021,
                                                 'texname': 'go',
                                                 'antitexname': 'go',
                                                 'line': 'straight',
                                                 'propagating': True,
                                                 'is_part': True,
                                                 'self_antipart': True}))
        go = mypartlist[len(mypartlist) - 1]

        # Triple glue coupling
        myinterlist.append(base_objects.Interaction({
            'id': 1,
            'particles': base_objects.ParticleList([g, g, g]),
            'lorentz': [''],
            'couplings': {(0, 0): 'G'},
            'orders': {'QCD': 1}
            }))

        # go-go-g coupling
        myinterlist.append(base_objects.Interaction({
            'id': 2,
            'particles': base_objects.ParticleList([go, go, g]),
            'lorentz': [''],
            'couplings': {(0, 0): 'GGI'},
            'orders': {'QCD': 1}
            }))

        mybasemodel = base_objects.Model()
        mybasemodel.set('particles', mypartlist)
        mybasemodel.set('interactions', myinterlist)

        myleglist = base_objects.LegList()

        myleglist.append(base_objects.Leg({'id':21,
                                         'state':False}))
        myleglist.append(base_objects.Leg({'id':21,
                                         'state':False}))
        myleglist.append(base_objects.Leg({'id':1000021,
                                         'state':True}))
        myleglist.append(base_objects.Leg({'id':1000021,
                                         'state':True}))

        myproc = base_objects.Process({'legs':myleglist,
                                       'model':mybasemodel})

        myamplitude = diagram_generation.Amplitude(myproc)

        matrix_element = helas_objects.HelasMatrixElement(myamplitude,
                                                          gen_color=False)

        goal_string = """CALL VXXXXX(P(0,1),ZERO,NHEL(1),-1*IC(1),W(1,1))
CALL VXXXXX(P(0,2),ZERO,NHEL(2),-1*IC(2),W(1,2))
CALL IXXXXX(P(0,3),MGO,NHEL(3),-1*IC(3),W(1,3))
CALL OXXXXX(P(0,4),MGO,NHEL(4),+1*IC(4),W(1,4))
CALL JVVXXX(W(1,1),W(1,2),G,ZERO,ZERO,W(1,5))
# Amplitude(s) for diagram number 1
CALL IOVXXX(W(1,3),W(1,4),W(1,5),GGI,AMP(1))
CALL FVIXXX(W(1,3),W(1,1),GGI,MGO,WGO,W(1,6))
# Amplitude(s) for diagram number 2
CALL IOVXXX(W(1,6),W(1,4),W(1,2),GGI,AMP(2))
CALL FVOXXX(W(1,4),W(1,1),GGI,MGO,WGO,W(1,7))
# Amplitude(s) for diagram number 3
CALL IOVXXX(W(1,3),W(1,7),W(1,2),GGI,AMP(3))""".split('\n')

        result = helas_call_writers.FortranHelasCallWriter(mybasemodel).\
                 get_matrix_element_calls(matrix_element)
        for i in range(max(len(goal_string),len(result))):
            self.assertEqual(result[i], goal_string[i])

    def test_generate_ufo_helas_diagrams_gg_gogo(self):
        """Testing minus sign on the FFV_1 UFO helas go-go-g coupling.
        """

        # Set up model

        mypartlist = base_objects.ParticleList()
        myinterlist = base_objects.InteractionList()

        # A gluon
        mypartlist.append(base_objects.Particle({'name': 'g',
                                                 'antiname': 'g',
                                                 'spin': 3,
                                                 'color': 8,
                                                 'charge': 0.00,
                                                 'mass': 'ZERO',
                                                 'width': 'ZERO',
                                                 'pdg_code': 21,
                                                 'texname': '_',
                                                 'antitexname': '_',
                                                 'line': 'curly',
                                                 'propagating': True,
                                                 'is_part': True,
                                                 'self_antipart': True}))

        g = mypartlist[len(mypartlist) - 1]

        # A gluino
        mypartlist.append(base_objects.Particle({'name': 'go',
                                                 'antiname': 'go',
                                                 'spin': 2,
                                                 'color': 8,
                                                 'charge': 0.00,
                                                 'mass': 'MGO',
                                                 'width': 'WGO',
                                                 'pdg_code': 1000021,
                                                 'texname': 'go',
                                                 'antitexname': 'go',
                                                 'line': 'straight',
                                                 'propagating': True,
                                                 'is_part': True,
                                                 'self_antipart': True}))
        go = mypartlist[len(mypartlist) - 1]

        # Triple glue coupling
        myinterlist.append(base_objects.Interaction({
            'id': 1,
            'particles': base_objects.ParticleList([g, g, g]),
            'lorentz': ['VVV1'],
            'couplings': {(0, 0): 'G'},
            'orders': {'QCD': 1}
            }))

        # go-go-g coupling
        myinterlist.append(base_objects.Interaction({
            'id': 2,
            'particles': base_objects.ParticleList([go, go, g]),
            'lorentz': ['FFV1'],
            'couplings': {(0, 0): 'GGI'},
            'orders': {'QCD': 1}
            }))

        mybasemodel = base_objects.Model()
        mybasemodel.set('particles', mypartlist)
        mybasemodel.set('interactions', myinterlist)

        myleglist = base_objects.LegList()

        myleglist.append(base_objects.Leg({'id':21,
                                         'state':False}))
        myleglist.append(base_objects.Leg({'id':21,
                                         'state':False}))
        myleglist.append(base_objects.Leg({'id':1000021,
                                         'state':True}))
        myleglist.append(base_objects.Leg({'id':1000021,
                                         'state':True}))

        myproc = base_objects.Process({'legs':myleglist,
                                       'model':mybasemodel})

        myamplitude = diagram_generation.Amplitude(myproc)

        matrix_element = helas_objects.HelasMatrixElement(myamplitude,
                                                          gen_color=False)

        goal_string = """CALL VXXXXX(P(0,1),ZERO,NHEL(1),-1*IC(1),W(1,1))
CALL VXXXXX(P(0,2),ZERO,NHEL(2),-1*IC(2),W(1,2))
CALL IXXXXX(P(0,3),MGO,NHEL(3),-1*IC(3),W(1,3))
CALL OXXXXX(P(0,4),MGO,NHEL(4),+1*IC(4),W(1,4))
CALL VVV1_1(W(1,1),W(1,2),G,ZERO, ZERO, W(1,5))
# Amplitude(s) for diagram number 1
CALL FFV1_0(W(1,3),W(1,4),W(1,5),GGI,AMP(1))
CALL FFV1_2(W(1,3),W(1,1),-GGI,MGO, WGO, W(1,6))
# Amplitude(s) for diagram number 2
CALL FFV1_0(W(1,6),W(1,4),W(1,2),GGI,AMP(2))
CALL FFV1_1(W(1,4),W(1,1),GGI,MGO, WGO, W(1,7))
# Amplitude(s) for diagram number 3
CALL FFV1_0(W(1,3),W(1,7),W(1,2),GGI,AMP(3))""".split('\n')

        result = helas_call_writers.FortranUFOHelasCallWriter(mybasemodel).\
                 get_matrix_element_calls(matrix_element)
        for i in range(max(len(goal_string),len(result))):
            self.assertEqual(result[i], goal_string[i])

    def test_configs_ug_ttxz(self):
        """Test configs.inc which previously failed.
        """

        mypartlist = base_objects.ParticleList()
        myinterlist = base_objects.InteractionList()

        # u and t quarks
        mypartlist.append(base_objects.Particle({'name':'u',
                      'antiname':'u~',
                      'spin':2,
                      'color':3,
                      'mass':'zero',
                      'width':'zero',
                      'texname':'u',
                      'antitexname':'\bar u',
                      'line':'straight',
                      'charge':2. / 3.,
                      'pdg_code':2,
                      'propagating':True,
                      'is_part':True,
                      'self_antipart':False}))
        u = mypartlist[len(mypartlist) - 1]
        antiu = copy.copy(u)
        antiu.set('is_part', False)

        mypartlist.append(base_objects.Particle({'name':'t',
                      'antiname':'t~',
                      'spin':2,
                      'color':3,
                      'mass':'MT',
                      'width':'WT',
                      'texname':'y',
                      'antitexname':'\bar t',
                      'line':'straight',
                      'charge':2. / 3.,
                      'pdg_code':6,
                      'propagating':True,
                      'is_part':True,
                      'self_antipart':False}))
        t = mypartlist[len(mypartlist) - 1]
        antit = copy.copy(t)
        antit.set('is_part', False)

        # A z
        mypartlist.append(base_objects.Particle({'name':'z',
                      'antiname':'z',
                      'spin':3,
                      'mass':'zmass',
                      'width':'zwidth',
                      'texname':'\gamma',
                      'antitexname':'\gamma',
                      'line':'wavy',
                      'charge':0.,
                      'pdg_code':23,
                      'propagating':True,
                      'is_part':True,
                      'self_antipart':True}))
        z = mypartlist[len(mypartlist) - 1]

        # A gluon
        mypartlist.append(base_objects.Particle({'name': 'g',
                                                 'antiname': 'g',
                                                 'spin': 3,
                                                 'color': 8,
                                                 'charge': 0.00,
                                                 'mass': 'ZERO',
                                                 'width': 'ZERO',
                                                 'pdg_code': 21,
                                                 'texname': '_',
                                                 'antitexname': '_',
                                                 'line': 'curly',
                                                 'propagating': True,
                                                 'is_part': True,
                                                 'self_antipart': True}))

        g = mypartlist[len(mypartlist) - 1]

        # t tbar z couplings
        myinterlist.append(base_objects.Interaction({
                      'id': 1,
                      'particles': base_objects.ParticleList(\
                                            [t, \
                                             antit, \
                                             z]),
                      'color': [color.ColorString([color.T(0, 1)])],
                      'lorentz':['L1'],
                      'couplings':{(0,0):'GC_23'},
                      'orders':{'QED':1}}))

        # Gluon couplings to quarks
        myinterlist.append(base_objects.Interaction({
                      'id': 2,
                      'particles': base_objects.ParticleList(\
                                            [antiu, \
                                             u, \
                                             g]),
                      'color': [color.ColorString([color.T(2, 1, 0)])],
                      'lorentz':[''],
                      'couplings':{(0, 0):'GG'},
                      'orders':{'QCD':1}}))

        myinterlist.append(base_objects.Interaction({
                      'id': 3,
                      'particles': base_objects.ParticleList(\
                                            [antit, \
                                             t, \
                                             g]),
                      'color': [color.ColorString([color.T(2, 1, 0)])],
                      'lorentz':[''],
                      'couplings':{(0, 0):'GG'},
                      'orders':{'QCD':1}}))

        mymodel = base_objects.Model()
        mymodel.set('particles', mypartlist)
        mymodel.set('interactions', myinterlist)

        myleglist = base_objects.LegList()

        myleglist.append(base_objects.Leg({'id':2,
                                         'state':False}))
        myleglist.append(base_objects.Leg({'id':21,
                                         'state':False}))
        myleglist.append(base_objects.Leg({'id':6}))
        myleglist.append(base_objects.Leg({'id':-6}))
        myleglist.append(base_objects.Leg({'id':23}))
        myleglist.append(base_objects.Leg({'id':2}))

        myproc = base_objects.Process({'legs':myleglist,
                                           'model':mymodel})
        myamplitude = diagram_generation.Amplitude({'process': myproc})

        me = helas_objects.HelasMatrixElement(myamplitude,
                                              gen_color=False)

        myfortranmodel = helas_call_writers.FortranHelasCallWriter(mymodel)
        writer = writers.FortranWriter(self.give_pos('test'))

        exporter = export_v4.ProcessExporterFortranME()

        # Test configs file
        nconfig, s_and_t_channels = exporter.write_configs_file(writer,
                                                                 me)
        writer.close()

        # 2 21 > 6 -6 23  2
        # 1  2   3  4  5  6
        self.assertFileContains('test',
"""C     Diagram 1
      DATA MAPCONFIG(1)/1/
      DATA (IFOREST(I,-1,1),I=1,2)/5,3/
      DATA SPROP(-1,1)/6/
      DATA TPRID(-1,1)/0/
      DATA (IFOREST(I,-2,1),I=1,2)/4,-1/
      DATA SPROP(-2,1)/21/
      DATA TPRID(-2,1)/0/
      DATA (IFOREST(I,-3,1),I=1,2)/6,-2/
      DATA SPROP(-3,1)/2/
      DATA TPRID(-3,1)/0/
C     Diagram 2
      DATA MAPCONFIG(2)/2/
      DATA (IFOREST(I,-1,2),I=1,2)/5,4/
      DATA SPROP(-1,2)/-6/
      DATA TPRID(-1,2)/0/
      DATA (IFOREST(I,-2,2),I=1,2)/-1,3/
      DATA SPROP(-2,2)/21/
      DATA TPRID(-2,2)/0/
      DATA (IFOREST(I,-3,2),I=1,2)/6,-2/
      DATA SPROP(-3,2)/2/
      DATA TPRID(-3,2)/0/
C     Diagram 3
      DATA MAPCONFIG(3)/3/
      DATA (IFOREST(I,-1,3),I=1,2)/1,6/
      DATA TPRID(-1,3)/21/
      DATA SPROP(-1,3)/0/
      DATA (IFOREST(I,-2,3),I=1,2)/-1,4/
      DATA TPRID(-2,3)/6/
      DATA SPROP(-2,3)/0/
      DATA (IFOREST(I,-3,3),I=1,2)/-2,5/
      DATA TPRID(-3,3)/6/
      DATA SPROP(-3,3)/0/
      DATA (IFOREST(I,-4,3),I=1,2)/-3,3/
C     Diagram 4
      DATA MAPCONFIG(4)/4/
      DATA (IFOREST(I,-1,4),I=1,2)/5,4/
      DATA SPROP(-1,4)/-6/
      DATA TPRID(-1,4)/0/
      DATA (IFOREST(I,-2,4),I=1,2)/1,6/
      DATA TPRID(-2,4)/21/
      DATA SPROP(-2,4)/0/
      DATA (IFOREST(I,-3,4),I=1,2)/-2,-1/
      DATA TPRID(-3,4)/6/
      DATA SPROP(-3,4)/0/
      DATA (IFOREST(I,-4,4),I=1,2)/-3,3/
C     Diagram 5
      DATA MAPCONFIG(5)/5/
      DATA (IFOREST(I,-1,5),I=1,2)/1,6/
      DATA TPRID(-1,5)/21/
      DATA SPROP(-1,5)/0/
      DATA (IFOREST(I,-2,5),I=1,2)/-1,3/
      DATA TPRID(-2,5)/6/
      DATA SPROP(-2,5)/0/
      DATA (IFOREST(I,-3,5),I=1,2)/-2,5/
      DATA TPRID(-3,5)/6/
      DATA SPROP(-3,5)/0/
      DATA (IFOREST(I,-4,5),I=1,2)/-3,4/
C     Diagram 6
      DATA MAPCONFIG(6)/6/
      DATA (IFOREST(I,-1,6),I=1,2)/5,3/
      DATA SPROP(-1,6)/6/
      DATA TPRID(-1,6)/0/
      DATA (IFOREST(I,-2,6),I=1,2)/1,6/
      DATA TPRID(-2,6)/21/
      DATA SPROP(-2,6)/0/
      DATA (IFOREST(I,-3,6),I=1,2)/-2,-1/
      DATA TPRID(-3,6)/6/
      DATA SPROP(-3,6)/0/
      DATA (IFOREST(I,-4,6),I=1,2)/-3,4/
C     Diagram 7
      DATA MAPCONFIG(7)/7/
      DATA (IFOREST(I,-1,7),I=1,2)/5,3/
      DATA SPROP(-1,7)/6/
      DATA TPRID(-1,7)/0/
      DATA (IFOREST(I,-2,7),I=1,2)/1,6/
      DATA TPRID(-2,7)/21/
      DATA SPROP(-2,7)/0/
      DATA (IFOREST(I,-3,7),I=1,2)/-2,4/
      DATA TPRID(-3,7)/6/
      DATA SPROP(-3,7)/0/
      DATA (IFOREST(I,-4,7),I=1,2)/-3,-1/
C     Diagram 8
      DATA MAPCONFIG(8)/8/
      DATA (IFOREST(I,-1,8),I=1,2)/5,4/
      DATA SPROP(-1,8)/-6/
      DATA TPRID(-1,8)/0/
      DATA (IFOREST(I,-2,8),I=1,2)/1,6/
      DATA TPRID(-2,8)/21/
      DATA SPROP(-2,8)/0/
      DATA (IFOREST(I,-3,8),I=1,2)/-2,3/
      DATA TPRID(-3,8)/6/
      DATA SPROP(-3,8)/0/
      DATA (IFOREST(I,-4,8),I=1,2)/-3,-1/
C     Diagram 9
      DATA MAPCONFIG(9)/9/
      DATA (IFOREST(I,-1,9),I=1,2)/5,3/
      DATA SPROP(-1,9)/6/
      DATA TPRID(-1,9)/0/
      DATA (IFOREST(I,-2,9),I=1,2)/4,-1/
      DATA SPROP(-2,9)/21/
      DATA TPRID(-2,9)/0/
      DATA (IFOREST(I,-3,9),I=1,2)/1,-2/
      DATA TPRID(-3,9)/2/
      DATA SPROP(-3,9)/0/
      DATA (IFOREST(I,-4,9),I=1,2)/-3,6/
C     Diagram 10
      DATA MAPCONFIG(10)/10/
      DATA (IFOREST(I,-1,10),I=1,2)/5,4/
      DATA SPROP(-1,10)/-6/
      DATA TPRID(-1,10)/0/
      DATA (IFOREST(I,-2,10),I=1,2)/-1,3/
      DATA SPROP(-2,10)/21/
      DATA TPRID(-2,10)/0/
      DATA (IFOREST(I,-3,10),I=1,2)/1,-2/
      DATA TPRID(-3,10)/2/
      DATA SPROP(-3,10)/0/
      DATA (IFOREST(I,-4,10),I=1,2)/-3,6/
C     Number of configs
      DATA MAPCONFIG(0)/10/
""")
        # Test props.inc
        writer = writers.FortranWriter(self.give_pos('test'))
        exporter.write_props_file(writer, me, s_and_t_channels)
        writer.close()
        self.assertFileContains('test',
"""      PMASS(-1,1)  = ABS(MT)
      PWIDTH(-1,1) = ABS(WT)
      POW(-1,1) = 1
      PMASS(-2,1)  = ZERO
      PWIDTH(-2,1) = ZERO
      POW(-2,1) = 2
      PMASS(-3,1)  = ZERO
      PWIDTH(-3,1) = ZERO
      POW(-3,1) = 1
      PMASS(-1,2)  = ABS(MT)
      PWIDTH(-1,2) = ABS(WT)
      POW(-1,2) = 1
      PMASS(-2,2)  = ZERO
      PWIDTH(-2,2) = ZERO
      POW(-2,2) = 2
      PMASS(-3,2)  = ZERO
      PWIDTH(-3,2) = ZERO
      POW(-3,2) = 1
      PMASS(-1,3)  = ZERO
      PWIDTH(-1,3) = ZERO
      POW(-1,3) = 2
      PMASS(-2,3)  = ABS(MT)
      PWIDTH(-2,3) = ABS(WT)
      POW(-2,3) = 1
      PMASS(-3,3)  = ABS(MT)
      PWIDTH(-3,3) = ABS(WT)
      POW(-3,3) = 1
      PMASS(-1,4)  = ABS(MT)
      PWIDTH(-1,4) = ABS(WT)
      POW(-1,4) = 1
      PMASS(-2,4)  = ZERO
      PWIDTH(-2,4) = ZERO
      POW(-2,4) = 2
      PMASS(-3,4)  = ABS(MT)
      PWIDTH(-3,4) = ABS(WT)
      POW(-3,4) = 1
      PMASS(-1,5)  = ZERO
      PWIDTH(-1,5) = ZERO
      POW(-1,5) = 2
      PMASS(-2,5)  = ABS(MT)
      PWIDTH(-2,5) = ABS(WT)
      POW(-2,5) = 1
      PMASS(-3,5)  = ABS(MT)
      PWIDTH(-3,5) = ABS(WT)
      POW(-3,5) = 1
      PMASS(-1,6)  = ABS(MT)
      PWIDTH(-1,6) = ABS(WT)
      POW(-1,6) = 1
      PMASS(-2,6)  = ZERO
      PWIDTH(-2,6) = ZERO
      POW(-2,6) = 2
      PMASS(-3,6)  = ABS(MT)
      PWIDTH(-3,6) = ABS(WT)
      POW(-3,6) = 1
      PMASS(-1,7)  = ABS(MT)
      PWIDTH(-1,7) = ABS(WT)
      POW(-1,7) = 1
      PMASS(-2,7)  = ZERO
      PWIDTH(-2,7) = ZERO
      POW(-2,7) = 2
      PMASS(-3,7)  = ABS(MT)
      PWIDTH(-3,7) = ABS(WT)
      POW(-3,7) = 1
      PMASS(-1,8)  = ABS(MT)
      PWIDTH(-1,8) = ABS(WT)
      POW(-1,8) = 1
      PMASS(-2,8)  = ZERO
      PWIDTH(-2,8) = ZERO
      POW(-2,8) = 2
      PMASS(-3,8)  = ABS(MT)
      PWIDTH(-3,8) = ABS(WT)
      POW(-3,8) = 1
      PMASS(-1,9)  = ABS(MT)
      PWIDTH(-1,9) = ABS(WT)
      POW(-1,9) = 1
      PMASS(-2,9)  = ZERO
      PWIDTH(-2,9) = ZERO
      POW(-2,9) = 2
      PMASS(-3,9)  = ZERO
      PWIDTH(-3,9) = ZERO
      POW(-3,9) = 1
      PMASS(-1,10)  = ABS(MT)
      PWIDTH(-1,10) = ABS(WT)
      POW(-1,10) = 1
      PMASS(-2,10)  = ZERO
      PWIDTH(-2,10) = ZERO
      POW(-2,10) = 2
      PMASS(-3,10)  = ZERO
      PWIDTH(-3,10) = ZERO
      POW(-3,10) = 1
""")
        
    def test_configs_long_decay(self):
        """Test configs.inc which previously failed.
        """

        mypartlist = base_objects.ParticleList()
        myinterlist = base_objects.InteractionList()

        # b and t quarks
        mypartlist.append(base_objects.Particle({'name':'b',
                      'antiname':'b~',
                      'spin':2,
                      'color':3,
                      'mass':'zero',
                      'width':'zero',
                      'texname':'b',
                      'antitexname':'\bar b',
                      'line':'straight',
                      'charge':-1. / 3.,
                      'pdg_code':5,
                      'propagating':True,
                      'is_part':True,
                      'self_antipart':False}))
        b = mypartlist[len(mypartlist) - 1]
        antib = copy.copy(b)
        antib.set('is_part', False)

        mypartlist.append(base_objects.Particle({'name':'t',
                      'antiname':'t~',
                      'spin':2,
                      'color':3,
                      'mass':'MT',
                      'width':'WT',
                      'texname':'y',
                      'antitexname':'\bar t',
                      'line':'straight',
                      'charge':2. / 3.,
                      'pdg_code':6,
                      'propagating':True,
                      'is_part':True,
                      'self_antipart':False}))
        t = mypartlist[len(mypartlist) - 1]
        antit = copy.copy(t)
        antit.set('is_part', False)

        # A w
        mypartlist.append(base_objects.Particle({'name':'w+',
                      'antiname':'w+',
                      'spin':3,
                      'mass':'wmass',
                      'width':'wwidth',
                      'texname':'\gamma',
                      'antitexname':'\gamma',
                      'line':'wavy',
                      'charge':1.,
                      'pdg_code':24,
                      'propagating':True,
                      'is_part':True,
                      'self_antipart':True}))
        wplus = mypartlist[len(mypartlist) - 1]
        wminus = copy.copy(wplus)
        wplus.set('is_part', False)

        # A gluon
        mypartlist.append(base_objects.Particle({'name': 'g',
                                                 'antiname': 'g',
                                                 'spin': 3,
                                                 'color': 8,
                                                 'charge': 0.00,
                                                 'mass': 'ZERO',
                                                 'width': 'ZERO',
                                                 'pdg_code': 21,
                                                 'texname': '_',
                                                 'antitexname': '_',
                                                 'line': 'curly',
                                                 'propagating': True,
                                                 'is_part': True,
                                                 'self_antipart': True}))

        g = mypartlist[len(mypartlist) - 1]

        # t b w couplings
        myinterlist.append(base_objects.Interaction({
                      'id': 1,
                      'particles': base_objects.ParticleList(\
                                            [t, \
                                             antib, \
                                             wminus]),
                      'color': [color.ColorString([color.T(0, 1)])],
                      'lorentz':['L1'],
                      'couplings':{(0,0):'GC_23'},
                      'orders':{'QED':1}}))

        myinterlist.append(base_objects.Interaction({
                      'id': 2,
                      'particles': base_objects.ParticleList(\
                                            [antit, \
                                             b, \
                                             wplus]),
                      'color': [color.ColorString([color.T(0, 1)])],
                      'lorentz':['L1'],
                      'couplings':{(0,0):'GC_23'},
                      'orders':{'QED':1}}))

        # Gluon couplings to quarks
        myinterlist.append(base_objects.Interaction({
                      'id': 3,
                      'particles': base_objects.ParticleList(\
                                            [antib, \
                                             b, \
                                             g]),
                      'color': [color.ColorString([color.T(2, 1, 0)])],
                      'lorentz':[''],
                      'couplings':{(0, 0):'GG'},
                      'orders':{'QCD':1}}))

        myinterlist.append(base_objects.Interaction({
                      'id': 4,
                      'particles': base_objects.ParticleList(\
                                            [antit, \
                                             t, \
                                             g]),
                      'color': [color.ColorString([color.T(2, 1, 0)])],
                      'lorentz':[''],
                      'couplings':{(0, 0):'GG'},
                      'orders':{'QCD':1}}))

        mymodel = base_objects.Model()
        mymodel.set('particles', mypartlist)
        mymodel.set('interactions', myinterlist)

        myleglist = base_objects.LegList()

        myleglist.append(base_objects.Leg({'id':6,
                                         'state':False}))
        myleglist.append(base_objects.Leg({'id':21}))
        myleglist.append(base_objects.Leg({'id':5}))
        myleglist.append(base_objects.Leg({'id':24}))
        myleglist.append(base_objects.Leg({'id':21}))
        
        myproc = base_objects.Process({'legs':myleglist,
                                       'model':mymodel})
        myamplitude = diagram_generation.Amplitude({'process': myproc})

        me = helas_objects.HelasMatrixElement(myamplitude,
                                              gen_color=False)

        myfortranmodel = helas_call_writers.FortranHelasCallWriter(mymodel)
        writer = writers.FortranWriter(self.give_pos('test'))

        exporter = export_v4.ProcessExporterFortranME()

        # Test configs file
        nconfig, s_and_t_channels = exporter.write_configs_file(writer, me)
        writer.close()

        self.assertFileContains('test',
"""C     Diagram 1
      DATA MAPCONFIG(1)/1/
      DATA (IFOREST(I,-1,1),I=1,2)/3,2/
      DATA SPROP(-1,1)/5/
      DATA TPRID(-1,1)/0/
      DATA (IFOREST(I,-2,1),I=1,2)/4,-1/
      DATA SPROP(-2,1)/6/
      DATA TPRID(-2,1)/0/
      DATA (IFOREST(I,-3,1),I=1,2)/5,-2/
      DATA SPROP(-3,1)/6/
      DATA TPRID(-3,1)/0/
C     Diagram 2
      DATA MAPCONFIG(2)/2/
      DATA (IFOREST(I,-1,2),I=1,2)/3,2/
      DATA SPROP(-1,2)/5/
      DATA TPRID(-1,2)/0/
      DATA (IFOREST(I,-2,2),I=1,2)/5,-1/
      DATA SPROP(-2,2)/5/
      DATA TPRID(-2,2)/0/
      DATA (IFOREST(I,-3,2),I=1,2)/4,-2/
      DATA SPROP(-3,2)/6/
      DATA TPRID(-3,2)/0/
C     Diagram 3
      DATA MAPCONFIG(3)/3/
      DATA (IFOREST(I,-1,3),I=1,2)/4,3/
      DATA SPROP(-1,3)/6/
      DATA TPRID(-1,3)/0/
      DATA (IFOREST(I,-2,3),I=1,2)/-1,2/
      DATA SPROP(-2,3)/6/
      DATA TPRID(-2,3)/0/
      DATA (IFOREST(I,-3,3),I=1,2)/5,-2/
      DATA SPROP(-3,3)/6/
      DATA TPRID(-3,3)/0/
C     Diagram 4
      DATA MAPCONFIG(4)/4/
      DATA (IFOREST(I,-1,4),I=1,2)/4,3/
      DATA SPROP(-1,4)/6/
      DATA TPRID(-1,4)/0/
      DATA (IFOREST(I,-2,4),I=1,2)/5,-1/
      DATA SPROP(-2,4)/6/
      DATA TPRID(-2,4)/0/
      DATA (IFOREST(I,-3,4),I=1,2)/-2,2/
      DATA SPROP(-3,4)/6/
      DATA TPRID(-3,4)/0/
C     Diagram 5
      DATA MAPCONFIG(5)/5/
      DATA (IFOREST(I,-1,5),I=1,2)/5,3/
      DATA SPROP(-1,5)/5/
      DATA TPRID(-1,5)/0/
      DATA (IFOREST(I,-2,5),I=1,2)/-1,2/
      DATA SPROP(-2,5)/5/
      DATA TPRID(-2,5)/0/
      DATA (IFOREST(I,-3,5),I=1,2)/4,-2/
      DATA SPROP(-3,5)/6/
      DATA TPRID(-3,5)/0/
C     Diagram 6
      DATA MAPCONFIG(6)/6/
      DATA (IFOREST(I,-1,6),I=1,2)/5,3/
      DATA SPROP(-1,6)/5/
      DATA TPRID(-1,6)/0/
      DATA (IFOREST(I,-2,6),I=1,2)/4,-1/
      DATA SPROP(-2,6)/6/
      DATA TPRID(-2,6)/0/
      DATA (IFOREST(I,-3,6),I=1,2)/-2,2/
      DATA SPROP(-3,6)/6/
      DATA TPRID(-3,6)/0/
C     Number of configs
      DATA MAPCONFIG(0)/6/
""")

    def test_configs_8fs(self):
        """Test configs.inc for 8fs process which previously failed.
        """

        diagrams = save_load_object.load_from_file(\
                                              os.path.join(_input_file_path,
                                                           'test_8fs.pkl'))

        goal_schannels = [[[8, 6, -1], [7, -1, -2], [-2, 5, -3],
                           [-3, 3, -4], [4, -4, -5]],
                          [],
                          [[6, 5, -1], [8, -1, -2], [7, -2, -3], [-3, 3, -4]],
                          [[6, 5, -1]]]
        goal_tchannels = [[[1, -5, -6]],
                          [[1, 4, -1], [-1, 7, -2], [-2, 3, -3],
                           [-3, 6, -4], [-4, 5, -5], [-5, 8, -6]],
                          [[1, 4, -5], [-5, -4, -6]],
                          [[1, 4, -2], [-2, 7, -3], [-3, 8, -4],
                           [-4, 3, -5], [-5, -1, -6]]]
                          

        for (idiag, diagram) in enumerate(diagrams):

            schannels, tchannels = diagram.get('amplitudes')[0].\
                                         get_s_and_t_channels(2)

            self.assertEqual([[l.get('number') for l in v.get('legs')] for v \
                              in schannels],
                             goal_schannels[idiag])
            self.assertEqual([[l.get('number') for l in v.get('legs')] for v \
                              in tchannels],
                             goal_tchannels[idiag]) 

class AlohaFortranWriterTest(unittest.TestCase):
    """ A basic test to see if the Aloha Fortran Writter is working """
    
    def setUp(self):
        """ check that old file are remove """
        try:
            os.remove('/tmp/FFV1_1.f')
        except:
            pass
    
    def test_header(self):
        """ test the header of a file """
        
        from models.sm.object_library import Lorentz
        import aloha.create_aloha as create_aloha
        
        FFV1 = Lorentz(name = 'FFV1',
               spins = [ 2, 2, 3 ],
               structure = 'Gamma(3,2,1)')
        
        solution="""C     This File is Automatically generated by ALOHA 
C     The process calculated in this file is: 
C     Gamma(3,2,1)
C     
      SUBROUTINE FFV1_1(F2, V3, COUP, M1, W1, F1)
      IMPLICIT NONE
      DOUBLE COMPLEX F1(6)
      DOUBLE COMPLEX F2(6)
      DOUBLE COMPLEX V3(6)
      DOUBLE COMPLEX COUP
      DOUBLE COMPLEX DENOM
      DOUBLE PRECISION M1, W1
      DOUBLE PRECISION P1(0:3)

      F1(5)= F2(5)+V3(5)
      F1(6)= F2(6)+V3(6)
      P1(0) =  DBLE(F1(5))
      P1(1) =  DBLE(F1(6))
      P1(2) =  DIMAG(F1(6))
      P1(3) =  DIMAG(F1(5))"""

        abstract_M = create_aloha.AbstractRoutineBuilder(FFV1).compute_routine(1)
        abstract_M.add_symmetry(2)
        abstract_M.write('/tmp','Fortran')
        
        self.assertTrue(os.path.exists('/tmp/FFV1_1.f'))
        textfile = open('/tmp/FFV1_1.f','r').read()
        split_sol = solution.split('\n')
        self.assertEqual(split_sol, textfile.split('\n')[:len(split_sol)])


class UFO_model_to_mg4_Test(unittest.TestCase):
    """Check the conversion model from UFO to MG4"""
    
    def setUp(self):
        import models.import_ufo
        self.mymodel = models.import_ufo.import_model('sm')
    
    
    def test_refactorize(self):
        """ test the separation of variable """
        
        mg4_model = export_v4.UFO_model_to_mg4(self.mymodel,'/dev/null')
        mg4_model.refactorize()
        
        # external parameters
        expected = ['aEWM1', 'Gf', 'aS', 'ymb', 'ymt', 'ymtau', 'MTA', 'MT', 'MB', 'MZ', 'MH', 'WT', 'WZ', 'WW', 'WH']
        expected.sort()
        solution = [param.name for param in mg4_model.params_ext]
        solution.sort()
        self.assertEqual(expected, solution)
        
        #  internal params
        self.assertEqual(len(mg4_model.params_dep), 1)
        self.assertEqual(len(mg4_model.params_indep), 32)
        
        # couplings
        self.assertEqual(len(mg4_model.coups_dep), 3)
        sol= ['GC_1', 'GC_2', 'GC_3', 'GC_5', 'GC_6', 'GC_7', 'GC_8', 'GC_13', 'GC_14', 'GC_15', 'GC_16', 'GC_17', 'GC_18', 'GC_19', 'GC_20', 'GC_21', 'GC_22', 'GC_23', 'GC_33', 'GC_34', 'GC_35', 'GC_36', 'GC_37', 'GC_38', 'GC_39', 'GC_40', 'GC_41', 'GC_42', 'GC_43', 'GC_44', 'GC_45', 'GC_46', 'GC_47', 'GC_48', 'GC_49', 'GC_50', 'GC_51', 'GC_52', 'GC_53', 'GC_54', 'GC_55', 'GC_56', 'GC_57', 'GC_58', 'GC_59', 'GC_60', 'GC_61', 'GC_62', 'GC_63', 'GC_64', 'GC_67', 'GC_68', 'GC_69', 'GC_72', 'GC_96', 'GC_97', 'GC_100', 'GC_101', 'GC_102', 'GC_103', 'GC_104', 'GC_135', 'GC_136']
        
        self.assertEqual(sol, [ p.name for p in mg4_model.coups_indep])

        
        # MG4 use G and not aS as it basic object for alphas related computation
        #Pass G in the  independant list
        self.assertTrue('G' not in [p.name for p in mg4_model.params_dep])
        self.assertTrue('G' in [p.name for p in mg4_model.params_indep])
        self.assertTrue('sqrt__aS' not in [p.name for p in mg4_model.params_dep])
        self.assertTrue('sqrt__aS' in [p.name for p in mg4_model.params_indep])
        
        
    def test_case_sensitive(self):
        """ test that the case clash are dealt correctly """  
        
        mg4_model = export_v4.UFO_model_to_mg4(self.mymodel,'/dev/null')
        
        #check that they are no crash for normal model
        mg4_model.pass_parameter_to_case_insensitive()
        
        # edit model in order to add new parameter with name: CW / Cw / Mz / Mz2
        CW = base_objects.ModelVariable( 'CW', 'Mz**2 * Mz2' , 'real')
        Cw = base_objects.ModelVariable( 'Cw', 'Mz**2 * Mz2 * CW' , 'real')
        Mz = base_objects.ParamCardVariable('Mz', 100, 'MASS', 41)
        Mz2 = base_objects.ParamCardVariable('Mz2', 100, 'MASS', 43)
        
        mg4_model.model['parameters'][()].append(CW)
        mg4_model.model['parameters'][()].append(Cw)
        mg4_model.model['parameters'][('external',)].append(Mz)
        mg4_model.model['parameters'][('external',)].append(Mz2)


        mg4_model.pass_parameter_to_case_insensitive()

        self.assertEqual(CW.name,'cw__2')
        self.assertEqual(CW.expr,'mz__2**2 * Mz2')
        self.assertEqual(Cw.name,'cw__3')
        self.assertEqual(Cw.expr,'mz__2**2 * Mz2 * cw__2')
        
        self.assertEqual(Mz.name,'mz__2')
        


if __name__ == '__main__':
        """Write out pkl file with helas diagram for test_configs_8fs
        """

        import models.import_ufo
        mymodel = models.import_ufo.import_model('sm')
        
        myleglist = base_objects.LegList()

        myleglist.append(base_objects.Leg({'id':2,
                                         'state':False}))
        myleglist.append(base_objects.Leg({'id':21,
                                         'state':False}))
        myleglist.append(base_objects.Leg({'id':1}))
        myleglist.append(base_objects.Leg({'id':24}))
        myleglist.append(base_objects.Leg({'id':5}))
        myleglist.append(base_objects.Leg({'id':-5}))
        myleglist.append(base_objects.Leg({'id':21}))
        myleglist.append(base_objects.Leg({'id':21}))

        myproc = base_objects.Process({'legs':myleglist,
                                       'model':mymodel})
        myamplitude = diagram_generation.Amplitude({'process': myproc})

        me = helas_objects.HelasMatrixElement(myamplitude,
                                              gen_color=False)

        import madgraph.iolibs.drawing_eps as draw
        filename = os.path.join('diagrams_' + \
                                myamplitude.get('process').shell_string() + ".eps")
        plot = draw.MultiEpsDiagramDrawer(myamplitude.get('diagrams'),
                                          filename,
                                          model=mymodel,
                                                amplitude='',
                                          legend=myamplitude.get('process').input_string())

        plot.draw()  



        me = save_load_object.save_to_file(\
                       os.path.join(_input_file_path, 'test_8fs.pkl'),
                       [me.get('diagrams')[323], me.get('diagrams')[954],
                        me.get('diagrams')[1123], me.get('diagrams')[1139]])
        
        
        


    
    
    


<|MERGE_RESOLUTION|>--- conflicted
+++ resolved
@@ -603,20 +603,12 @@
                                           subprocess_group.get('diagram_maps')[0])
                  
         self.assertEqual(amp2_lines,
-<<<<<<< HEAD
                          ['AMP2(1)=AMP2(1)+AMP(1)*dconjg(AMP(1))',
-                          'AMP2(2)=AMP2(2)+AMP(2)*dconjg(AMP(2))',
-                          'AMP2(3)=AMP2(3)+AMP(3)*dconjg(AMP(3))+AMP(4)*dconjg(AMP(4))+AMP(5)*dconjg(AMP(5))+AMP(6)*dconjg(AMP(6))',
-                          'AMP2(4)=AMP2(4)+AMP(7)*dconjg(AMP(7))',
-                          'AMP2(5)=AMP2(5)+AMP(8)*dconjg(AMP(8))',
-                          'AMP2(6)=AMP2(6)+AMP(9)*dconjg(AMP(9))+AMP(10)*dconjg(AMP(10))+AMP(11)*dconjg(AMP(11))+AMP(12)*dconjg(AMP(12))'])
-=======
-                         ['AMP2(1)=AMP2(1)+AMP(1)*dconjg(AMP(1))+AMP(2)*dconjg(AMP(2))', 
-                          'AMP2(3)=AMP2(3)+AMP(3)*dconjg(AMP(3))', 
-                          'AMP2(4)=AMP2(4)+AMP(4)*dconjg(AMP(4))+AMP(5)*dconjg(AMP(5))',
-                          'AMP2(6)=AMP2(6)+AMP(6)*dconjg(AMP(6))'])
->>>>>>> 3503044e
-        
+			  'AMP2(2)=AMP2(2)+AMP(2)*dconjg(AMP(2))',
+			  'AMP2(3)=AMP2(3)+AMP(3)*dconjg(AMP(3))',
+			  'AMP2(4)=AMP2(4)+AMP(4)*dconjg(AMP(4))',
+			  'AMP2(5)=AMP2(5)+AMP(5)*dconjg(AMP(5))',
+			  'AMP2(6)=AMP2(6)+AMP(6)*dconjg(AMP(6))'])
         # Test configs.inc
 
         exporter.write_configs_file(\
@@ -777,7 +769,7 @@
       INTEGER                 NCOMB
       PARAMETER (             NCOMB=16)
       INTEGER    NGRAPHS
-      PARAMETER (NGRAPHS=12)
+      PARAMETER (NGRAPHS=6)
       INTEGER    NDIAGS
       PARAMETER (NDIAGS=6)
       INTEGER    THEL
@@ -979,12 +971,12 @@
 C     CONSTANTS
 C     
       INTEGER    NGRAPHS
-      PARAMETER (NGRAPHS=12)
+      PARAMETER (NGRAPHS=6)
       INCLUDE 'genps.inc'
       INCLUDE 'nexternal.inc'
       INCLUDE 'maxamps.inc'
       INTEGER    NWAVEFUNCS,     NCOLOR
-      PARAMETER (NWAVEFUNCS=12, NCOLOR=2)
+      PARAMETER (NWAVEFUNCS=10, NCOLOR=2)
       REAL*8     ZERO
       PARAMETER (ZERO=0D0)
       COMPLEX*16 IMAG1
@@ -1030,30 +1022,20 @@
       CALL FFV1_3(W(1,1),W(1,2),GQED,ZERO, ZERO, W(1,6))
 C     Amplitude(s) for diagram number 2
       CALL FFV1_0(W(1,4),W(1,3),W(1,6),GQED,AMP(2))
-      CALL FFV1_3(W(1,1),W(1,2),GUZ1,MZ, WZ, W(1,7))
-      CALL FFV2_3(W(1,1),W(1,2),GUZ2,MZ, WZ, W(1,8))
+      CALL FFV1_2_3(W(1,1),W(1,2),GUZ1,GUZ2,MZ, WZ, W(1,7))
 C     Amplitude(s) for diagram number 3
-      CALL FFV1_0(W(1,4),W(1,3),W(1,7),GUZ1,AMP(3))
-      CALL FFV2_0(W(1,4),W(1,3),W(1,7),GUZ2,AMP(4))
-      CALL FFV1_0(W(1,4),W(1,3),W(1,8),GUZ1,AMP(5))
-      CALL FFV2_0(W(1,4),W(1,3),W(1,8),GUZ2,AMP(6))
-      CALL FFV1_3(W(1,1),W(1,3),GQQ,ZERO, ZERO, W(1,9))
+      CALL FFV1_2_0(W(1,4),W(1,3),W(1,7),GUZ1,GUZ2,AMP(3))
+      CALL FFV1_3(W(1,1),W(1,3),GQQ,ZERO, ZERO, W(1,8))
 C     Amplitude(s) for diagram number 4
-      CALL FFV1_0(W(1,4),W(1,2),W(1,9),GQQ,AMP(7))
-      CALL FFV1_3(W(1,1),W(1,3),GQED,ZERO, ZERO, W(1,10))
+      CALL FFV1_0(W(1,4),W(1,2),W(1,8),GQQ,AMP(4))
+      CALL FFV1_3(W(1,1),W(1,3),GQED,ZERO, ZERO, W(1,9))
 C     Amplitude(s) for diagram number 5
-      CALL FFV1_0(W(1,4),W(1,2),W(1,10),GQED,AMP(8))
-      CALL FFV1_3(W(1,1),W(1,3),GUZ1,MZ, WZ, W(1,11))
-      CALL FFV2_3(W(1,1),W(1,3),GUZ2,MZ, WZ, W(1,12))
+      CALL FFV1_0(W(1,4),W(1,2),W(1,9),GQED,AMP(5))
+      CALL FFV1_2_3(W(1,1),W(1,3),GUZ1,GUZ2,MZ, WZ, W(1,10))
 C     Amplitude(s) for diagram number 6
-      CALL FFV1_0(W(1,4),W(1,2),W(1,11),GUZ1,AMP(9))
-      CALL FFV2_0(W(1,4),W(1,2),W(1,11),GUZ2,AMP(10))
-      CALL FFV1_0(W(1,4),W(1,2),W(1,12),GUZ1,AMP(11))
-      CALL FFV2_0(W(1,4),W(1,2),W(1,12),GUZ2,AMP(12))
-      JAMP(1)=+1./6.*AMP(1)-AMP(2)-AMP(3)-AMP(4)-AMP(5)-AMP(6)
-     $ +1./2.*AMP(7)
-      JAMP(2)=-1./2.*AMP(1)-1./6.*AMP(7)+AMP(8)+AMP(9)+AMP(10)+AMP(11)
-     $ +AMP(12)
+      CALL FFV1_2_0(W(1,4),W(1,2),W(1,10),GUZ1,GUZ2,AMP(6))
+      JAMP(1)=+1./6.*AMP(1)-AMP(2)-AMP(3)+1./2.*AMP(4)
+      JAMP(2)=-1./2.*AMP(1)-1./6.*AMP(4)+AMP(5)+AMP(6)
       MATRIX1 = 0.D0
       DO I = 1, NCOLOR
         ZTEMP = (0.D0,0.D0)
@@ -1064,12 +1046,10 @@
       ENDDO
       AMP2(1)=AMP2(1)+AMP(1)*DCONJG(AMP(1))
       AMP2(2)=AMP2(2)+AMP(2)*DCONJG(AMP(2))
-      AMP2(3)=AMP2(3)+AMP(3)*DCONJG(AMP(3))+AMP(4)*DCONJG(AMP(4))
-     $ +AMP(5)*DCONJG(AMP(5))+AMP(6)*DCONJG(AMP(6))
-      AMP2(4)=AMP2(4)+AMP(7)*DCONJG(AMP(7))
-      AMP2(5)=AMP2(5)+AMP(8)*DCONJG(AMP(8))
-      AMP2(6)=AMP2(6)+AMP(9)*DCONJG(AMP(9))+AMP(10)*DCONJG(AMP(10))
-     $ +AMP(11)*DCONJG(AMP(11))+AMP(12)*DCONJG(AMP(12))
+      AMP2(3)=AMP2(3)+AMP(3)*DCONJG(AMP(3))
+      AMP2(4)=AMP2(4)+AMP(4)*DCONJG(AMP(4))
+      AMP2(5)=AMP2(5)+AMP(5)*DCONJG(AMP(5))
+      AMP2(6)=AMP2(6)+AMP(6)*DCONJG(AMP(6))
       DO I = 1, NCOLOR
         JAMP2(I)=JAMP2(I)+JAMP(I)*DCONJG(JAMP(I))
       ENDDO

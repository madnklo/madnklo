################################################################################
#
# Copyright (c) 2009 The MadGraph Development team and Contributors
#
# This file is a part of the MadGraph 5 project, an application which 
# automatically generates Feynman diagrams and matrix elements for arbitrary
# high-energy processes in the Standard Model and beyond.
#
# It is subject to the MadGraph license which should accompany this 
# distribution.
#
# For more information, please visit: http://madgraph.phys.ucl.ac.be
#
################################################################################

"""Unit test library for the export v4 format routines"""

import StringIO
import copy
import fractions
import os 
import sys

root_path = os.path.split(os.path.dirname(os.path.realpath( __file__ )))[0]
sys.path.append(os.path.join(root_path, os.path.pardir, os.path.pardir))

import tests.unit_tests as unittest


import madgraph.iolibs.export_v4 as export_v4
import madgraph.iolibs.file_writers as writers
import madgraph.iolibs.files as files
import madgraph.iolibs.group_subprocs as group_subprocs
import madgraph.iolibs.helas_call_writers as helas_call_writers
import madgraph.iolibs.save_load_object as save_load_object        
import madgraph.core.base_objects as base_objects
import madgraph.core.helas_objects as helas_objects
import madgraph.core.diagram_generation as diagram_generation
import madgraph.core.color_algebra as color
import madgraph.various.diagram_symmetry as diagram_symmetry
import madgraph.various.misc as misc
import madgraph.various.process_checks as process_checks
import madgraph.core.color_amp as color_amp
import tests.unit_tests.core.test_helas_objects as test_helas_objects
import tests.unit_tests.iolibs.test_file_writers as test_file_writers
import tests.unit_tests.iolibs.test_helas_call_writers as \
                                            test_helas_call_writers

_file_path = os.path.dirname(os.path.realpath(__file__))
_input_file_path = os.path.join(_file_path, os.path.pardir, os.path.pardir,
                                'input_files')
#===============================================================================
# IOImportV4Test
#===============================================================================
class IOExportV4Test(unittest.TestCase,
                     test_file_writers.CheckFileCreate):
    """Test class for the export v4 module"""

    mymodel = base_objects.Model()
    mymatrixelement = helas_objects.HelasMatrixElement()
    myfortranmodel = helas_call_writers.FortranHelasCallWriter(mymodel)
    created_files = ['test'
                    ]

    def setUp(self):

        test_file_writers.CheckFileCreate.clean_files
        # Set up model

        mypartlist = base_objects.ParticleList()
        myinterlist = base_objects.InteractionList()

        # A electron and positron
        mypartlist.append(base_objects.Particle({'name':'e-',
                      'antiname':'e+',
                      'spin':2,
                      'color':1,
                      'mass':'zero',
                      'width':'zero',
                      'texname':'e^-',
                      'antitexname':'e^+',
                      'line':'straight',
                      'charge':-1.,
                      'pdg_code':11,
                      'propagating':True,
                      'is_part':True,
                      'self_antipart':False}))
        eminus = mypartlist[len(mypartlist) - 1]
        eplus = copy.copy(eminus)
        eplus.set('is_part', False)

        # A photon
        mypartlist.append(base_objects.Particle({'name':'a',
                      'antiname':'a',
                      'spin':3,
                      'color':1,
                      'mass':'zero',
                      'width':'zero',
                      'texname':'\gamma',
                      'antitexname':'\gamma',
                      'line':'wavy',
                      'charge':0.,
                      'pdg_code':22,
                      'propagating':True,
                      'is_part':True,
                      'self_antipart':True}))
        a = mypartlist[len(mypartlist) - 1]

        # Coupling of e to gamma
        myinterlist.append(base_objects.Interaction({
                      'id': 7,
                      'particles': base_objects.ParticleList(\
                                            [eminus, \
                                             eplus, \
                                             a]),
                      'color': [],
                      'lorentz':[''],
                      'couplings':{(0, 0):'MGVX12'},
                      'orders':{'QED':1}}))

        self.mymodel.set('particles', mypartlist)
        self.mymodel.set('interactions', myinterlist)

        myleglist = base_objects.LegList()

        myleglist.append(base_objects.Leg({'id':-11,
                                         'state':False}))
        myleglist.append(base_objects.Leg({'id':11,
                                         'state':False}))
        myleglist.append(base_objects.Leg({'id':22,
                                         'state':True}))
        myleglist.append(base_objects.Leg({'id':22,
                                         'state':True}))
        myleglist.append(base_objects.Leg({'id':22,
                                         'state':True}))

        myproc = base_objects.Process({'legs':myleglist,
                                       'model':self.mymodel})

        myamplitude = diagram_generation.Amplitude({'process': myproc})

        self.mymatrixelement = helas_objects.HelasMatrixElement(myamplitude)
        self.myfortranmodel.downcase = False

    tearDown = test_file_writers.CheckFileCreate.clean_files

    def test_export_matrix_element_v4_standalone(self):
        """Test the result of exporting a matrix element to file"""

        goal_matrix_f = \
"""      SUBROUTINE SMATRIX(P,ANS)
C     
C     Generated by MadGraph 5 v. %(version)s, %(date)s
C     By the MadGraph Development Team
C     Please visit us at https://launchpad.net/madgraph5
C     
C     MadGraph StandAlone Version
C     
C     Returns amplitude squared summed/avg over colors
C     and helicities
C     for the point in phase space P(0:3,NEXTERNAL)
C     
C     Process: e+ e- > a a a
C     
      IMPLICIT NONE
C     
C     CONSTANTS
C     
      INTEGER    NEXTERNAL
      PARAMETER (NEXTERNAL=5)
      INTEGER                 NCOMB
      PARAMETER (             NCOMB=32)
C     
C     ARGUMENTS 
C     
      REAL*8 P(0:3,NEXTERNAL),ANS
C     
C     LOCAL VARIABLES 
C     
      INTEGER NHEL(NEXTERNAL,NCOMB),NTRY
      REAL*8 T
      REAL*8 MATRIX
      INTEGER IHEL,IDEN, I
      INTEGER JC(NEXTERNAL)
      LOGICAL GOODHEL(NCOMB)
      DATA NTRY/0/
      DATA GOODHEL/NCOMB*.FALSE./
      DATA (NHEL(I,   1),I=1,5) /-1,-1,-1,-1,-1/
      DATA (NHEL(I,   2),I=1,5) /-1,-1,-1,-1, 1/
      DATA (NHEL(I,   3),I=1,5) /-1,-1,-1, 1,-1/
      DATA (NHEL(I,   4),I=1,5) /-1,-1,-1, 1, 1/
      DATA (NHEL(I,   5),I=1,5) /-1,-1, 1,-1,-1/
      DATA (NHEL(I,   6),I=1,5) /-1,-1, 1,-1, 1/
      DATA (NHEL(I,   7),I=1,5) /-1,-1, 1, 1,-1/
      DATA (NHEL(I,   8),I=1,5) /-1,-1, 1, 1, 1/
      DATA (NHEL(I,   9),I=1,5) /-1, 1,-1,-1,-1/
      DATA (NHEL(I,  10),I=1,5) /-1, 1,-1,-1, 1/
      DATA (NHEL(I,  11),I=1,5) /-1, 1,-1, 1,-1/
      DATA (NHEL(I,  12),I=1,5) /-1, 1,-1, 1, 1/
      DATA (NHEL(I,  13),I=1,5) /-1, 1, 1,-1,-1/
      DATA (NHEL(I,  14),I=1,5) /-1, 1, 1,-1, 1/
      DATA (NHEL(I,  15),I=1,5) /-1, 1, 1, 1,-1/
      DATA (NHEL(I,  16),I=1,5) /-1, 1, 1, 1, 1/
      DATA (NHEL(I,  17),I=1,5) / 1,-1,-1,-1,-1/
      DATA (NHEL(I,  18),I=1,5) / 1,-1,-1,-1, 1/
      DATA (NHEL(I,  19),I=1,5) / 1,-1,-1, 1,-1/
      DATA (NHEL(I,  20),I=1,5) / 1,-1,-1, 1, 1/
      DATA (NHEL(I,  21),I=1,5) / 1,-1, 1,-1,-1/
      DATA (NHEL(I,  22),I=1,5) / 1,-1, 1,-1, 1/
      DATA (NHEL(I,  23),I=1,5) / 1,-1, 1, 1,-1/
      DATA (NHEL(I,  24),I=1,5) / 1,-1, 1, 1, 1/
      DATA (NHEL(I,  25),I=1,5) / 1, 1,-1,-1,-1/
      DATA (NHEL(I,  26),I=1,5) / 1, 1,-1,-1, 1/
      DATA (NHEL(I,  27),I=1,5) / 1, 1,-1, 1,-1/
      DATA (NHEL(I,  28),I=1,5) / 1, 1,-1, 1, 1/
      DATA (NHEL(I,  29),I=1,5) / 1, 1, 1,-1,-1/
      DATA (NHEL(I,  30),I=1,5) / 1, 1, 1,-1, 1/
      DATA (NHEL(I,  31),I=1,5) / 1, 1, 1, 1,-1/
      DATA (NHEL(I,  32),I=1,5) / 1, 1, 1, 1, 1/
      DATA IDEN/24/
C     ----------
C     BEGIN CODE
C     ----------
      NTRY=NTRY+1
      DO IHEL=1,NEXTERNAL
        JC(IHEL) = +1
      ENDDO
      ANS = 0D0
      DO IHEL=1,NCOMB
        IF (GOODHEL(IHEL) .OR. NTRY .LT. 2) THEN
          T=MATRIX(P ,NHEL(1,IHEL),JC(1))
          ANS=ANS+T
          IF (T .NE. 0D0 .AND. .NOT.    GOODHEL(IHEL)) THEN
            GOODHEL(IHEL)=.TRUE.
          ENDIF
        ENDIF
      ENDDO
      ANS=ANS/DBLE(IDEN)
      END


      REAL*8 FUNCTION MATRIX(P,NHEL,IC)
C     
C     Generated by MadGraph 5 v. %(version)s, %(date)s
C     By the MadGraph Development Team
C     Please visit us at https://launchpad.net/madgraph5
C     
C     Returns amplitude squared summed/avg over colors
C     for the point with external lines W(0:6,NEXTERNAL)
C     
C     Process: e+ e- > a a a
C     
      IMPLICIT NONE
C     
C     CONSTANTS
C     
      INTEGER    NGRAPHS
      PARAMETER (NGRAPHS=6)
      INTEGER    NEXTERNAL
      PARAMETER (NEXTERNAL=5)
      INTEGER    NWAVEFUNCS, NCOLOR
      PARAMETER (NWAVEFUNCS=9, NCOLOR=1)
      REAL*8     ZERO
      PARAMETER (ZERO=0D0)
      COMPLEX*16 IMAG1
      PARAMETER (IMAG1=(0D0,1D0))
C     
C     ARGUMENTS 
C     
      REAL*8 P(0:3,NEXTERNAL)
      INTEGER NHEL(NEXTERNAL), IC(NEXTERNAL)
C     
C     LOCAL VARIABLES 
C     
      INTEGER I,J
      COMPLEX*16 ZTEMP
      REAL*8 DENOM(NCOLOR), CF(NCOLOR,NCOLOR)
      COMPLEX*16 AMP(NGRAPHS), JAMP(NCOLOR)
      COMPLEX*16 W(18,NWAVEFUNCS)
      COMPLEX*16 DUM0,DUM1
      DATA DUM0, DUM1/(0D0, 0D0), (1D0, 0D0)/
C     
C     GLOBAL VARIABLES
C     
      INCLUDE 'coupl.inc'
C     
C     COLOR DATA
C     
      DATA DENOM(1)/1/
      DATA (CF(I,1),I=1,1) /1/
C     ----------
C     BEGIN CODE
C     ----------
      CALL OXXXXX(P(0,1),ZERO,NHEL(1),-1*IC(1),W(1,1))
      CALL IXXXXX(P(0,2),ZERO,NHEL(2),+1*IC(2),W(1,2))
      CALL VXXXXX(P(0,3),ZERO,NHEL(3),+1*IC(3),W(1,3))
      CALL VXXXXX(P(0,4),ZERO,NHEL(4),+1*IC(4),W(1,4))
      CALL VXXXXX(P(0,5),ZERO,NHEL(5),+1*IC(5),W(1,5))
      CALL FVOXXX(W(1,1),W(1,3),MGVX12,ZERO,ZERO,W(1,6))
      CALL FVIXXX(W(1,2),W(1,4),MGVX12,ZERO,ZERO,W(1,7))
C     Amplitude(s) for diagram number 1
      CALL IOVXXX(W(1,7),W(1,6),W(1,5),MGVX12,AMP(1))
      CALL FVIXXX(W(1,2),W(1,5),MGVX12,ZERO,ZERO,W(1,8))
C     Amplitude(s) for diagram number 2
      CALL IOVXXX(W(1,8),W(1,6),W(1,4),MGVX12,AMP(2))
      CALL FVOXXX(W(1,1),W(1,4),MGVX12,ZERO,ZERO,W(1,6))
      CALL FVIXXX(W(1,2),W(1,3),MGVX12,ZERO,ZERO,W(1,9))
C     Amplitude(s) for diagram number 3
      CALL IOVXXX(W(1,9),W(1,6),W(1,5),MGVX12,AMP(3))
C     Amplitude(s) for diagram number 4
      CALL IOVXXX(W(1,8),W(1,6),W(1,3),MGVX12,AMP(4))
      CALL FVOXXX(W(1,1),W(1,5),MGVX12,ZERO,ZERO,W(1,6))
C     Amplitude(s) for diagram number 5
      CALL IOVXXX(W(1,9),W(1,6),W(1,4),MGVX12,AMP(5))
C     Amplitude(s) for diagram number 6
      CALL IOVXXX(W(1,7),W(1,6),W(1,3),MGVX12,AMP(6))
      JAMP(1)=-AMP(1)-AMP(2)-AMP(3)-AMP(4)-AMP(5)-AMP(6)

      MATRIX = 0.D0
      DO I = 1, NCOLOR
        ZTEMP = (0.D0,0.D0)
        DO J = 1, NCOLOR
          ZTEMP = ZTEMP + CF(J,I)*JAMP(J)
        ENDDO
        MATRIX = MATRIX+ZTEMP*DCONJG(JAMP(I))/DENOM(I)
      ENDDO
      END
""" % misc.get_pkg_info()

        process_exporter = export_v4.ProcessExporterFortranSA()

        process_exporter.write_matrix_element_v4(\
            writers.FortranWriter(self.give_pos('test')),
            self.mymatrixelement,
            self.myfortranmodel)

        #print open(self.give_pos('test')).read()
        self.assertFileContains('test', goal_matrix_f)

    def test_coeff_string(self):
        """Test the coeff string for JAMP lines"""

        process_exporter = export_v4.ProcessExporterFortran()

        self.assertEqual(process_exporter.coeff(1,
                                         fractions.Fraction(1),
                                         False, 0), '+')

        self.assertEqual(process_exporter.coeff(-1,
                                         fractions.Fraction(1),
                                         False, 0), '-')

        self.assertEqual(process_exporter.coeff(-1,
                                         fractions.Fraction(-3),
                                         False, 0), '+3D0*')

        self.assertEqual(process_exporter.coeff(-1,
                                         fractions.Fraction(3, 5),
                                         True, -2), '-1D0/15D0*imag1*')

    def test_export_matrix_element_v4_madevent_group(self):
        """Test the result of exporting a subprocess group matrix element"""

        # Setup a model

        mypartlist = base_objects.ParticleList()
        myinterlist = base_objects.InteractionList()

        # A gluon
        mypartlist.append(base_objects.Particle({'name':'g',
                      'antiname':'g',
                      'spin':3,
                      'color':8,
                      'mass':'zero',
                      'width':'zero',
                      'texname':'g',
                      'antitexname':'g',
                      'line':'curly',
                      'charge':0.,
                      'pdg_code':21,
                      'propagating':True,
                      'is_part':True,
                      'self_antipart':True}))

        g = mypartlist[-1]

        # A quark U and its antiparticle
        mypartlist.append(base_objects.Particle({'name':'u',
                      'antiname':'u~',
                      'spin':2,
                      'color':3,
                      'mass':'zero',
                      'width':'zero',
                      'texname':'u',
                      'antitexname':'\bar u',
                      'line':'straight',
                      'charge':2. / 3.,
                      'pdg_code':2,
                      'propagating':True,
                      'is_part':True,
                      'self_antipart':False}))
        u = mypartlist[-1]
        antiu = copy.copy(u)
        antiu.set('is_part', False)

        # A quark D and its antiparticle
        mypartlist.append(base_objects.Particle({'name':'d',
                      'antiname':'d~',
                      'spin':2,
                      'color':3,
                      'mass':'zero',
                      'width':'zero',
                      'texname':'d',
                      'antitexname':'\bar d',
                      'line':'straight',
                      'charge':-1. / 3.,
                      'pdg_code':1,
                      'propagating':True,
                      'is_part':True,
                      'self_antipart':False}))
        d = mypartlist[-1]
        antid = copy.copy(d)
        antid.set('is_part', False)

        # A photon
        mypartlist.append(base_objects.Particle({'name':'a',
                      'antiname':'a',
                      'spin':3,
                      'color':1,
                      'mass':'zero',
                      'width':'zero',
                      'texname':'\gamma',
                      'antitexname':'\gamma',
                      'line':'wavy',
                      'charge':0.,
                      'pdg_code':22,
                      'propagating':True,
                      'is_part':True,
                      'self_antipart':True}))

        a = mypartlist[-1]

        # A Z
        mypartlist.append(base_objects.Particle({'name':'z',
                      'antiname':'z',
                      'spin':3,
                      'color':1,
                      'mass':'MZ',
                      'width':'WZ',
                      'texname':'Z',
                      'antitexname':'Z',
                      'line':'wavy',
                      'charge':0.,
                      'pdg_code':23,
                      'propagating':True,
                      'is_part':True,
                      'self_antipart':True}))
        z = mypartlist[-1]

        # Gluon and photon couplings to quarks
        myinterlist.append(base_objects.Interaction({
                      'id': 1,
                      'particles': base_objects.ParticleList(\
                                            [antiu, \
                                             u, \
                                             g]),
                      'color': [color.ColorString([color.T(2,1,0)])],
                      'lorentz':['FFV1'],
                      'couplings':{(0, 0):'GQQ'},
                      'orders':{'QCD':1}}))

        myinterlist.append(base_objects.Interaction({
                      'id': 2,
                      'particles': base_objects.ParticleList(\
                                            [antiu, \
                                             u, \
                                             a]),
                      'color': [color.ColorString([color.T(1,0)])],
                      'lorentz':['FFV1'],
                      'couplings':{(0, 0):'GQED'},
                      'orders':{'QED':1}}))

        myinterlist.append(base_objects.Interaction({
                      'id': 3,
                      'particles': base_objects.ParticleList(\
                                            [antid, \
                                             d, \
                                             g]),
                      'color': [color.ColorString([color.T(2,1,0)])],
                      'lorentz':['FFV1'],
                      'couplings':{(0, 0):'GQQ'},
                      'orders':{'QCD':1}}))

        myinterlist.append(base_objects.Interaction({
                      'id': 4,
                      'particles': base_objects.ParticleList(\
                                            [antid, \
                                             d, \
                                             a]),
                      'color': [color.ColorString([color.T(1,0)])],
                      'lorentz':['FFV1'],
                      'couplings':{(0, 0):'GQED'},
                      'orders':{'QED':1}}))

        # 3 gluon vertiex
        myinterlist.append(base_objects.Interaction({
                      'id': 5,
                      'particles': base_objects.ParticleList(\
                                            [g] * 3),
                      'color': [color.ColorString([color.f(0,1,2)])],
                      'lorentz':['VVV1'],
                      'couplings':{(0, 0):'G'},
                      'orders':{'QCD':1}}))

        # Coupling of Z to quarks
        
        myinterlist.append(base_objects.Interaction({
                      'id': 6,
                      'particles': base_objects.ParticleList(\
                                            [antiu, \
                                             u, \
                                             z]),
                      'color': [color.ColorString([color.T(1,0)])],
                      'lorentz':['FFV1', 'FFV2'],
                      'couplings':{(0, 0):'GUZ1', (0, 1):'GUZ2'},
                      'orders':{'QED':1}}))

        myinterlist.append(base_objects.Interaction({
                      'id': 7,
                      'particles': base_objects.ParticleList(\
                                            [antid, \
                                             d, \
                                             z]),
                      'color': [color.ColorString([color.T(1,0)])],
                      'lorentz':['FFV1', 'FFV2'],
                      'couplings':{(0, 0):'GDZ1', (0, 0):'GDZ2'},
                      'orders':{'QED':1}}))

        mymodel = base_objects.Model()
        mymodel.set('particles', mypartlist)
        mymodel.set('interactions', myinterlist)        
        mymodel.set('name', 'sm')

        # Set parameters
        external_parameters = [\
            base_objects.ParamCardVariable('zero', 0.,'DUM', 1),
            base_objects.ParamCardVariable('MZ', 91.,'MASS', 23),
            base_objects.ParamCardVariable('WZ', 2.,'DECAY', 23)]
        couplings = [\
            base_objects.ModelVariable('GQQ', '1.', 'complex'),
            base_objects.ModelVariable('GQED', '0.1', 'complex'),
            base_objects.ModelVariable('G', '1.', 'complex'),
            base_objects.ModelVariable('GUZ1', '0.1', 'complex'),
            base_objects.ModelVariable('GUZ2', '0.1', 'complex'),
            base_objects.ModelVariable('GDZ1', '0.05', 'complex'),
            base_objects.ModelVariable('GDZ2', '0.05', 'complex')]
        mymodel.set('parameters', {('external',): external_parameters})
        mymodel.set('couplings', {(): couplings})
        mymodel.set('functions', [])
                    


        procs = [[2,-2,21,21], [2,-2,2,-2], [2,-2,1,-1]]
        amplitudes = diagram_generation.AmplitudeList()

        for proc in procs:
            # Define the multiprocess
            my_leglist = base_objects.LegList([\
                base_objects.Leg({'id': id, 'state': True}) for id in proc])

            my_leglist[0].set('state', False)
            my_leglist[1].set('state', False)

            my_process = base_objects.Process({'legs':my_leglist,
                                               'model':mymodel})
            my_amplitude = diagram_generation.Amplitude(my_process)
            amplitudes.append(my_amplitude)

        # Calculate diagrams for all processes

        amplitudes[1].set('has_mirror_process', True)
        subprocess_groups = group_subprocs.SubProcessGroup.\
                           group_amplitudes(amplitudes)
        self.assertEqual(len(subprocess_groups), 2)
        self.assertEqual(subprocess_groups[0].get('name'), 'qq_gg')
        self.assertEqual(subprocess_groups[1].get('name'), 'qq_qq')

        subprocess_group = subprocess_groups[1]
        matrix_elements = subprocess_group.get('matrix_elements')

        maxflows = 0
        for me in matrix_elements:
            maxflows = max(maxflows,
                           len(me.get('color_basis')))
        
        self.assertEqual(maxflows, 2)

        exporter = export_v4.ProcessExporterFortranMEGroup()

        # Test amp2 lines
        
        amp2_lines = \
                 exporter.get_amp2_lines(matrix_elements[0],
                                          subprocess_group.get('diagram_maps')[0])
                 
        self.assertEqual(amp2_lines,
                         ['AMP2(1)=AMP2(1)+AMP(1)*dconjg(AMP(1))',
			  'AMP2(2)=AMP2(2)+AMP(2)*dconjg(AMP(2))',
			  'AMP2(3)=AMP2(3)+AMP(3)*dconjg(AMP(3))',
			  'AMP2(4)=AMP2(4)+AMP(4)*dconjg(AMP(4))',
			  'AMP2(5)=AMP2(5)+AMP(5)*dconjg(AMP(5))',
			  'AMP2(6)=AMP2(6)+AMP(6)*dconjg(AMP(6))'])
        # Test configs.inc

        exporter.write_configs_file(\
            writers.FortranWriter(self.give_pos('test')),
            subprocess_group,
            subprocess_group.get('diagrams_for_configs'))

        goal_configs = """C     Diagram 1
      DATA MAPCONFIG(1)/1/
      DATA (IFOREST(I,-1,1),I=1,2)/4,3/
      DATA (SPROP(I,-1,1),I=1,2)/21,21/
      DATA TPRID(-1,1)/0/
C     Diagram 2
      DATA MAPCONFIG(2)/2/
      DATA (IFOREST(I,-1,2),I=1,2)/4,3/
      DATA (SPROP(I,-1,2),I=1,2)/22,22/
      DATA TPRID(-1,2)/0/
C     Diagram 3
      DATA MAPCONFIG(3)/3/
      DATA (IFOREST(I,-1,3),I=1,2)/4,3/
      DATA (SPROP(I,-1,3),I=1,2)/23,23/
      DATA TPRID(-1,3)/0/
C     Diagram 4
      DATA MAPCONFIG(4)/4/
      DATA (IFOREST(I,-1,4),I=1,2)/1,3/
      DATA TPRID(-1,4)/21/
      DATA (SPROP(I,-1,4),I=1,2)/0,0/
      DATA (IFOREST(I,-2,4),I=1,2)/-1,4/
C     Diagram 5
      DATA MAPCONFIG(5)/5/
      DATA (IFOREST(I,-1,5),I=1,2)/1,3/
      DATA TPRID(-1,5)/22/
      DATA (SPROP(I,-1,5),I=1,2)/0,0/
      DATA (IFOREST(I,-2,5),I=1,2)/-1,4/
C     Diagram 6
      DATA MAPCONFIG(6)/6/
      DATA (IFOREST(I,-1,6),I=1,2)/1,3/
      DATA TPRID(-1,6)/23/
      DATA (SPROP(I,-1,6),I=1,2)/0,0/
      DATA (IFOREST(I,-2,6),I=1,2)/-1,4/
C     Number of configs
      DATA MAPCONFIG(0)/6/
"""
        #print open(self.give_pos('test')).read()
        self.assertFileContains('test', goal_configs)

        # Test config_subproc_map.inc

        exporter.write_config_subproc_map_file(\
            writers.FortranWriter(self.give_pos('test')),
            subprocess_group.get('diagrams_for_configs'))

        goal_confsub = """      DATA (CONFSUB(I,1),I=1,2)/1,1/
      DATA (CONFSUB(I,2),I=1,2)/2,2/
      DATA (CONFSUB(I,3),I=1,2)/3,3/
      DATA (CONFSUB(I,4),I=1,2)/4,0/
      DATA (CONFSUB(I,5),I=1,2)/5,0/
      DATA (CONFSUB(I,6),I=1,2)/6,0/
"""
        
        #print open(self.give_pos('test')).read()
        self.assertFileContains('test', goal_confsub)

        # Test coloramps.inc
        
        exporter.write_coloramps_file(\
            writers.FortranWriter(self.give_pos('test')),
            subprocess_group.get('diagrams_for_configs'),
            maxflows,
            matrix_elements)

        #print open(self.give_pos('test')).read()

        self.assertFileContains('test',
"""      LOGICAL ICOLAMP(2,6,2)
      DATA(ICOLAMP(I,1,1),I=1,2)/.FALSE.,.TRUE./
      DATA(ICOLAMP(I,2,1),I=1,2)/.TRUE.,.FALSE./
      DATA(ICOLAMP(I,3,1),I=1,2)/.TRUE.,.FALSE./
      DATA(ICOLAMP(I,4,1),I=1,2)/.TRUE.,.FALSE./
      DATA(ICOLAMP(I,5,1),I=1,2)/.FALSE.,.TRUE./
      DATA(ICOLAMP(I,6,1),I=1,2)/.FALSE.,.TRUE./
      DATA(ICOLAMP(I,1,2),I=1,2)/.FALSE.,.TRUE./
      DATA(ICOLAMP(I,2,2),I=1,2)/.TRUE.,.FALSE./
      DATA(ICOLAMP(I,3,2),I=1,2)/.TRUE.,.FALSE./
""")

        # Test find_matrix_elements_for_configs

        self.assertEqual(\
            diagram_symmetry.find_matrix_elements_for_configs(subprocess_group),
            ([], {}))

        symmetry, perms, ident_perms = \
                  diagram_symmetry.find_symmetry(subprocess_group)

        self.assertEqual(symmetry, [1,1,1,1,1,1])
        self.assertEqual(perms,
                         [[0,1,2,3],[0,1,2,3],[0,1,2,3],[0,1,2,3],[0,1,2,3],[0,1,2,3]])
        self.assertEqual(ident_perms,
                         [[0,1,2,3]])

        # Test symfact.dat
        
        exporter.write_symfact_file(\
            writers.FortranWriter(self.give_pos('test')),
            symmetry)
        goal_symfact_dat = """ 1    1
 2    1
 3    1
 4    1
 5    1
 6    1
"""
        self.assertFileContains('test', goal_symfact_dat)

        # Test processes.dat

        files.write_to_file(self.give_pos('test'),
                            exporter.write_processes_file,
                            subprocess_group)

        goal_processes = """1       u u~ > u u~
mirror  u~ u > u u~
2       u u~ > d d~
mirror  none"""
        
        self.assertFileContains('test', goal_processes)

        # Test mirrorprocs.inc

        exporter.write_mirrorprocs(\
            writers.FortranWriter(self.give_pos('test')),
            subprocess_group)

        goal_mirror_inc = \
                 "      DATA (MIRRORPROCS(I),I=1,2)/.TRUE.,.FALSE./\n"
        
        self.assertFileContains('test', goal_mirror_inc)

        # Test matrix1.f
        exporter.write_matrix_element_v4(\
            writers.FortranWriter(self.give_pos('test')),
            matrix_elements[0],
            helas_call_writers.FortranUFOHelasCallWriter(mymodel),
            "1")

        goal_matrix1 = \
"""      SUBROUTINE SMATRIX1(P,ANS)
C     
C     Generated by MadGraph 5 v. %(version)s, %(date)s
C     By the MadGraph Development Team
C     Please visit us at https://launchpad.net/madgraph5
C     
C     MadGraph for Madevent Version
C     
C     Returns amplitude squared summed/avg over colors
C     and helicities
C     for the point in phase space P(0:3,NEXTERNAL)
C     
C     Process: u u~ > u u~
C     
      IMPLICIT NONE
C     
C     CONSTANTS
C     
      INCLUDE 'genps.inc'
      INCLUDE 'maxconfigs.inc'
      INCLUDE 'nexternal.inc'
      INCLUDE 'maxamps.inc'
      INTEGER                 NCOMB
      PARAMETER (             NCOMB=16)
      INTEGER    NGRAPHS
      PARAMETER (NGRAPHS=6)
      INTEGER    NDIAGS
      PARAMETER (NDIAGS=6)
      INTEGER    THEL
      PARAMETER (THEL=2*NCOMB)
C     
C     ARGUMENTS 
C     
      REAL*8 P(0:3,NEXTERNAL),ANS
C     
C     LOCAL VARIABLES 
C     
      INTEGER NHEL(NEXTERNAL,NCOMB),NTRY(2)
      INTEGER ISHEL(2)
      REAL*8 T,MATRIX1
      REAL*8 R,SUMHEL,TS(NCOMB)
      INTEGER I,IDEN
      INTEGER JC(NEXTERNAL),II
      LOGICAL GOODHEL(NCOMB,2)
      REAL*8 HWGT, XTOT, XTRY, XREJ, XR, YFRAC(0:NCOMB)
      INTEGER NGOOD(2), IGOOD(NCOMB,2)
      INTEGER JHEL(2), J, JJ
C     
C     GLOBAL VARIABLES
C     
      DOUBLE PRECISION AMP2(MAXAMPS), JAMP2(0:MAXFLOW)
      COMMON/TO_AMPS/  AMP2,       JAMP2

      CHARACTER*101         HEL_BUFF
      COMMON/TO_HELICITY/  HEL_BUFF

      INTEGER IMIRROR
      COMMON/TO_MIRROR/ IMIRROR

      REAL*8 POL(2)
      COMMON/TO_POLARIZATION/ POL

      INTEGER          ISUM_HEL
      LOGICAL                    MULTI_CHANNEL
      COMMON/TO_MATRIX/ISUM_HEL, MULTI_CHANNEL
      INTEGER MAPCONFIG(0:LMAXCONFIGS), ICONFIG
      COMMON/TO_MCONFIGS/MAPCONFIG, ICONFIG
      INTEGER SUBDIAG(MAXSPROC),IB(2)
      COMMON/TO_SUB_DIAG/SUBDIAG,IB
      DATA XTRY, XREJ /0,0/
      DATA NTRY /0,0/
      DATA NGOOD /0,0/
      DATA ISHEL/0,0/
      SAVE YFRAC, IGOOD, JHEL
      DATA GOODHEL/THEL*.FALSE./
      DATA (NHEL(I,   1),I=1,4) /-1,-1,-1,-1/
      DATA (NHEL(I,   2),I=1,4) /-1,-1,-1, 1/
      DATA (NHEL(I,   3),I=1,4) /-1,-1, 1,-1/
      DATA (NHEL(I,   4),I=1,4) /-1,-1, 1, 1/
      DATA (NHEL(I,   5),I=1,4) /-1, 1,-1,-1/
      DATA (NHEL(I,   6),I=1,4) /-1, 1,-1, 1/
      DATA (NHEL(I,   7),I=1,4) /-1, 1, 1,-1/
      DATA (NHEL(I,   8),I=1,4) /-1, 1, 1, 1/
      DATA (NHEL(I,   9),I=1,4) / 1,-1,-1,-1/
      DATA (NHEL(I,  10),I=1,4) / 1,-1,-1, 1/
      DATA (NHEL(I,  11),I=1,4) / 1,-1, 1,-1/
      DATA (NHEL(I,  12),I=1,4) / 1,-1, 1, 1/
      DATA (NHEL(I,  13),I=1,4) / 1, 1,-1,-1/
      DATA (NHEL(I,  14),I=1,4) / 1, 1,-1, 1/
      DATA (NHEL(I,  15),I=1,4) / 1, 1, 1,-1/
      DATA (NHEL(I,  16),I=1,4) / 1, 1, 1, 1/
      DATA IDEN/36/
C     ----------
C     BEGIN CODE
C     ----------
      NTRY(IMIRROR)=NTRY(IMIRROR)+1
      DO I=1,NEXTERNAL
        JC(I) = +1
      ENDDO

      IF (MULTI_CHANNEL) THEN
        DO I=1,NDIAGS
          AMP2(I)=0D0
        ENDDO
        JAMP2(0)=2
        DO I=1,INT(JAMP2(0))
          JAMP2(I)=0D0
        ENDDO
      ENDIF
      ANS = 0D0
      WRITE(HEL_BUFF,'(20I5)') (0,I=1,NEXTERNAL)
      DO I=1,NCOMB
        TS(I)=0D0
      ENDDO
      IF (ISHEL(IMIRROR) .EQ. 0 .OR. NTRY(IMIRROR) .LE. MAXTRIES) THEN
        DO I=1,NCOMB
          IF (GOODHEL(I,IMIRROR) .OR. NTRY(IMIRROR).LE.MAXTRIES) THEN
            T=MATRIX1(P ,NHEL(1,I),JC(1))
            DO JJ=1,NINCOMING
              IF(POL(JJ).NE.1D0.AND.NHEL(JJ,I).EQ.INT(SIGN(1D0
     $         ,POL(JJ)))) THEN
                T=T*ABS(POL(JJ))
              ELSE IF(POL(JJ).NE.1D0)THEN
                T=T*(2D0-ABS(POL(JJ)))
              ENDIF
            ENDDO
            ANS=ANS+T
            TS(I)=T
          ENDIF
        ENDDO
        JHEL(IMIRROR) = 1
        IF(NTRY(IMIRROR).LE.MAXTRIES)THEN
          DO I=1,NCOMB
            IF (.NOT.GOODHEL(I,IMIRROR) .AND. (TS(I).GT.ANS*LIMHEL
     $       /NCOMB)) THEN
              GOODHEL(I,IMIRROR)=.TRUE.
              NGOOD(IMIRROR) = NGOOD(IMIRROR) +1
              IGOOD(NGOOD(IMIRROR),IMIRROR) = I
              PRINT *,'Added good helicity ',I,TS(I)*NCOMB/ANS
     $         ,' in event ',NTRY(IMIRROR)
            ENDIF
          ENDDO
        ENDIF
        IF(NTRY(IMIRROR).EQ.MAXTRIES)THEN
          ISHEL(IMIRROR)=MIN(ISUM_HEL,NGOOD(IMIRROR))
        ENDIF
      ELSE  !LOOP OVER GOOD HELICITIES
        DO J=1,ISHEL(IMIRROR)
          JHEL(IMIRROR)=JHEL(IMIRROR)+1
          IF (JHEL(IMIRROR) .GT. NGOOD(IMIRROR)) JHEL(IMIRROR)=1
          HWGT = REAL(NGOOD(IMIRROR))/REAL(ISHEL(IMIRROR))
          I = IGOOD(JHEL(IMIRROR),IMIRROR)
          T=MATRIX1(P ,NHEL(1,I),JC(1))
          DO JJ=1,NINCOMING
            IF(POL(JJ).NE.1D0.AND.NHEL(JJ,I).EQ.INT(SIGN(1D0,POL(JJ)))
     $       ) THEN
              T=T*ABS(POL(JJ))
            ELSE IF(POL(JJ).NE.1D0)THEN
              T=T*(2D0-ABS(POL(JJ)))
            ENDIF
          ENDDO
          ANS=ANS+T*HWGT
          TS(I)=T*HWGT
        ENDDO
        IF (ISHEL(IMIRROR) .EQ. 1) THEN
          WRITE(HEL_BUFF,'(20i5)')(NHEL(II,I),II=1,NEXTERNAL)
        ENDIF
      ENDIF
      IF (ISHEL(IMIRROR) .NE. 1) THEN
        CALL RANMAR(R)
        R=R*ANS
        SUMHEL=0D0
        DO I=1,NCOMB
          SUMHEL=SUMHEL+TS(I)
          IF(R.LT.SUMHEL)THEN
            WRITE(HEL_BUFF,'(20i5)')(NHEL(II,I),II=1,NEXTERNAL)
            GOTO 10
          ENDIF
        ENDDO
 10     CONTINUE
      ENDIF
      IF (MULTI_CHANNEL) THEN
        XTOT=0D0
        DO I=1,NDIAGS
          XTOT=XTOT+AMP2(I)
        ENDDO
        IF (XTOT.NE.0D0) THEN
          ANS=ANS*AMP2(SUBDIAG(1))/XTOT
        ELSE
          ANS=0D0
        ENDIF
      ENDIF
      ANS=ANS/DBLE(IDEN)
      END


      REAL*8 FUNCTION MATRIX1(P,NHEL,IC)
C     
C     Generated by MadGraph 5 v. %(version)s, %(date)s
C     By the MadGraph Development Team
C     Please visit us at https://launchpad.net/madgraph5
C     
C     Returns amplitude squared summed/avg over colors
C     for the point with external lines W(0:6,NEXTERNAL)
C     
C     Process: u u~ > u u~
C     
      IMPLICIT NONE
C     
C     CONSTANTS
C     
      INTEGER    NGRAPHS
      PARAMETER (NGRAPHS=6)
      INCLUDE 'genps.inc'
      INCLUDE 'nexternal.inc'
      INCLUDE 'maxamps.inc'
      INTEGER    NWAVEFUNCS,     NCOLOR
      PARAMETER (NWAVEFUNCS=5, NCOLOR=2)
      REAL*8     ZERO
      PARAMETER (ZERO=0D0)
      COMPLEX*16 IMAG1
      PARAMETER (IMAG1=(0D0,1D0))
C     
C     ARGUMENTS 
C     
      REAL*8 P(0:3,NEXTERNAL)
      INTEGER NHEL(NEXTERNAL), IC(NEXTERNAL)
C     
C     LOCAL VARIABLES 
C     
      INTEGER I,J
      COMPLEX*16 ZTEMP
      REAL*8 DENOM(NCOLOR), CF(NCOLOR,NCOLOR)
      COMPLEX*16 AMP(NGRAPHS), JAMP(NCOLOR)
      COMPLEX*16 W(18,NWAVEFUNCS)
C     
C     GLOBAL VARIABLES
C     
      DOUBLE PRECISION AMP2(MAXAMPS), JAMP2(0:MAXFLOW)
      COMMON/TO_AMPS/  AMP2,       JAMP2
      INCLUDE 'coupl.inc'
C     
C     COLOR DATA
C     
      DATA DENOM(1)/1/
      DATA (CF(I,  1),I=  1,  2) /    9,    3/
C     1 T(2,1) T(3,4)
      DATA DENOM(2)/1/
      DATA (CF(I,  2),I=  1,  2) /    3,    9/
C     1 T(2,4) T(3,1)
C     ----------
C     BEGIN CODE
C     ----------
      CALL IXXXXX(P(0,1),ZERO,NHEL(1),+1*IC(1),W(1,1))
      CALL OXXXXX(P(0,2),ZERO,NHEL(2),-1*IC(2),W(1,2))
      CALL OXXXXX(P(0,3),ZERO,NHEL(3),+1*IC(3),W(1,3))
      CALL IXXXXX(P(0,4),ZERO,NHEL(4),-1*IC(4),W(1,4))
      CALL FFV1_3(W(1,1),W(1,2),GQQ,ZERO,ZERO,W(1,5))
C     Amplitude(s) for diagram number 1
      CALL FFV1_0(W(1,4),W(1,3),W(1,5),GQQ,AMP(1))
      CALL FFV1_3(W(1,1),W(1,2),GQED,ZERO,ZERO,W(1,5))
C     Amplitude(s) for diagram number 2
      CALL FFV1_0(W(1,4),W(1,3),W(1,5),GQED,AMP(2))
      CALL FFV1_2_3(W(1,1),W(1,2),GUZ1,GUZ2,MZ,WZ,W(1,5))
C     Amplitude(s) for diagram number 3
      CALL FFV1_2_0(W(1,4),W(1,3),W(1,5),GUZ1,GUZ2,AMP(3))
      CALL FFV1_3(W(1,1),W(1,3),GQQ,ZERO,ZERO,W(1,5))
C     Amplitude(s) for diagram number 4
      CALL FFV1_0(W(1,4),W(1,2),W(1,5),GQQ,AMP(4))
      CALL FFV1_3(W(1,1),W(1,3),GQED,ZERO,ZERO,W(1,5))
C     Amplitude(s) for diagram number 5
      CALL FFV1_0(W(1,4),W(1,2),W(1,5),GQED,AMP(5))
      CALL FFV1_2_3(W(1,1),W(1,3),GUZ1,GUZ2,MZ,WZ,W(1,5))
C     Amplitude(s) for diagram number 6
<<<<<<< HEAD
      CALL FFV1_2_0(W(1,4),W(1,2),W(1,10),GUZ1,GUZ2,AMP(6))
      JAMP(1)=+1D0/6D0*AMP(1)-AMP(2)-AMP(3)+1D0/2D0*AMP(4)
      JAMP(2)=-1D0/2D0*AMP(1)-1D0/6D0*AMP(4)+AMP(5)+AMP(6)
=======
      CALL FFV1_2_0(W(1,4),W(1,2),W(1,5),GUZ1,GUZ2,AMP(6))
      JAMP(1)=+1./6.*AMP(1)-AMP(2)-AMP(3)+1./2.*AMP(4)
      JAMP(2)=-1./2.*AMP(1)-1./6.*AMP(4)+AMP(5)+AMP(6)
>>>>>>> 55c2d250
      MATRIX1 = 0.D0
      DO I = 1, NCOLOR
        ZTEMP = (0.D0,0.D0)
        DO J = 1, NCOLOR
          ZTEMP = ZTEMP + CF(J,I)*JAMP(J)
        ENDDO
        MATRIX1=MATRIX1+ZTEMP*DCONJG(JAMP(I))/DENOM(I)
      ENDDO
      AMP2(1)=AMP2(1)+AMP(1)*DCONJG(AMP(1))
      AMP2(2)=AMP2(2)+AMP(2)*DCONJG(AMP(2))
      AMP2(3)=AMP2(3)+AMP(3)*DCONJG(AMP(3))
      AMP2(4)=AMP2(4)+AMP(4)*DCONJG(AMP(4))
      AMP2(5)=AMP2(5)+AMP(5)*DCONJG(AMP(5))
      AMP2(6)=AMP2(6)+AMP(6)*DCONJG(AMP(6))
      DO I = 1, NCOLOR
        JAMP2(I)=JAMP2(I)+JAMP(I)*DCONJG(JAMP(I))
      ENDDO

      END

""" % misc.get_pkg_info()

        #print "test_export_matrix_element_v4_madevent_group"
        #print open(self.give_pos('test')).read()
        self.assertFileContains('test', goal_matrix1)

        # Test auto_dsig,f
        exporter.write_auto_dsig_file(\
            writers.FortranWriter(self.give_pos('test')),
            matrix_elements[0],
            "1")

        goal_auto_dsig1 = \
"""      DOUBLE PRECISION FUNCTION DSIG1(PP,WGT,IMODE)
C     ****************************************************
C     
C     Generated by MadGraph 5 v. %(version)s, %(date)s
C     By the MadGraph Development Team
C     Please visit us at https://launchpad.net/madgraph5
C     
C     Process: u u~ > u u~
C     
C     RETURNS DIFFERENTIAL CROSS SECTION
C     Input:
C     pp    4 momentum of external particles
C     wgt   weight from Monte Carlo
C     imode 0 run, 1 init, 2 reweight, 
C     3 finalize, 4 only PDFs
C     Output:
C     Amplitude squared and summed
C     ****************************************************
      IMPLICIT NONE
C     
C     CONSTANTS
C     
      INCLUDE 'genps.inc'
      INCLUDE 'nexternal.inc'
      INCLUDE 'maxamps.inc'
      DOUBLE PRECISION       CONV
      PARAMETER (CONV=389379.66*1000)  !CONV TO PICOBARNS
      REAL*8     PI
      PARAMETER (PI=3.1415926D0)
C     
C     ARGUMENTS 
C     
      DOUBLE PRECISION PP(0:3,NEXTERNAL), WGT
      INTEGER IMODE
C     
C     LOCAL VARIABLES 
C     
      INTEGER I,ITYPE,LP
      DOUBLE PRECISION U1
      DOUBLE PRECISION UX2
      DOUBLE PRECISION XPQ(-7:7)
      DOUBLE PRECISION DSIGUU
C     
C     EXTERNAL FUNCTIONS
C     
      LOGICAL PASSCUTS
      DOUBLE PRECISION ALPHAS2,REWGT,PDG2PDF
C     
C     GLOBAL VARIABLES
C     
      INTEGER              IPROC
      DOUBLE PRECISION PD(0:MAXPROC)
      COMMON /SUBPROC/ PD, IPROC

      INTEGER SUBDIAG(MAXSPROC),IB(2)
      COMMON/TO_SUB_DIAG/SUBDIAG,IB
      INCLUDE 'coupl.inc'
      INCLUDE 'run.inc'
C     
C     DATA
C     
      DATA U1/1*1D0/
      DATA UX2/1*1D0/
C     ----------
C     BEGIN CODE
C     ----------
      DSIG1=0D0

C     Only run if IMODE is 0
      IF(IMODE.NE.0.AND.IMODE.NE.4) RETURN


      IF (ABS(LPP(IB(1))).GE.1) THEN
        LP=SIGN(1,LPP(IB(1)))
        U1=PDG2PDF(ABS(LPP(IB(1))),2*LP,XBK(IB(1)),DSQRT(Q2FACT(1)))
      ENDIF
      IF (ABS(LPP(IB(2))).GE.1) THEN
        LP=SIGN(1,LPP(IB(2)))
        UX2=PDG2PDF(ABS(LPP(IB(2))),-2*LP,XBK(IB(2)),DSQRT(Q2FACT(2)))
      ENDIF
      PD(0) = 0D0
      IPROC = 0
      IPROC=IPROC+1  ! u u~ > u u~
      PD(IPROC)=PD(IPROC-1) + U1*UX2
      IF (IMODE.EQ.4)THEN
        DSIG1 = PD(IPROC)
        RETURN
      ENDIF
      CALL SMATRIX1(PP,DSIGUU)
      DSIGUU=DSIGUU*REWGT(PP)
      IF (DSIGUU.LT.1D199) THEN
        DSIG1=PD(IPROC)*CONV*DSIGUU
      ELSE
        WRITE(*,*) 'Error in matrix element'
        DSIGUU=0D0
        DSIG1=0D0
      ENDIF
      IF(IMODE.EQ.0.AND.DSIG1.GT.0D0)THEN
C       Call UNWGT to unweight and store events
        CALL UNWGT(PP,DSIG1*WGT,1)
      ENDIF

      END

""" % misc.get_pkg_info()
        

        #print open(self.give_pos('test')).read()
        self.assertFileContains('test', goal_auto_dsig1)

        # Test super auto_dsig.f
        exporter.write_super_auto_dsig_file(\
            writers.FortranWriter(self.give_pos('test')),
            subprocess_group)

        goal_super = \
        """      DOUBLE PRECISION FUNCTION DSIG(PP,WGT,IMODE)
C     ****************************************************
C     
C     Generated by MadGraph 5 v. %(version)s, %(date)s
C     By the MadGraph Development Team
C     Please visit us at https://launchpad.net/madgraph5
C     
C     Process: u u~ > u u~
C     Process: u u~ > d d~
C     
C     RETURNS DIFFERENTIAL CROSS SECTION 
C     FOR MULTIPLE PROCESSES IN PROCESS GROUP
C     Input:
C     pp    4 momentum of external particles
C     wgt   weight from Monte Carlo
C     imode 0 run, 1 init, 2 reweight,
C     3 finalize, 4 only PDFs
C     Output:
C     Amplitude squared and summed
C     ****************************************************
      IMPLICIT NONE
C     
C     CONSTANTS
C     
      INCLUDE 'genps.inc'
      INCLUDE 'maxconfigs.inc'
      INCLUDE 'nexternal.inc'
      INCLUDE 'maxamps.inc'
      REAL*8     PI
      PARAMETER (PI=3.1415926D0)
C     
C     ARGUMENTS 
C     
      DOUBLE PRECISION PP(0:3,NEXTERNAL), WGT
      INTEGER IMODE
C     
C     LOCAL VARIABLES 
C     
      INTEGER I,J,K,LUN,ICONF,IMIRROR,NPROC
      SAVE NPROC
      INTEGER SYMCONF(0:LMAXCONFIGS)
      SAVE SYMCONF
      DOUBLE PRECISION SUMPROB,TOTWGT,R,XDUM
      INTEGER CONFSUB(MAXSPROC,LMAXCONFIGS)
      INCLUDE 'config_subproc_map.inc'
      INTEGER PERMS(NEXTERNAL,LMAXCONFIGS)
      INCLUDE 'symperms.inc'
      LOGICAL MIRRORPROCS(MAXSPROC)
      INCLUDE 'mirrorprocs.inc'
C     SELPROC is vector of selection weights for the subprocesses
C     SUMWGT is vector of total weight for the subprocesses
C     NUMEVTS is vector of event calls for the subprocesses
      DOUBLE PRECISION SELPROC(2, MAXSPROC,LMAXCONFIGS)
      DOUBLE PRECISION SUMWGT(2, MAXSPROC,LMAXCONFIGS)
      INTEGER NUMEVTS(2, MAXSPROC,LMAXCONFIGS)
      INTEGER LARGEDIM
      PARAMETER (LARGEDIM=2*MAXSPROC*LMAXCONFIGS)
      DATA SELPROC/LARGEDIM*0D0/
      DATA SUMWGT/LARGEDIM*0D0/
      DATA NUMEVTS/LARGEDIM*0/
      SAVE SELPROC,SUMWGT,NUMEVTS
C     
C     EXTERNAL FUNCTIONS
C     
      INTEGER NEXTUNOPEN
      DOUBLE PRECISION DSIGPROC
      EXTERNAL NEXTUNOPEN,DSIGPROC
C     
C     GLOBAL VARIABLES
C     
      INCLUDE 'coupl.inc'
      INCLUDE 'run.inc'
C     ICONFIG has this config number
      INTEGER MAPCONFIG(0:LMAXCONFIGS), ICONFIG
      COMMON/TO_MCONFIGS/MAPCONFIG, ICONFIG
C     IPROC has the present process number
      INTEGER IPROC
      COMMON/TO_MIRROR/IMIRROR, IPROC
C     ----------
C     BEGIN CODE
C     ----------
      DSIG=0D0

      IF(IMODE.EQ.1)THEN
C       Set up process information from file symfact
        LUN=NEXTUNOPEN()
        IPROC=1
        SYMCONF(IPROC)=ICONFIG
        OPEN(UNIT=LUN,FILE='../symfact.dat',STATUS='OLD',ERR=20)
        DO WHILE(.TRUE.)
          READ(LUN,*,ERR=10,END=10) XDUM, ICONF
          IF(ICONF.EQ.-MAPCONFIG(ICONFIG))THEN
            IPROC=IPROC+1
            SYMCONF(IPROC)=INT(XDUM)
          ENDIF
        ENDDO
 10     SYMCONF(0)=IPROC
        CLOSE(LUN)
        RETURN
 20     SYMCONF(0)=IPROC
        WRITE(*,*)'Error opening symfact.dat. No permutations used.'
        RETURN
      ELSE IF(IMODE.EQ.2)THEN
C       Output weights and number of events
        SUMPROB=0D0
        DO J=1,SYMCONF(0)
          DO I=1,MAXSPROC
            DO K=1,2
              SUMPROB=SUMPROB+SUMWGT(K,I,J)
            ENDDO
          ENDDO
        ENDDO
        WRITE(*,*)'Relative summed weights:'
        DO J=1,SYMCONF(0)
          WRITE(*,'(4E12.4)')((SUMWGT(K,I,J)/SUMPROB,K=1,2),I=1
     $     ,MAXSPROC)
        ENDDO
        SUMPROB=0D0
        DO J=1,SYMCONF(0)
          DO I=1,MAXSPROC
            DO K=1,2
              SUMPROB=SUMPROB+NUMEVTS(K,I,J)
            ENDDO
          ENDDO
        ENDDO
        WRITE(*,*)'Relative number of events:'
        DO J=1,SYMCONF(0)
          WRITE(*,'(4E12.4)')((NUMEVTS(K,I,J)/SUMPROB,K=1,2),I=1
     $     ,MAXSPROC)
        ENDDO
        WRITE(*,*)'Events:'
        DO J=1,SYMCONF(0)
          WRITE(*,'(4I12)')((NUMEVTS(K,I,J),K=1,2),I=1,MAXSPROC)
        ENDDO
C       Reset weights and number of events
        DO J=1,SYMCONF(0)
          DO I=1,MAXSPROC
            DO K=1,2
              NUMEVTS(K,I,J)=0
              SUMWGT(K,I,J)=0D0
            ENDDO
          ENDDO
        ENDDO
        RETURN
      ELSE IF(IMODE.EQ.3)THEN
C       No finalize needed
        RETURN
      ENDIF

C     IMODE.EQ.0, regular run mode

C     Select among the subprocesses based on PDF weight
      SUMPROB=0D0
      DO J=1,SYMCONF(0)
        DO IPROC=1,MAXSPROC
          IF(CONFSUB(IPROC,SYMCONF(J)).NE.0) THEN
            DO IMIRROR=1,2
              IF(IMIRROR.EQ.1.OR.MIRRORPROCS(IPROC))THEN
C               Calculate PDF weight for all subprocesses
                SELPROC(IMIRROR,IPROC,J)=DSIGPROC(PP,J,IPROC,IMIRROR
     $           ,SYMCONF,CONFSUB,1D0,4)
                SUMPROB=SUMPROB+SELPROC(IMIRROR,IPROC,J)
                IF(IMIRROR.EQ.2)THEN
C                 Need to flip back x values
                  XDUM=XBK(1)
                  XBK(1)=XBK(2)
                  XBK(2)=XDUM
                ENDIF
              ENDIF
            ENDDO
          ENDIF
        ENDDO
      ENDDO

C     Perform the selection
      CALL RANMAR(R)
      R=R*SUMPROB
      ICONF=0
      IPROC=0
      TOTWGT=0D0
      DO J=1,SYMCONF(0)
        DO I=1,MAXSPROC
          DO K=1,2
            TOTWGT=TOTWGT+SELPROC(K,I,J)
            IF(R.LT.TOTWGT)THEN
C             Normalize SELPROC to selection probability
              SELPROC(K,I,J)=SELPROC(K,I,J)/SUMPROB
              IPROC=I
              ICONF=J
              IMIRROR=K
              GOTO 50
            ENDIF
          ENDDO
        ENDDO
      ENDDO
 50   CONTINUE

      IF(IPROC.EQ.0) RETURN

C     Update weigth w.r.t SELPROC
      WGT=WGT/SELPROC(IMIRROR,IPROC,ICONF)

C     Call DSIGPROC to calculate sigma for process
      DSIG=DSIGPROC(PP,ICONF,IPROC,IMIRROR,SYMCONF,CONFSUB,WGT,IMODE)

      IF(DSIG.GT.0D0)THEN
C       Update summed weight and number of events
        SUMWGT(IMIRROR,IPROC,ICONF)=SUMWGT(IMIRROR,IPROC,ICONF)
     $   +DSIG*WGT
        NUMEVTS(IMIRROR,IPROC,ICONF)=NUMEVTS(IMIRROR,IPROC,ICONF)+1
      ENDIF

      RETURN
      END

      FUNCTION DSIGPROC(PP,ICONF,IPROC,IMIRROR,SYMCONF,CONFSUB,WGT
     $ ,IMODE)
C     ****************************************************
C     RETURNS DIFFERENTIAL CROSS SECTION 
C     FOR A PROCESS
C     Input:
C     pp    4 momentum of external particles
C     wgt   weight from Monte Carlo
C     imode 0 run, 1 init, 2 reweight, 3 finalize
C     Output:
C     Amplitude squared and summed
C     ****************************************************

      IMPLICIT NONE

      INCLUDE 'genps.inc'
      INCLUDE 'maxconfigs.inc'
      INCLUDE 'nexternal.inc'
      INCLUDE 'maxamps.inc'
      INCLUDE 'coupl.inc'
      INCLUDE 'run.inc'
C     
C     ARGUMENTS 
C     
      DOUBLE PRECISION DSIGPROC
      DOUBLE PRECISION PP(0:3,NEXTERNAL), WGT
      INTEGER ICONF,IPROC,IMIRROR,IMODE
      INTEGER SYMCONF(0:LMAXCONFIGS)
      INTEGER CONFSUB(MAXSPROC,LMAXCONFIGS)
C     
C     GLOBAL VARIABLES
C     
C     SUBDIAG is vector of diagram numbers for this config
C     IB gives which beam is which (for mirror processes)
      INTEGER SUBDIAG(MAXSPROC),IB(2)
      COMMON/TO_SUB_DIAG/SUBDIAG,IB
C     ICONFIG has this config number
      INTEGER MAPCONFIG(0:LMAXCONFIGS), ICONFIG
      COMMON/TO_MCONFIGS/MAPCONFIG, ICONFIG
C     
C     EXTERNAL FUNCTIONS
C     
      DOUBLE PRECISION DSIG1,DSIG2
      LOGICAL PASSCUTS
C     
C     LOCAL VARIABLES 
C     
      DOUBLE PRECISION P1(0:3,NEXTERNAL),XDUM
      INTEGER I,J,K,JC(NEXTERNAL)
      INTEGER PERMS(NEXTERNAL,LMAXCONFIGS)
      INCLUDE 'symperms.inc'

      ICONFIG=SYMCONF(ICONF)
      DO I=1,MAXSPROC
        SUBDIAG(I) = CONFSUB(I,SYMCONF(ICONF))
      ENDDO

C     Set momenta according to this permutation
      CALL SWITCHMOM(PP,P1,PERMS(1,MAPCONFIG(ICONFIG)),JC,NEXTERNAL)

      IB(1)=1
      IB(2)=2

      IF(IMIRROR.EQ.2)THEN
C       Flip momenta (rotate around x axis)
        DO I=1,NEXTERNAL
          P1(2,I)=-P1(2,I)
          P1(3,I)=-P1(3,I)
        ENDDO
C       Flip beam identity
        IB(1)=2
        IB(2)=1
C       Flip x values (to get boost right)
        XDUM=XBK(1)
        XBK(1)=XBK(2)
        XBK(2)=XDUM
      ENDIF

      DSIGPROC=0D0

      IF (PASSCUTS(P1)) THEN
        IF(IPROC.EQ.1) DSIGPROC=DSIG1(P1,WGT,IMODE)  ! u u~ > u u~
        IF(IPROC.EQ.2) DSIGPROC=DSIG2(P1,WGT,IMODE)  ! u u~ > d d~
      ENDIF
      RETURN
      END


""" % misc.get_pkg_info()
        

        #print open(self.give_pos('test')).read()
        #strings=open(self.give_pos('test')).read().split('\n')
        #for i,s in enumerate(strings):
        #    self.assertEqual(s,goal_super.split('\n')[i])
        self.assertFileContains('test', goal_super)

    def test_export_group_decay_chains(self):
        """Test the result of exporting a subprocess group decay chain"""

        # Setup a model

        mypartlist = base_objects.ParticleList()
        myinterlist = base_objects.InteractionList()

        # A gluon
        mypartlist.append(base_objects.Particle({'name':'g',
                      'antiname':'g',
                      'spin':3,
                      'color':8,
                      'mass':'zero',
                      'width':'zero',
                      'texname':'g',
                      'antitexname':'g',
                      'line':'curly',
                      'charge':0.,
                      'pdg_code':21,
                      'propagating':True,
                      'is_part':True,
                      'self_antipart':True}))

        g = mypartlist[-1]

        # A quark U and its antiparticle
        mypartlist.append(base_objects.Particle({'name':'u',
                      'antiname':'u~',
                      'spin':2,
                      'color':3,
                      'mass':'zero',
                      'width':'zero',
                      'texname':'u',
                      'antitexname':'\bar u',
                      'line':'straight',
                      'charge':2. / 3.,
                      'pdg_code':2,
                      'propagating':True,
                      'is_part':True,
                      'self_antipart':False}))
        u = mypartlist[-1]
        antiu = copy.copy(u)
        antiu.set('is_part', False)

        # A quark D and its antiparticle
        mypartlist.append(base_objects.Particle({'name':'d',
                      'antiname':'d~',
                      'spin':2,
                      'color':3,
                      'mass':'zero',
                      'width':'zero',
                      'texname':'d',
                      'antitexname':'\bar d',
                      'line':'straight',
                      'charge':-1. / 3.,
                      'pdg_code':1,
                      'propagating':True,
                      'is_part':True,
                      'self_antipart':False}))
        d = mypartlist[-1]
        antid = copy.copy(d)
        antid.set('is_part', False)

        # A Z
        mypartlist.append(base_objects.Particle({'name':'z',
                      'antiname':'z',
                      'spin':3,
                      'color':1,
                      'mass':'MZ',
                      'width':'WZ',
                      'texname':'Z',
                      'antitexname':'Z',
                      'line':'wavy',
                      'charge':0.,
                      'pdg_code':23,
                      'propagating':True,
                      'is_part':True,
                      'self_antipart':True}))
        z = mypartlist[-1]

        # Gluon and photon couplings to quarks
        myinterlist.append(base_objects.Interaction({
                      'id': 1,
                      'particles': base_objects.ParticleList(\
                                            [antiu, \
                                             u, \
                                             g]),
                      'color': [color.ColorString([color.T(2,1,0)])],
                      'lorentz':['FFV1'],
                      'couplings':{(0, 0):'GQQ'},
                      'orders':{'QCD':1}}))

        myinterlist.append(base_objects.Interaction({
                      'id': 2,
                      'particles': base_objects.ParticleList(\
                                            [antid, \
                                             d, \
                                             g]),
                      'color': [color.ColorString([color.T(2,1,0)])],
                      'lorentz':['FFV1'],
                      'couplings':{(0, 0):'GQQ'},
                      'orders':{'QCD':1}}))

        # 3 gluon vertiex
        myinterlist.append(base_objects.Interaction({
                      'id': 3,
                      'particles': base_objects.ParticleList(\
                                            [g] * 3),
                      'color': [color.ColorString([color.f(0,1,2)])],
                      'lorentz':['VVV1'],
                      'couplings':{(0, 0):'G'},
                      'orders':{'QCD':1}}))

        # Coupling of Z to quarks
        
        myinterlist.append(base_objects.Interaction({
                      'id': 6,
                      'particles': base_objects.ParticleList(\
                                            [antiu, \
                                             u, \
                                             z]),
                      'color': [color.ColorString([color.T(1,0)])],
                      'lorentz':['FFV1', 'FFV2'],
                      'couplings':{(0, 0):'GUZ1', (0, 1):'GUZ2'},
                      'orders':{'QED':1}}))

        myinterlist.append(base_objects.Interaction({
                      'id': 7,
                      'particles': base_objects.ParticleList(\
                                            [antid, \
                                             d, \
                                             z]),
                      'color': [color.ColorString([color.T(1,0)])],
                      'lorentz':['FFV1', 'FFV2'],
                      'couplings':{(0, 0):'GDZ1', (0, 0):'GDZ2'},
                      'orders':{'QED':1}}))

        # Z-Z-q-q~ 4-point vertex

        myinterlist.append(base_objects.Interaction({
                      'id': 3,
                      'particles': base_objects.ParticleList(\
                                            [antid, \
                                             d, \
                                             z,
                                             z]),
                      'color': [color.ColorString([color.T(1,0)])],
                      'lorentz':['FFVV1', 'FFVV2'],
                      'couplings':{(0, 0):'ZZQQ',(0, 1):'ZZQQ'},
                      'orders':{'QED':2}}))

        mymodel = base_objects.Model()
        mymodel.set('particles', mypartlist)
        mymodel.set('interactions', myinterlist)        
        mymodel.set('name', 'sm')

        # Set parameters
        external_parameters = [\
            base_objects.ParamCardVariable('zero', 0.,'DUM', 1),
            base_objects.ParamCardVariable('MZ', 91.,'MASS', 23),
            base_objects.ParamCardVariable('WZ', 2.,'DECAY', 23)]
        couplings = [\
            base_objects.ModelVariable('GQQ', '1.', 'complex'),
            base_objects.ModelVariable('GQED', '0.1', 'complex'),
            base_objects.ModelVariable('G', '1.', 'complex'),
            base_objects.ModelVariable('GUZ1', '0.1', 'complex'),
            base_objects.ModelVariable('GUZ2', '0.1', 'complex'),
            base_objects.ModelVariable('GDZ1', '0.05', 'complex'),
            base_objects.ModelVariable('GDZ2', '0.05', 'complex'),
            base_objects.ModelVariable('ZZQQ', '0.01', 'complex')]
        mymodel.set('parameters', {('external',): external_parameters})
        mymodel.set('couplings', {(): couplings})
        mymodel.set('functions', [])
                    
        procs = [[2,-2,23,23], [1,-1,23,23]]
        decays = [[23,1,-1,21], [23,2,-2]]
        coreamplitudes = diagram_generation.AmplitudeList()
        decayamplitudes = diagram_generation.AmplitudeList()
        decayprocs = base_objects.ProcessList()

        for proc in procs:
            # Define the multiprocess
            my_leglist = base_objects.LegList([\
                base_objects.Leg({'id': id, 'state': True}) for id in proc])

            my_leglist[0].set('state', False)
            my_leglist[1].set('state', False)

            my_process = base_objects.Process({'legs':my_leglist,
                                               'model':mymodel})
            my_amplitude = diagram_generation.Amplitude(my_process)
            my_amplitude.set('has_mirror_process', True)
            coreamplitudes.append(my_amplitude)

        for proc in decays:
            # Define the multiprocess
            my_leglist = base_objects.LegList([\
                base_objects.Leg({'id': id, 'state': True}) for id in proc])

            my_leglist[0].set('state', False)

            my_process = base_objects.Process({'legs':my_leglist,
                                               'model':mymodel,
                                               'is_decay_chain': True})
            my_amplitude = diagram_generation.Amplitude(my_process)
            decayamplitudes.append(my_amplitude)
            decayprocs.append(my_process)

        decays = diagram_generation.DecayChainAmplitudeList([\
                         diagram_generation.DecayChainAmplitude({\
                                            'amplitudes': decayamplitudes})])

        decay_chains = diagram_generation.DecayChainAmplitude({\
            'amplitudes': coreamplitudes,
            'decay_chains': decays})

        dc_subproc_group = group_subprocs.DecayChainSubProcessGroup.\
              group_amplitudes(\
                 diagram_generation.DecayChainAmplitudeList([decay_chains]))

        subproc_groups = \
                       dc_subproc_group.generate_helas_decay_chain_subproc_groups()

        # Check number of groups
        self.assertEqual(len(subproc_groups), 3)
        self.assertEqual([g.get('name') for g in subproc_groups],
                         ['qq_zz_z_qqg_z_qqg',
                          'qq_zz_z_qqg_z_qq',
                          'qq_zz_z_qq_z_qq'])

        subprocess_group = subproc_groups[0]
        matrix_elements = subprocess_group.get('matrix_elements')

        # Exporter
        exporter = export_v4.ProcessExporterFortranMEGroup()

        # Test amp2 lines
        
        amp2_lines = \
                 exporter.get_amp2_lines(matrix_elements[1],
                                          subprocess_group.get('diagram_maps')[1])
        #print '\n'.join(amp2_lines)

        self.assertEqual('\n'.join(amp2_lines),
"""AMP2(5)=AMP2(5)+AMP(5)*dconjg(AMP(5))
AMP2(6)=AMP2(6)+AMP(6)*dconjg(AMP(6))
AMP2(7)=AMP2(7)+AMP(7)*dconjg(AMP(7))
AMP2(8)=AMP2(8)+AMP(8)*dconjg(AMP(8))
AMP2(9)=AMP2(9)+AMP(9)*dconjg(AMP(9))
AMP2(10)=AMP2(10)+AMP(10)*dconjg(AMP(10))
AMP2(11)=AMP2(11)+AMP(11)*dconjg(AMP(11))
AMP2(12)=AMP2(12)+AMP(12)*dconjg(AMP(12))""")
        
        # Test configs.inc

        exporter.write_configs_file(\
            writers.FortranWriter(self.give_pos('test')),
            subprocess_group,
            subprocess_group.get('diagrams_for_configs'))

        #print open(self.give_pos('test')).read()
        self.assertFileContains('test',
"""C     Diagram 1
      DATA MAPCONFIG(1)/1/
      DATA (IFOREST(I,-1,1),I=1,2)/8,6/
      DATA (SPROP(I,-1,1),I=1,2)/1,1/
      DATA TPRID(-1,1)/0/
      DATA (IFOREST(I,-2,1),I=1,2)/7,-1/
      DATA (SPROP(I,-2,1),I=1,2)/23,23/
      DATA TPRID(-2,1)/0/
      DATA (IFOREST(I,-3,1),I=1,2)/5,3/
      DATA (SPROP(I,-3,1),I=1,2)/1,1/
      DATA TPRID(-3,1)/0/
      DATA (IFOREST(I,-4,1),I=1,2)/4,-3/
      DATA (SPROP(I,-4,1),I=1,2)/23,23/
      DATA TPRID(-4,1)/0/
      DATA (IFOREST(I,-5,1),I=1,2)/1,-4/
      DATA TPRID(-5,1)/2/
      DATA (SPROP(I,-5,1),I=1,2)/0,0/
      DATA (IFOREST(I,-6,1),I=1,2)/-5,-2/
C     Diagram 2
      DATA MAPCONFIG(2)/2/
      DATA (IFOREST(I,-1,2),I=1,2)/8,7/
      DATA (SPROP(I,-1,2),I=1,2)/-1,-1/
      DATA TPRID(-1,2)/0/
      DATA (IFOREST(I,-2,2),I=1,2)/-1,6/
      DATA (SPROP(I,-2,2),I=1,2)/23,23/
      DATA TPRID(-2,2)/0/
      DATA (IFOREST(I,-3,2),I=1,2)/5,3/
      DATA (SPROP(I,-3,2),I=1,2)/1,1/
      DATA TPRID(-3,2)/0/
      DATA (IFOREST(I,-4,2),I=1,2)/4,-3/
      DATA (SPROP(I,-4,2),I=1,2)/23,23/
      DATA TPRID(-4,2)/0/
      DATA (IFOREST(I,-5,2),I=1,2)/1,-4/
      DATA TPRID(-5,2)/2/
      DATA (SPROP(I,-5,2),I=1,2)/0,0/
      DATA (IFOREST(I,-6,2),I=1,2)/-5,-2/
C     Diagram 3
      DATA MAPCONFIG(3)/3/
      DATA (IFOREST(I,-1,3),I=1,2)/8,6/
      DATA (SPROP(I,-1,3),I=1,2)/1,1/
      DATA TPRID(-1,3)/0/
      DATA (IFOREST(I,-2,3),I=1,2)/7,-1/
      DATA (SPROP(I,-2,3),I=1,2)/23,23/
      DATA TPRID(-2,3)/0/
      DATA (IFOREST(I,-3,3),I=1,2)/5,4/
      DATA (SPROP(I,-3,3),I=1,2)/-1,-1/
      DATA TPRID(-3,3)/0/
      DATA (IFOREST(I,-4,3),I=1,2)/-3,3/
      DATA (SPROP(I,-4,3),I=1,2)/23,23/
      DATA TPRID(-4,3)/0/
      DATA (IFOREST(I,-5,3),I=1,2)/1,-4/
      DATA TPRID(-5,3)/2/
      DATA (SPROP(I,-5,3),I=1,2)/0,0/
      DATA (IFOREST(I,-6,3),I=1,2)/-5,-2/
C     Diagram 4
      DATA MAPCONFIG(4)/4/
      DATA (IFOREST(I,-1,4),I=1,2)/8,7/
      DATA (SPROP(I,-1,4),I=1,2)/-1,-1/
      DATA TPRID(-1,4)/0/
      DATA (IFOREST(I,-2,4),I=1,2)/-1,6/
      DATA (SPROP(I,-2,4),I=1,2)/23,23/
      DATA TPRID(-2,4)/0/
      DATA (IFOREST(I,-3,4),I=1,2)/5,4/
      DATA (SPROP(I,-3,4),I=1,2)/-1,-1/
      DATA TPRID(-3,4)/0/
      DATA (IFOREST(I,-4,4),I=1,2)/-3,3/
      DATA (SPROP(I,-4,4),I=1,2)/23,23/
      DATA TPRID(-4,4)/0/
      DATA (IFOREST(I,-5,4),I=1,2)/1,-4/
      DATA TPRID(-5,4)/2/
      DATA (SPROP(I,-5,4),I=1,2)/0,0/
      DATA (IFOREST(I,-6,4),I=1,2)/-5,-2/
C     Diagram 5
      DATA MAPCONFIG(5)/5/
      DATA (IFOREST(I,-1,5),I=1,2)/8,6/
      DATA (SPROP(I,-1,5),I=1,2)/1,1/
      DATA TPRID(-1,5)/0/
      DATA (IFOREST(I,-2,5),I=1,2)/7,-1/
      DATA (SPROP(I,-2,5),I=1,2)/23,23/
      DATA TPRID(-2,5)/0/
      DATA (IFOREST(I,-3,5),I=1,2)/5,3/
      DATA (SPROP(I,-3,5),I=1,2)/1,1/
      DATA TPRID(-3,5)/0/
      DATA (IFOREST(I,-4,5),I=1,2)/4,-3/
      DATA (SPROP(I,-4,5),I=1,2)/23,23/
      DATA TPRID(-4,5)/0/
      DATA (IFOREST(I,-5,5),I=1,2)/1,-2/
      DATA TPRID(-5,5)/2/
      DATA (SPROP(I,-5,5),I=1,2)/0,0/
      DATA (IFOREST(I,-6,5),I=1,2)/-5,-4/
C     Diagram 6
      DATA MAPCONFIG(6)/6/
      DATA (IFOREST(I,-1,6),I=1,2)/8,7/
      DATA (SPROP(I,-1,6),I=1,2)/-1,-1/
      DATA TPRID(-1,6)/0/
      DATA (IFOREST(I,-2,6),I=1,2)/-1,6/
      DATA (SPROP(I,-2,6),I=1,2)/23,23/
      DATA TPRID(-2,6)/0/
      DATA (IFOREST(I,-3,6),I=1,2)/5,3/
      DATA (SPROP(I,-3,6),I=1,2)/1,1/
      DATA TPRID(-3,6)/0/
      DATA (IFOREST(I,-4,6),I=1,2)/4,-3/
      DATA (SPROP(I,-4,6),I=1,2)/23,23/
      DATA TPRID(-4,6)/0/
      DATA (IFOREST(I,-5,6),I=1,2)/1,-2/
      DATA TPRID(-5,6)/2/
      DATA (SPROP(I,-5,6),I=1,2)/0,0/
      DATA (IFOREST(I,-6,6),I=1,2)/-5,-4/
C     Diagram 7
      DATA MAPCONFIG(7)/7/
      DATA (IFOREST(I,-1,7),I=1,2)/8,6/
      DATA (SPROP(I,-1,7),I=1,2)/1,1/
      DATA TPRID(-1,7)/0/
      DATA (IFOREST(I,-2,7),I=1,2)/7,-1/
      DATA (SPROP(I,-2,7),I=1,2)/23,23/
      DATA TPRID(-2,7)/0/
      DATA (IFOREST(I,-3,7),I=1,2)/5,4/
      DATA (SPROP(I,-3,7),I=1,2)/-1,-1/
      DATA TPRID(-3,7)/0/
      DATA (IFOREST(I,-4,7),I=1,2)/-3,3/
      DATA (SPROP(I,-4,7),I=1,2)/23,23/
      DATA TPRID(-4,7)/0/
      DATA (IFOREST(I,-5,7),I=1,2)/1,-2/
      DATA TPRID(-5,7)/2/
      DATA (SPROP(I,-5,7),I=1,2)/0,0/
      DATA (IFOREST(I,-6,7),I=1,2)/-5,-4/
C     Diagram 8
      DATA MAPCONFIG(8)/8/
      DATA (IFOREST(I,-1,8),I=1,2)/8,7/
      DATA (SPROP(I,-1,8),I=1,2)/-1,-1/
      DATA TPRID(-1,8)/0/
      DATA (IFOREST(I,-2,8),I=1,2)/-1,6/
      DATA (SPROP(I,-2,8),I=1,2)/23,23/
      DATA TPRID(-2,8)/0/
      DATA (IFOREST(I,-3,8),I=1,2)/5,4/
      DATA (SPROP(I,-3,8),I=1,2)/-1,-1/
      DATA TPRID(-3,8)/0/
      DATA (IFOREST(I,-4,8),I=1,2)/-3,3/
      DATA (SPROP(I,-4,8),I=1,2)/23,23/
      DATA TPRID(-4,8)/0/
      DATA (IFOREST(I,-5,8),I=1,2)/1,-2/
      DATA TPRID(-5,8)/2/
      DATA (SPROP(I,-5,8),I=1,2)/0,0/
      DATA (IFOREST(I,-6,8),I=1,2)/-5,-4/
C     Number of configs
      DATA MAPCONFIG(0)/8/
""")

        # Test config_subproc_map.inc

        exporter.write_config_subproc_map_file(\
            writers.FortranWriter(self.give_pos('test')),
            subprocess_group.get('diagrams_for_configs'))

        #print open(self.give_pos('test')).read()
        self.assertFileContains('test',
"""      DATA (CONFSUB(I,1),I=1,2)/1,5/
      DATA (CONFSUB(I,2),I=1,2)/2,6/
      DATA (CONFSUB(I,3),I=1,2)/3,7/
      DATA (CONFSUB(I,4),I=1,2)/4,8/
      DATA (CONFSUB(I,5),I=1,2)/5,9/
      DATA (CONFSUB(I,6),I=1,2)/6,10/
      DATA (CONFSUB(I,7),I=1,2)/7,11/
      DATA (CONFSUB(I,8),I=1,2)/8,12/
""")

        # Test processes.dat

        files.write_to_file(self.give_pos('test'),
                            exporter.write_processes_file,
                            subprocess_group)

        #print open(self.give_pos('test')).read()

        goal_processes = """1       u u~ > d d~ g d d~ g
mirror  u~ u > d d~ g d d~ g
2       d d~ > d d~ g d d~ g
mirror  d~ d > d d~ g d d~ g"""
        
        self.assertFileContains('test', goal_processes)

    def test_export_group_multidiagram_decay_chains(self):
        """Test export group_amplitudes for uu~>g>gogo, go>qqn1."""

        mypartlist = base_objects.ParticleList()
        myinterlist = base_objects.InteractionList()
        
        # A gluon
        mypartlist.append(base_objects.Particle({'name':'g',
                      'antiname':'g',
                      'spin':3,
                      'color':8,
                      'mass':'zero',
                      'width':'zero',
                      'texname':'g',
                      'antitexname':'g',
                      'line':'curly',
                      'charge':0.,
                      'pdg_code':21,
                      'propagating':True,
                      'is_part':True,
                      'self_antipart':True}))
        g = mypartlist[-1]

        # A quark U and its antiparticle
        mypartlist.append(base_objects.Particle({'name':'u',
                      'antiname':'u~',
                      'spin':2,
                      'color':3,
                      'mass':'zero',
                      'width':'zero',
                      'texname':'u',
                      'antitexname':'\bar u',
                      'line':'straight',
                      'charge':2. / 3.,
                      'pdg_code':2,
                      'propagating':True,
                      'is_part':True,
                      'self_antipart':False}))
        u = mypartlist[-1]
        antiu = copy.copy(u)
        antiu.set('is_part', False)

        # A quark D and its antiparticle
        mypartlist.append(base_objects.Particle({'name':'d',
                      'antiname':'d~',
                      'spin':2,
                      'color':3,
                      'mass':'zero',
                      'width':'zero',
                      'texname':'d',
                      'antitexname':'\bar d',
                      'line':'straight',
                      'charge':-1. / 3.,
                      'pdg_code':1,
                      'propagating':True,
                      'is_part':True,
                      'self_antipart':False}))
        d = mypartlist[-1]
        antid = copy.copy(d)
        antid.set('is_part', False)

        # A gluino
        mypartlist.append(base_objects.Particle({'name':'go',
                      'antiname':'go',
                      'spin':2,
                      'color':8,
                      'mass':'MGO',
                      'width':'WGO',
                      'texname':'g',
                      'antitexname':'g',
                      'line':'curly',
                      'charge':0.,
                      'pdg_code':1000021,
                      'propagating':True,
                      'is_part':True,
                      'self_antipart':True}))
        go = mypartlist[-1]

        # A u squark
        mypartlist.append(base_objects.Particle({'name':'ul',
                      'antiname':'ul~',
                      'spin':1,
                      'color':3,
                      'mass':'MUL',
                      'width':'WUL',
                      'texname':'u',
                      'antitexname':'\bar u',
                      'line':'straight',
                      'charge':2. / 3.,
                      'pdg_code':1000002,
                      'propagating':True,
                      'is_part':True,
                      'self_antipart':False}))
        ul = mypartlist[-1]
        antiul = copy.copy(ul)
        antiul.set('is_part', False)

        # A quark D and its antiparticle
        mypartlist.append(base_objects.Particle({'name':'dl',
                      'antiname':'dl~',
                      'spin':1,
                      'color':3,
                      'mass':'MDL',
                      'width':'WDL',
                      'texname':'d',
                      'antitexname':'\bar d',
                      'line':'straight',
                      'charge':-1. / 3.,
                      'pdg_code':1000001,
                      'propagating':True,
                      'is_part':True,
                      'self_antipart':False}))
        dl = mypartlist[-1]
        antidl = copy.copy(dl)
        antidl.set('is_part', False)

        # A neutralino
        mypartlist.append(base_objects.Particle({'name':'n1',
                      'antiname':'n1',
                      'spin':2,
                      'color':1,
                      'mass':'MN1',
                      'width':'zero',
                      'texname':'\gamma',
                      'antitexname':'\gamma',
                      'line':'wavy',
                      'charge':0.,
                      'pdg_code':1000022,
                      'propagating':True,
                      'is_part':True,
                      'self_antipart':True}))
        n1 = mypartlist[-1]

        mymodel = base_objects.Model()
        mymodel.set('particles', mypartlist)
        g = mymodel.get_particle(21)
        d = mymodel.get_particle(1)
        antid = mymodel.get_particle(-1)
        u = mymodel.get_particle(2)
        antiu = mymodel.get_particle(-2)
        
        # Gluon couplings to quarks
        myinterlist.append(base_objects.Interaction({
                      'id': 1,
                      'particles': base_objects.ParticleList(\
                                            [antiu, \
                                             u, \
                                             g]),
                      'color': [],
                      'lorentz':['L1'],
                      'couplings':{(0, 0):'GQQ'},
                      'orders':{'QCD':1}}))

        myinterlist.append(base_objects.Interaction({
                      'id': 2,
                      'particles': base_objects.ParticleList(\
                                            [antid, \
                                             d, \
                                             g]),
                      'color': [],
                      'lorentz':['L1'],
                      'couplings':{(0, 0):'GQQ'},
                      'orders':{'QCD':1}}))

        # Gluon couplings to gluino
        myinterlist.append(base_objects.Interaction({
                      'id': 3,
                      'particles': base_objects.ParticleList(\
                                            [go, \
                                             go, \
                                             g]),
                      'color': [],
                      'lorentz':['L1'],
                      'couplings':{(0, 0):'GQQ'},
                      'orders':{'QCD':1}}))

        # Gluino couplings to quarks
        myinterlist.append(base_objects.Interaction({
                      'id': 11,
                      'particles': base_objects.ParticleList(\
                                            [go, \
                                             u, \
                                             antiul]),
                      'color': [],
                      'lorentz':['L1'],
                      'couplings':{(0, 0):'GQQ'},
                      'orders':{'QCD':1}}))

        myinterlist.append(base_objects.Interaction({
                      'id': 12,
                      'particles': base_objects.ParticleList(\
                                            [go, \
                                             antiu, \
                                             ul]),
                      'color': [],
                      'lorentz':['L1'],
                      'couplings':{(0, 0):'GQQ'},
                      'orders':{'QCD':1}}))

        myinterlist.append(base_objects.Interaction({
                      'id': 13,
                      'particles': base_objects.ParticleList(\
                                            [go, \
                                             d, \
                                             antidl]),
                      'color': [],
                      'lorentz':['L1'],
                      'couplings':{(0, 0):'GQQ'},
                      'orders':{'QCD':1}}))

        myinterlist.append(base_objects.Interaction({
                      'id': 14,
                      'particles': base_objects.ParticleList(\
                                            [go, \
                                             antid, \
                                             dl]),
                      'color': [],
                      'lorentz':['L1'],
                      'couplings':{(0, 0):'GQQ'},
                      'orders':{'QCD':1}}))

        # Neutralino couplings to quarks
        myinterlist.append(base_objects.Interaction({
                      'id': 15,
                      'particles': base_objects.ParticleList(\
                                            [n1, \
                                             u, \
                                             antiul]),
                      'color': [],
                      'lorentz':['L1'],
                      'couplings':{(0, 0):'GQQ'},
                      'orders':{'QED':1}}))

        myinterlist.append(base_objects.Interaction({
                      'id': 16,
                      'particles': base_objects.ParticleList(\
                                            [n1, \
                                             antiu, \
                                             ul]),
                      'color': [],
                      'lorentz':['L1'],
                      'couplings':{(0, 0):'GQQ'},
                      'orders':{'QED':1}}))

        myinterlist.append(base_objects.Interaction({
                      'id': 17,
                      'particles': base_objects.ParticleList(\
                                            [n1, \
                                             d, \
                                             antidl]),
                      'color': [],
                      'lorentz':['L1'],
                      'couplings':{(0, 0):'GQQ'},
                      'orders':{'QED':1}}))

        myinterlist.append(base_objects.Interaction({
                      'id': 18,
                      'particles': base_objects.ParticleList(\
                                            [n1, \
                                             antid, \
                                             dl]),
                      'color': [],
                      'lorentz':['L1'],
                      'couplings':{(0, 0):'GQQ'},
                      'orders':{'QED':1}}))

        mymodel.set('interactions', myinterlist)

        procs = [[2,-2,1000021,1000021], [1,-1,1000021,1000021]]
        decays = [[1000021,1,-1,1000022],[1000021,2,-2,1000022]]
        coreamplitudes = []
        coreamplitude2 = diagram_generation.AmplitudeList()
        decayamplitudes = diagram_generation.AmplitudeList()
        decayprocs = base_objects.ProcessList()
        proc_diags = [1,1]
        decay_diags = [2,2]
        
        for iproc, proc in enumerate(procs):
            # Define the multiprocess
            my_leglist = base_objects.LegList([\
                base_objects.Leg({'id': id, 'state': True}) for id in proc])

            my_leglist[0].set('state', False)
            my_leglist[1].set('state', False)

            my_process = base_objects.Process({'legs':my_leglist,
                                               'model':mymodel,
                                               'required_s_channels':[[21]]})
            my_amplitude = diagram_generation.Amplitude(my_process)
            coreamplitudes.append(diagram_generation.AmplitudeList([my_amplitude]))
            self.assertEqual(len(my_amplitude.get('diagrams')), proc_diags[iproc])

        for iproc, proc in enumerate(decays):
            # Define the multiprocess
            my_leglist = base_objects.LegList([\
                base_objects.Leg({'id': id, 'state': True}) for id in proc])

            my_leglist[0].set('state', False)

            my_process = base_objects.Process({'legs':my_leglist,
                                               'model':mymodel,
                                               'is_decay_chain': True})
                                               #'forbidden_particles':[2000001,2000002]})
            my_amplitude = diagram_generation.Amplitude(my_process)
            decayamplitudes.append(my_amplitude)
            decayprocs.append(my_process)
            self.assertEqual(len(my_amplitude.get('diagrams')), decay_diags[iproc])

        decays1 = diagram_generation.DecayChainAmplitudeList([\
                         diagram_generation.DecayChainAmplitude({\
                                            'amplitudes': copy.copy(decayamplitudes)})])
        decays2 = diagram_generation.DecayChainAmplitudeList([\
                         diagram_generation.DecayChainAmplitude({\
                                            'amplitudes': copy.copy(decayamplitudes)})])

        decay_chains1 = diagram_generation.DecayChainAmplitude({\
            'amplitudes': coreamplitudes[0],
            'decay_chains': decays1})

        decay_chains2 = diagram_generation.DecayChainAmplitude({\
            'amplitudes': coreamplitudes[1],
            'decay_chains': decays2})

        dc_subproc_group = group_subprocs.DecayChainSubProcessGroup.\
              group_amplitudes(\
                 diagram_generation.DecayChainAmplitudeList([decay_chains1,
                                                             decay_chains2]))

        subproc_groups = \
                       dc_subproc_group.generate_helas_decay_chain_subproc_groups()

        self.assertEqual(len(subproc_groups), 1)

        group_name = 'qq_gogo_go_qqn1_go_qqn1'
        me_len = 3

        subprocess_group = subproc_groups[0]
        self.assertEqual(subprocess_group.get('name'),
                         group_name)
        self.assertEqual(len(subprocess_group.get('matrix_elements')), me_len)

        self.assertEqual(len(subprocess_group.get('matrix_elements')[0].get('processes')), 2)

        # Exporter
        exporter = export_v4.ProcessExporterFortranMEGroup()

        # Test config_subproc_map.inc
        exporter.write_config_subproc_map_file(\
            writers.FortranWriter(self.give_pos('test')),
            subprocess_group.get('diagrams_for_configs'))

        self.assertFileContains('test',
"""      DATA (CONFSUB(I,1),I=1,3)/1,0,0/
      DATA (CONFSUB(I,2),I=1,3)/2,0,0/
      DATA (CONFSUB(I,3),I=1,3)/3,0,0/
      DATA (CONFSUB(I,4),I=1,3)/4,0,0/
      DATA (CONFSUB(I,5),I=1,3)/0,1,0/
      DATA (CONFSUB(I,6),I=1,3)/0,2,0/
      DATA (CONFSUB(I,7),I=1,3)/0,3,0/
      DATA (CONFSUB(I,8),I=1,3)/0,4,0/
      DATA (CONFSUB(I,9),I=1,3)/0,0,1/
      DATA (CONFSUB(I,10),I=1,3)/0,0,2/
      DATA (CONFSUB(I,11),I=1,3)/0,0,3/
      DATA (CONFSUB(I,12),I=1,3)/0,0,4/
""")

        # Test configs.inc

        exporter.write_configs_file(\
            writers.FortranWriter(self.give_pos('test')),
            subprocess_group,
            subprocess_group.get('diagrams_for_configs'))

        #print open(self.give_pos('test')).read()

        self.assertFileContains('test',
"""C     Diagram 1
      DATA MAPCONFIG(1)/1/
      DATA (IFOREST(I,-1,1),I=1,2)/8,6/
      DATA (SPROP(I,-1,1),I=1,3)/1000001,0,0/
      DATA TPRID(-1,1)/0/
      DATA (IFOREST(I,-2,1),I=1,2)/7,-1/
      DATA (SPROP(I,-2,1),I=1,3)/1000021,0,0/
      DATA TPRID(-2,1)/0/
      DATA (IFOREST(I,-3,1),I=1,2)/5,3/
      DATA (SPROP(I,-3,1),I=1,3)/1000001,0,0/
      DATA TPRID(-3,1)/0/
      DATA (IFOREST(I,-4,1),I=1,2)/4,-3/
      DATA (SPROP(I,-4,1),I=1,3)/1000021,0,0/
      DATA TPRID(-4,1)/0/
      DATA (IFOREST(I,-5,1),I=1,2)/-2,-4/
      DATA (SPROP(I,-5,1),I=1,3)/21,0,0/
      DATA TPRID(-5,1)/0/
C     Diagram 2
      DATA MAPCONFIG(2)/2/
      DATA (IFOREST(I,-1,2),I=1,2)/8,7/
      DATA (SPROP(I,-1,2),I=1,3)/-1000001,0,0/
      DATA TPRID(-1,2)/0/
      DATA (IFOREST(I,-2,2),I=1,2)/-1,6/
      DATA (SPROP(I,-2,2),I=1,3)/1000021,0,0/
      DATA TPRID(-2,2)/0/
      DATA (IFOREST(I,-3,2),I=1,2)/5,3/
      DATA (SPROP(I,-3,2),I=1,3)/1000001,0,0/
      DATA TPRID(-3,2)/0/
      DATA (IFOREST(I,-4,2),I=1,2)/4,-3/
      DATA (SPROP(I,-4,2),I=1,3)/1000021,0,0/
      DATA TPRID(-4,2)/0/
      DATA (IFOREST(I,-5,2),I=1,2)/-2,-4/
      DATA (SPROP(I,-5,2),I=1,3)/21,0,0/
      DATA TPRID(-5,2)/0/
C     Diagram 3
      DATA MAPCONFIG(3)/3/
      DATA (IFOREST(I,-1,3),I=1,2)/8,6/
      DATA (SPROP(I,-1,3),I=1,3)/1000001,0,0/
      DATA TPRID(-1,3)/0/
      DATA (IFOREST(I,-2,3),I=1,2)/7,-1/
      DATA (SPROP(I,-2,3),I=1,3)/1000021,0,0/
      DATA TPRID(-2,3)/0/
      DATA (IFOREST(I,-3,3),I=1,2)/5,4/
      DATA (SPROP(I,-3,3),I=1,3)/-1000001,0,0/
      DATA TPRID(-3,3)/0/
      DATA (IFOREST(I,-4,3),I=1,2)/-3,3/
      DATA (SPROP(I,-4,3),I=1,3)/1000021,0,0/
      DATA TPRID(-4,3)/0/
      DATA (IFOREST(I,-5,3),I=1,2)/-2,-4/
      DATA (SPROP(I,-5,3),I=1,3)/21,0,0/
      DATA TPRID(-5,3)/0/
C     Diagram 4
      DATA MAPCONFIG(4)/4/
      DATA (IFOREST(I,-1,4),I=1,2)/8,7/
      DATA (SPROP(I,-1,4),I=1,3)/-1000001,0,0/
      DATA TPRID(-1,4)/0/
      DATA (IFOREST(I,-2,4),I=1,2)/-1,6/
      DATA (SPROP(I,-2,4),I=1,3)/1000021,0,0/
      DATA TPRID(-2,4)/0/
      DATA (IFOREST(I,-3,4),I=1,2)/5,4/
      DATA (SPROP(I,-3,4),I=1,3)/-1000001,0,0/
      DATA TPRID(-3,4)/0/
      DATA (IFOREST(I,-4,4),I=1,2)/-3,3/
      DATA (SPROP(I,-4,4),I=1,3)/1000021,0,0/
      DATA TPRID(-4,4)/0/
      DATA (IFOREST(I,-5,4),I=1,2)/-2,-4/
      DATA (SPROP(I,-5,4),I=1,3)/21,0,0/
      DATA TPRID(-5,4)/0/
C     Diagram 5
      DATA MAPCONFIG(5)/5/
      DATA (IFOREST(I,-1,5),I=1,2)/8,6/
      DATA (SPROP(I,-1,5),I=1,3)/0,1000002,0/
      DATA TPRID(-1,5)/0/
      DATA (IFOREST(I,-2,5),I=1,2)/7,-1/
      DATA (SPROP(I,-2,5),I=1,3)/0,1000021,0/
      DATA TPRID(-2,5)/0/
      DATA (IFOREST(I,-3,5),I=1,2)/5,3/
      DATA (SPROP(I,-3,5),I=1,3)/0,1000001,0/
      DATA TPRID(-3,5)/0/
      DATA (IFOREST(I,-4,5),I=1,2)/4,-3/
      DATA (SPROP(I,-4,5),I=1,3)/0,1000021,0/
      DATA TPRID(-4,5)/0/
      DATA (IFOREST(I,-5,5),I=1,2)/-2,-4/
      DATA (SPROP(I,-5,5),I=1,3)/0,21,0/
      DATA TPRID(-5,5)/0/
C     Diagram 6
      DATA MAPCONFIG(6)/6/
      DATA (IFOREST(I,-1,6),I=1,2)/8,7/
      DATA (SPROP(I,-1,6),I=1,3)/0,-1000002,0/
      DATA TPRID(-1,6)/0/
      DATA (IFOREST(I,-2,6),I=1,2)/-1,6/
      DATA (SPROP(I,-2,6),I=1,3)/0,1000021,0/
      DATA TPRID(-2,6)/0/
      DATA (IFOREST(I,-3,6),I=1,2)/5,3/
      DATA (SPROP(I,-3,6),I=1,3)/0,1000001,0/
      DATA TPRID(-3,6)/0/
      DATA (IFOREST(I,-4,6),I=1,2)/4,-3/
      DATA (SPROP(I,-4,6),I=1,3)/0,1000021,0/
      DATA TPRID(-4,6)/0/
      DATA (IFOREST(I,-5,6),I=1,2)/-2,-4/
      DATA (SPROP(I,-5,6),I=1,3)/0,21,0/
      DATA TPRID(-5,6)/0/
C     Diagram 7
      DATA MAPCONFIG(7)/7/
      DATA (IFOREST(I,-1,7),I=1,2)/8,6/
      DATA (SPROP(I,-1,7),I=1,3)/0,1000002,0/
      DATA TPRID(-1,7)/0/
      DATA (IFOREST(I,-2,7),I=1,2)/7,-1/
      DATA (SPROP(I,-2,7),I=1,3)/0,1000021,0/
      DATA TPRID(-2,7)/0/
      DATA (IFOREST(I,-3,7),I=1,2)/5,4/
      DATA (SPROP(I,-3,7),I=1,3)/0,-1000001,0/
      DATA TPRID(-3,7)/0/
      DATA (IFOREST(I,-4,7),I=1,2)/-3,3/
      DATA (SPROP(I,-4,7),I=1,3)/0,1000021,0/
      DATA TPRID(-4,7)/0/
      DATA (IFOREST(I,-5,7),I=1,2)/-2,-4/
      DATA (SPROP(I,-5,7),I=1,3)/0,21,0/
      DATA TPRID(-5,7)/0/
C     Diagram 8
      DATA MAPCONFIG(8)/8/
      DATA (IFOREST(I,-1,8),I=1,2)/8,7/
      DATA (SPROP(I,-1,8),I=1,3)/0,-1000002,0/
      DATA TPRID(-1,8)/0/
      DATA (IFOREST(I,-2,8),I=1,2)/-1,6/
      DATA (SPROP(I,-2,8),I=1,3)/0,1000021,0/
      DATA TPRID(-2,8)/0/
      DATA (IFOREST(I,-3,8),I=1,2)/5,4/
      DATA (SPROP(I,-3,8),I=1,3)/0,-1000001,0/
      DATA TPRID(-3,8)/0/
      DATA (IFOREST(I,-4,8),I=1,2)/-3,3/
      DATA (SPROP(I,-4,8),I=1,3)/0,1000021,0/
      DATA TPRID(-4,8)/0/
      DATA (IFOREST(I,-5,8),I=1,2)/-2,-4/
      DATA (SPROP(I,-5,8),I=1,3)/0,21,0/
      DATA TPRID(-5,8)/0/
C     Diagram 9
      DATA MAPCONFIG(9)/9/
      DATA (IFOREST(I,-1,9),I=1,2)/8,6/
      DATA (SPROP(I,-1,9),I=1,3)/0,0,1000002/
      DATA TPRID(-1,9)/0/
      DATA (IFOREST(I,-2,9),I=1,2)/7,-1/
      DATA (SPROP(I,-2,9),I=1,3)/0,0,1000021/
      DATA TPRID(-2,9)/0/
      DATA (IFOREST(I,-3,9),I=1,2)/5,3/
      DATA (SPROP(I,-3,9),I=1,3)/0,0,1000002/
      DATA TPRID(-3,9)/0/
      DATA (IFOREST(I,-4,9),I=1,2)/4,-3/
      DATA (SPROP(I,-4,9),I=1,3)/0,0,1000021/
      DATA TPRID(-4,9)/0/
      DATA (IFOREST(I,-5,9),I=1,2)/-2,-4/
      DATA (SPROP(I,-5,9),I=1,3)/0,0,21/
      DATA TPRID(-5,9)/0/
C     Diagram 10
      DATA MAPCONFIG(10)/10/
      DATA (IFOREST(I,-1,10),I=1,2)/8,7/
      DATA (SPROP(I,-1,10),I=1,3)/0,0,-1000002/
      DATA TPRID(-1,10)/0/
      DATA (IFOREST(I,-2,10),I=1,2)/-1,6/
      DATA (SPROP(I,-2,10),I=1,3)/0,0,1000021/
      DATA TPRID(-2,10)/0/
      DATA (IFOREST(I,-3,10),I=1,2)/5,3/
      DATA (SPROP(I,-3,10),I=1,3)/0,0,1000002/
      DATA TPRID(-3,10)/0/
      DATA (IFOREST(I,-4,10),I=1,2)/4,-3/
      DATA (SPROP(I,-4,10),I=1,3)/0,0,1000021/
      DATA TPRID(-4,10)/0/
      DATA (IFOREST(I,-5,10),I=1,2)/-2,-4/
      DATA (SPROP(I,-5,10),I=1,3)/0,0,21/
      DATA TPRID(-5,10)/0/
C     Diagram 11
      DATA MAPCONFIG(11)/11/
      DATA (IFOREST(I,-1,11),I=1,2)/8,6/
      DATA (SPROP(I,-1,11),I=1,3)/0,0,1000002/
      DATA TPRID(-1,11)/0/
      DATA (IFOREST(I,-2,11),I=1,2)/7,-1/
      DATA (SPROP(I,-2,11),I=1,3)/0,0,1000021/
      DATA TPRID(-2,11)/0/
      DATA (IFOREST(I,-3,11),I=1,2)/5,4/
      DATA (SPROP(I,-3,11),I=1,3)/0,0,-1000002/
      DATA TPRID(-3,11)/0/
      DATA (IFOREST(I,-4,11),I=1,2)/-3,3/
      DATA (SPROP(I,-4,11),I=1,3)/0,0,1000021/
      DATA TPRID(-4,11)/0/
      DATA (IFOREST(I,-5,11),I=1,2)/-2,-4/
      DATA (SPROP(I,-5,11),I=1,3)/0,0,21/
      DATA TPRID(-5,11)/0/
C     Diagram 12
      DATA MAPCONFIG(12)/12/
      DATA (IFOREST(I,-1,12),I=1,2)/8,7/
      DATA (SPROP(I,-1,12),I=1,3)/0,0,-1000002/
      DATA TPRID(-1,12)/0/
      DATA (IFOREST(I,-2,12),I=1,2)/-1,6/
      DATA (SPROP(I,-2,12),I=1,3)/0,0,1000021/
      DATA TPRID(-2,12)/0/
      DATA (IFOREST(I,-3,12),I=1,2)/5,4/
      DATA (SPROP(I,-3,12),I=1,3)/0,0,-1000002/
      DATA TPRID(-3,12)/0/
      DATA (IFOREST(I,-4,12),I=1,2)/-3,3/
      DATA (SPROP(I,-4,12),I=1,3)/0,0,1000021/
      DATA TPRID(-4,12)/0/
      DATA (IFOREST(I,-5,12),I=1,2)/-2,-4/
      DATA (SPROP(I,-5,12),I=1,3)/0,0,21/
      DATA TPRID(-5,12)/0/
C     Number of configs
      DATA MAPCONFIG(0)/12/
""")

#===============================================================================
# FullHelasOutputTest
#===============================================================================
class FullHelasOutputTest(test_helas_call_writers.HelasModelTestSetup,
                          test_file_writers.CheckFileCreate):
    """Test class for the output of various processes. In practice,
    tests both HelasObject generation and MG4 output."""

    created_files = ['leshouche'
                    ]

    tearDown = test_file_writers.CheckFileCreate.clean_files

    def test_generate_helas_diagrams_ea_ae(self):
        """Testing the helas diagram generation e- a > a e-
        """

        # Test e- a > a e-

        myleglist = base_objects.LegList()

        myleglist.append(base_objects.Leg({'id':11,
                                         'state':False}))
        myleglist.append(base_objects.Leg({'id':22,
                                         'state':False}))
        myleglist.append(base_objects.Leg({'id':22,
                                         'state':True}))
        myleglist.append(base_objects.Leg({'id':11,
                                         'state':True}))

        myproc = base_objects.Process({'legs':myleglist,
                                       'model':self.mybasemodel})

        myamplitude = diagram_generation.Amplitude({'process': myproc})

        matrix_element = helas_objects.HelasMatrixElement(myamplitude, 1)

        # I have checked that the resulting Helas calls
        # below give identical result as MG4
        self.assertEqual("\n".join(\
            helas_call_writers.FortranHelasCallWriter(self.mymodel).\
            get_matrix_element_calls(matrix_element)),
                         """CALL IXXXXX(P(0,1),me,NHEL(1),+1*IC(1),W(1,1))
CALL VXXXXX(P(0,2),zero,NHEL(2),-1*IC(2),W(1,2))
CALL VXXXXX(P(0,3),zero,NHEL(3),+1*IC(3),W(1,3))
CALL OXXXXX(P(0,4),me,NHEL(4),+1*IC(4),W(1,4))
CALL FVIXXX(W(1,1),W(1,2),MGVX12,me,zero,W(1,5))
# Amplitude(s) for diagram number 1
CALL IOVXXX(W(1,5),W(1,4),W(1,3),MGVX12,AMP(1))
CALL FVIXXX(W(1,1),W(1,3),MGVX12,me,zero,W(1,5))
# Amplitude(s) for diagram number 2
CALL IOVXXX(W(1,5),W(1,4),W(1,2),MGVX12,AMP(2))""")

    def test_generate_helas_diagrams_uux_gepem_no_optimization(self):
        """Testing the helas diagram generation u u~ > g e+ e-
        """

        # Test u u~ > g e+ e-

        myleglist = base_objects.LegList()

        myleglist.append(base_objects.Leg({'id':2,
                                         'state':False}))
        myleglist.append(base_objects.Leg({'id':-2,
                                         'state':False}))
        myleglist.append(base_objects.Leg({'id':21,
                                         'state':True}))
        myleglist.append(base_objects.Leg({'id':11,
                                         'state':True}))
        myleglist.append(base_objects.Leg({'id':-11,
                                         'state':True}))

        myproc = base_objects.Process({'legs':myleglist,
                                       'model':self.mybasemodel})

        myamplitude = diagram_generation.Amplitude({'process': myproc})

        matrix_element = helas_objects.HelasMatrixElement(\
            myamplitude,
            0)

        # I have checked that the resulting Helas calls
        # below give identical result as MG4
        self.assertEqual( helas_call_writers.FortranHelasCallWriter(self.mymodel).\
                                   get_matrix_element_calls(matrix_element),
                         """CALL IXXXXX(P(0,1),mu,NHEL(1),+1*IC(1),W(1,1))
CALL OXXXXX(P(0,2),mu,NHEL(2),-1*IC(2),W(1,2))
CALL VXXXXX(P(0,3),zero,NHEL(3),+1*IC(3),W(1,3))
CALL OXXXXX(P(0,4),me,NHEL(4),+1*IC(4),W(1,4))
CALL IXXXXX(P(0,5),me,NHEL(5),-1*IC(5),W(1,5))
CALL FVIXXX(W(1,1),W(1,3),GG,mu,zero,W(1,6))
CALL JIOXXX(W(1,5),W(1,4),MGVX12,zero,zero,W(1,7))
# Amplitude(s) for diagram number 1
CALL IOVXXX(W(1,6),W(1,2),W(1,7),MGVX15,AMP(1))
CALL IXXXXX(P(0,1),mu,NHEL(1),+1*IC(1),W(1,1))
CALL OXXXXX(P(0,2),mu,NHEL(2),-1*IC(2),W(1,2))
CALL VXXXXX(P(0,3),zero,NHEL(3),+1*IC(3),W(1,3))
CALL OXXXXX(P(0,4),me,NHEL(4),+1*IC(4),W(1,4))
CALL IXXXXX(P(0,5),me,NHEL(5),-1*IC(5),W(1,5))
CALL FVOXXX(W(1,2),W(1,3),GG,mu,zero,W(1,6))
CALL JIOXXX(W(1,5),W(1,4),MGVX12,zero,zero,W(1,7))
# Amplitude(s) for diagram number 2
CALL IOVXXX(W(1,1),W(1,6),W(1,7),MGVX15,AMP(2))""".split('\n'))

    def test_generate_helas_diagrams_uux_uuxuux(self):
        """Test calls for u u~ > u u~ u u~ and MadEvent files"""

        # Set up local model

        mybasemodel = base_objects.Model()
        mypartlist = base_objects.ParticleList()
        myinterlist = base_objects.InteractionList()

        # A quark U and its antiparticle
        mypartlist.append(base_objects.Particle({'name':'u',
                      'antiname':'u~',
                      'spin':2,
                      'color':3,
                      'mass':'zero',
                      'width':'zero',
                      'texname':'u',
                      'antitexname':'\bar u',
                      'line':'straight',
                      'charge':2. / 3.,
                      'pdg_code':2,
                      'propagating':True,
                      'is_part':True,
                      'self_antipart':False}))
        u = mypartlist[len(mypartlist) - 1]
        antiu = copy.copy(u)
        antiu.set('is_part', False)

        # A gluon
        mypartlist.append(base_objects.Particle({'name':'g',
                      'antiname':'g',
                      'spin':3,
                      'color':8,
                      'mass':'zero',
                      'width':'zero',
                      'texname':'g',
                      'antitexname':'g',
                      'line':'curly',
                      'charge':0.,
                      'pdg_code':21,
                      'propagating':True,
                      'is_part':True,
                      'self_antipart':True}))

        g = mypartlist[len(mypartlist) - 1]

        # Gluon couplings to quarks
        myinterlist.append(base_objects.Interaction({
                      'id': 1,
                      'particles': base_objects.ParticleList(\
                                            [antiu, \
                                             u, \
                                             g]),
                      'color': [color.ColorString([color.T(2, 1, 0)])],
                      'lorentz':[''],
                      'couplings':{(0, 0):'GG'},
                      'orders':{'QCD':1}}))

        # Gluon self-couplings
        my_color_string = color.ColorString([color.f(0, 1, 2)])
        my_color_string.is_imaginary = True
        myinterlist.append(base_objects.Interaction({
                      'id': 2,
                      'particles': base_objects.ParticleList(\
                                            [g, \
                                             g, \
                                             g]),
                      'color': [my_color_string],
                      'lorentz':[''],
                      'couplings':{(0, 0):'GG'},
                      'orders':{'QCD':1}}))

        mybasemodel.set('particles', mypartlist)
        mybasemodel.set('interactions', myinterlist)

        myleglist = base_objects.LegList()

        myleglist.append(base_objects.Leg({'id':2,
                                         'state':False}))
        myleglist.append(base_objects.Leg({'id':-2,
                                         'state':False}))
        myleglist.append(base_objects.Leg({'id':2,
                                         'state':True}))
        myleglist.append(base_objects.Leg({'id':-2,
                                         'state':True}))
        myleglist.append(base_objects.Leg({'id':2,
                                         'state':True}))
        myleglist.append(base_objects.Leg({'id':-2,
                                         'state':True}))

        myproc = base_objects.Process({'legs':myleglist,
                                       'model':mybasemodel})

        myamplitude = diagram_generation.Amplitude({'process': myproc})

        matrix_element = helas_objects.HelasMatrixElement(myamplitude)

        # Test Helas calls

        fortran_model = helas_call_writers.FortranHelasCallWriter(mybasemodel)
        self.assertEqual(fortran_model.\
                                   get_matrix_element_calls(matrix_element),
                         """CALL IXXXXX(P(0,1),zero,NHEL(1),+1*IC(1),W(1,1))
CALL OXXXXX(P(0,2),zero,NHEL(2),-1*IC(2),W(1,2))
CALL OXXXXX(P(0,3),zero,NHEL(3),+1*IC(3),W(1,3))
CALL IXXXXX(P(0,4),zero,NHEL(4),-1*IC(4),W(1,4))
CALL OXXXXX(P(0,5),zero,NHEL(5),+1*IC(5),W(1,5))
CALL IXXXXX(P(0,6),zero,NHEL(6),-1*IC(6),W(1,6))
CALL JIOXXX(W(1,1),W(1,2),GG,zero,zero,W(1,7))
CALL JIOXXX(W(1,4),W(1,3),GG,zero,zero,W(1,8))
CALL FVOXXX(W(1,5),W(1,7),GG,zero,zero,W(1,9))
# Amplitude(s) for diagram number 1
CALL IOVXXX(W(1,6),W(1,9),W(1,8),GG,AMP(1))
CALL FVIXXX(W(1,6),W(1,7),GG,zero,zero,W(1,10))
# Amplitude(s) for diagram number 2
CALL IOVXXX(W(1,10),W(1,5),W(1,8),GG,AMP(2))
CALL JIOXXX(W(1,6),W(1,5),GG,zero,zero,W(1,11))
# Amplitude(s) for diagram number 3
CALL VVVXXX(W(1,7),W(1,8),W(1,11),GG,AMP(3))
CALL JIOXXX(W(1,6),W(1,3),GG,zero,zero,W(1,12))
CALL FVIXXX(W(1,4),W(1,7),GG,zero,zero,W(1,13))
# Amplitude(s) for diagram number 4
CALL IOVXXX(W(1,13),W(1,5),W(1,12),GG,AMP(4))
# Amplitude(s) for diagram number 5
CALL IOVXXX(W(1,4),W(1,9),W(1,12),GG,AMP(5))
CALL JIOXXX(W(1,4),W(1,5),GG,zero,zero,W(1,9))
# Amplitude(s) for diagram number 6
CALL VVVXXX(W(1,7),W(1,12),W(1,9),GG,AMP(6))
CALL FVOXXX(W(1,3),W(1,7),GG,zero,zero,W(1,14))
# Amplitude(s) for diagram number 7
CALL IOVXXX(W(1,6),W(1,14),W(1,9),GG,AMP(7))
# Amplitude(s) for diagram number 8
CALL IOVXXX(W(1,10),W(1,3),W(1,9),GG,AMP(8))
# Amplitude(s) for diagram number 9
CALL IOVXXX(W(1,4),W(1,14),W(1,11),GG,AMP(9))
# Amplitude(s) for diagram number 10
CALL IOVXXX(W(1,13),W(1,3),W(1,11),GG,AMP(10))
CALL JIOXXX(W(1,1),W(1,3),GG,zero,zero,W(1,13))
CALL JIOXXX(W(1,4),W(1,2),GG,zero,zero,W(1,14))
CALL FVOXXX(W(1,5),W(1,13),GG,zero,zero,W(1,10))
# Amplitude(s) for diagram number 11
CALL IOVXXX(W(1,6),W(1,10),W(1,14),GG,AMP(11))
CALL FVIXXX(W(1,6),W(1,13),GG,zero,zero,W(1,7))
# Amplitude(s) for diagram number 12
CALL IOVXXX(W(1,7),W(1,5),W(1,14),GG,AMP(12))
# Amplitude(s) for diagram number 13
CALL VVVXXX(W(1,13),W(1,14),W(1,11),GG,AMP(13))
CALL JIOXXX(W(1,6),W(1,2),GG,zero,zero,W(1,15))
CALL FVIXXX(W(1,4),W(1,13),GG,zero,zero,W(1,16))
# Amplitude(s) for diagram number 14
CALL IOVXXX(W(1,16),W(1,5),W(1,15),GG,AMP(14))
# Amplitude(s) for diagram number 15
CALL IOVXXX(W(1,4),W(1,10),W(1,15),GG,AMP(15))
# Amplitude(s) for diagram number 16
CALL VVVXXX(W(1,13),W(1,15),W(1,9),GG,AMP(16))
CALL FVOXXX(W(1,2),W(1,13),GG,zero,zero,W(1,10))
# Amplitude(s) for diagram number 17
CALL IOVXXX(W(1,6),W(1,10),W(1,9),GG,AMP(17))
# Amplitude(s) for diagram number 18
CALL IOVXXX(W(1,7),W(1,2),W(1,9),GG,AMP(18))
# Amplitude(s) for diagram number 19
CALL IOVXXX(W(1,4),W(1,10),W(1,11),GG,AMP(19))
# Amplitude(s) for diagram number 20
CALL IOVXXX(W(1,16),W(1,2),W(1,11),GG,AMP(20))
CALL JIOXXX(W(1,1),W(1,5),GG,zero,zero,W(1,16))
CALL FVOXXX(W(1,3),W(1,16),GG,zero,zero,W(1,10))
# Amplitude(s) for diagram number 21
CALL IOVXXX(W(1,6),W(1,10),W(1,14),GG,AMP(21))
CALL FVIXXX(W(1,6),W(1,16),GG,zero,zero,W(1,7))
# Amplitude(s) for diagram number 22
CALL IOVXXX(W(1,7),W(1,3),W(1,14),GG,AMP(22))
# Amplitude(s) for diagram number 23
CALL VVVXXX(W(1,16),W(1,14),W(1,12),GG,AMP(23))
# Amplitude(s) for diagram number 24
CALL IOVXXX(W(1,4),W(1,10),W(1,15),GG,AMP(24))
CALL FVIXXX(W(1,4),W(1,16),GG,zero,zero,W(1,10))
# Amplitude(s) for diagram number 25
CALL IOVXXX(W(1,10),W(1,3),W(1,15),GG,AMP(25))
# Amplitude(s) for diagram number 26
CALL VVVXXX(W(1,16),W(1,15),W(1,8),GG,AMP(26))
CALL FVOXXX(W(1,2),W(1,16),GG,zero,zero,W(1,13))
# Amplitude(s) for diagram number 27
CALL IOVXXX(W(1,6),W(1,13),W(1,8),GG,AMP(27))
# Amplitude(s) for diagram number 28
CALL IOVXXX(W(1,7),W(1,2),W(1,8),GG,AMP(28))
# Amplitude(s) for diagram number 29
CALL IOVXXX(W(1,4),W(1,13),W(1,12),GG,AMP(29))
# Amplitude(s) for diagram number 30
CALL IOVXXX(W(1,10),W(1,2),W(1,12),GG,AMP(30))
CALL FVIXXX(W(1,1),W(1,14),GG,zero,zero,W(1,10))
# Amplitude(s) for diagram number 31
CALL IOVXXX(W(1,10),W(1,5),W(1,12),GG,AMP(31))
CALL FVIXXX(W(1,1),W(1,12),GG,zero,zero,W(1,13))
# Amplitude(s) for diagram number 32
CALL IOVXXX(W(1,13),W(1,5),W(1,14),GG,AMP(32))
# Amplitude(s) for diagram number 33
CALL IOVXXX(W(1,10),W(1,3),W(1,11),GG,AMP(33))
CALL FVIXXX(W(1,1),W(1,11),GG,zero,zero,W(1,10))
# Amplitude(s) for diagram number 34
CALL IOVXXX(W(1,10),W(1,3),W(1,14),GG,AMP(34))
CALL FVIXXX(W(1,1),W(1,15),GG,zero,zero,W(1,14))
# Amplitude(s) for diagram number 35
CALL IOVXXX(W(1,14),W(1,5),W(1,8),GG,AMP(35))
CALL FVIXXX(W(1,1),W(1,8),GG,zero,zero,W(1,4))
# Amplitude(s) for diagram number 36
CALL IOVXXX(W(1,4),W(1,5),W(1,15),GG,AMP(36))
# Amplitude(s) for diagram number 37
CALL IOVXXX(W(1,14),W(1,3),W(1,9),GG,AMP(37))
CALL FVIXXX(W(1,1),W(1,9),GG,zero,zero,W(1,14))
# Amplitude(s) for diagram number 38
CALL IOVXXX(W(1,14),W(1,3),W(1,15),GG,AMP(38))
# Amplitude(s) for diagram number 39
CALL IOVXXX(W(1,4),W(1,2),W(1,11),GG,AMP(39))
# Amplitude(s) for diagram number 40
CALL IOVXXX(W(1,10),W(1,2),W(1,8),GG,AMP(40))
# Amplitude(s) for diagram number 41
CALL IOVXXX(W(1,13),W(1,2),W(1,9),GG,AMP(41))
# Amplitude(s) for diagram number 42
CALL IOVXXX(W(1,14),W(1,2),W(1,12),GG,AMP(42))""".split('\n'))

        exporter = export_v4.ProcessExporterFortranME()

        #print matrix_element.get('color_basis')
        # Test color matrix output
        self.assertEqual("\n".join(exporter.get_color_data_lines(matrix_element)),
                         """DATA Denom(1)/1/
DATA (CF(i,  1),i=  1,  6) /   27,    9,    9,    3,    3,    9/
C 1 T(2,1) T(3,4) T(5,6)
DATA Denom(2)/1/
DATA (CF(i,  2),i=  1,  6) /    9,   27,    3,    9,    9,    3/
C 1 T(2,1) T(3,6) T(5,4)
DATA Denom(3)/1/
DATA (CF(i,  3),i=  1,  6) /    9,    3,   27,    9,    9,    3/
C 1 T(2,4) T(3,1) T(5,6)
DATA Denom(4)/1/
DATA (CF(i,  4),i=  1,  6) /    3,    9,    9,   27,    3,    9/
C 1 T(2,4) T(3,6) T(5,1)
DATA Denom(5)/1/
DATA (CF(i,  5),i=  1,  6) /    3,    9,    9,    3,   27,    9/
C 1 T(2,6) T(3,1) T(5,4)
DATA Denom(6)/1/
DATA (CF(i,  6),i=  1,  6) /    9,    3,    3,    9,    9,   27/
C 1 T(2,6) T(3,4) T(5,1)""")

        # Test JAMP (color amplitude) output
        self.assertEqual('\n'.join(exporter.get_JAMP_lines(matrix_element)),
                         """JAMP(1)=+1D0/4D0*(+1D0/9D0*AMP(1)+1D0/9D0*AMP(2)+1D0/3D0*AMP(4)+1D0/3D0*AMP(5)+1D0/3D0*AMP(7)+1D0/3D0*AMP(8)+1D0/9D0*AMP(9)+1D0/9D0*AMP(10)+AMP(14)-AMP(16)+AMP(17)+1D0/3D0*AMP(19)+1D0/3D0*AMP(20)+AMP(22)-AMP(23)+1D0/3D0*AMP(27)+1D0/3D0*AMP(28)+AMP(29)+AMP(31)+1D0/3D0*AMP(33)+1D0/3D0*AMP(34)+1D0/3D0*AMP(35)+1D0/3D0*AMP(36)+AMP(37)+1D0/9D0*AMP(39)+1D0/9D0*AMP(40))
JAMP(2)=+1D0/4D0*(-1D0/3D0*AMP(1)-1D0/3D0*AMP(2)-1D0/9D0*AMP(4)-1D0/9D0*AMP(5)-1D0/9D0*AMP(7)-1D0/9D0*AMP(8)-1D0/3D0*AMP(9)-1D0/3D0*AMP(10)-AMP(12)+AMP(13)-1D0/3D0*AMP(17)-1D0/3D0*AMP(18)-AMP(19)-AMP(25)+AMP(26)-AMP(27)-1D0/3D0*AMP(29)-1D0/3D0*AMP(30)-1D0/3D0*AMP(31)-1D0/3D0*AMP(32)-AMP(33)-AMP(35)-1D0/3D0*AMP(37)-1D0/3D0*AMP(38)-1D0/9D0*AMP(41)-1D0/9D0*AMP(42))
JAMP(3)=+1D0/4D0*(-AMP(4)+AMP(6)-AMP(7)-1D0/3D0*AMP(9)-1D0/3D0*AMP(10)-1D0/9D0*AMP(11)-1D0/9D0*AMP(12)-1D0/3D0*AMP(14)-1D0/3D0*AMP(15)-1D0/3D0*AMP(17)-1D0/3D0*AMP(18)-1D0/9D0*AMP(19)-1D0/9D0*AMP(20)-1D0/3D0*AMP(21)-1D0/3D0*AMP(22)-AMP(24)-AMP(26)-AMP(28)-1D0/3D0*AMP(31)-1D0/3D0*AMP(32)-1D0/9D0*AMP(33)-1D0/9D0*AMP(34)-AMP(36)-1D0/3D0*AMP(39)-1D0/3D0*AMP(40)-AMP(41))
JAMP(4)=+1D0/4D0*(+AMP(1)+AMP(3)+1D0/3D0*AMP(4)+1D0/3D0*AMP(5)+AMP(10)+1D0/3D0*AMP(11)+1D0/3D0*AMP(12)+AMP(15)+AMP(16)+AMP(18)+1D0/9D0*AMP(21)+1D0/9D0*AMP(22)+1D0/3D0*AMP(24)+1D0/3D0*AMP(25)+1D0/3D0*AMP(27)+1D0/3D0*AMP(28)+1D0/9D0*AMP(29)+1D0/9D0*AMP(30)+1D0/9D0*AMP(31)+1D0/9D0*AMP(32)+1D0/3D0*AMP(33)+1D0/3D0*AMP(34)+AMP(38)+AMP(40)+1D0/3D0*AMP(41)+1D0/3D0*AMP(42))
JAMP(5)=+1D0/4D0*(+AMP(2)-AMP(3)+1D0/3D0*AMP(7)+1D0/3D0*AMP(8)+AMP(9)+1D0/3D0*AMP(11)+1D0/3D0*AMP(12)+1D0/9D0*AMP(14)+1D0/9D0*AMP(15)+1D0/9D0*AMP(17)+1D0/9D0*AMP(18)+1D0/3D0*AMP(19)+1D0/3D0*AMP(20)+AMP(21)+AMP(23)+1D0/3D0*AMP(24)+1D0/3D0*AMP(25)+AMP(30)+AMP(32)+1D0/3D0*AMP(35)+1D0/3D0*AMP(36)+1D0/9D0*AMP(37)+1D0/9D0*AMP(38)+AMP(39)+1D0/3D0*AMP(41)+1D0/3D0*AMP(42))
JAMP(6)=+1D0/4D0*(-1D0/3D0*AMP(1)-1D0/3D0*AMP(2)-AMP(5)-AMP(6)-AMP(8)-AMP(11)-AMP(13)-1D0/3D0*AMP(14)-1D0/3D0*AMP(15)-AMP(20)-1D0/3D0*AMP(21)-1D0/3D0*AMP(22)-1D0/9D0*AMP(24)-1D0/9D0*AMP(25)-1D0/9D0*AMP(27)-1D0/9D0*AMP(28)-1D0/3D0*AMP(29)-1D0/3D0*AMP(30)-AMP(34)-1D0/9D0*AMP(35)-1D0/9D0*AMP(36)-1D0/3D0*AMP(37)-1D0/3D0*AMP(38)-1D0/3D0*AMP(39)-1D0/3D0*AMP(40)-AMP(42))""")

        # Test configs.inc file
        writer = writers.FortranWriter(self.give_pos('test'))
        mapconfigs, s_and_t_channels = exporter.write_configs_file(writer,
                                                                 matrix_element)
        writer.close()

        #print open(self.give_pos('test')).read()

        self.assertFileContains('test',
"""C     Diagram 1
      DATA MAPCONFIG(1)/1/
      DATA (IFOREST(I,-1,1),I=1,2)/4,3/
      DATA (SPROP(I,-1,1),I=1,1)/21/
      DATA TPRID(-1,1)/0/
      DATA (IFOREST(I,-2,1),I=1,2)/6,-1/
      DATA (SPROP(I,-2,1),I=1,1)/-2/
      DATA TPRID(-2,1)/0/
      DATA (IFOREST(I,-3,1),I=1,2)/5,-2/
      DATA (SPROP(I,-3,1),I=1,1)/21/
      DATA TPRID(-3,1)/0/
C     Diagram 2
      DATA MAPCONFIG(2)/2/
      DATA (IFOREST(I,-1,2),I=1,2)/4,3/
      DATA (SPROP(I,-1,2),I=1,1)/21/
      DATA TPRID(-1,2)/0/
      DATA (IFOREST(I,-2,2),I=1,2)/5,-1/
      DATA (SPROP(I,-2,2),I=1,1)/2/
      DATA TPRID(-2,2)/0/
      DATA (IFOREST(I,-3,2),I=1,2)/6,-2/
      DATA (SPROP(I,-3,2),I=1,1)/21/
      DATA TPRID(-3,2)/0/
C     Diagram 3
      DATA MAPCONFIG(3)/3/
      DATA (IFOREST(I,-1,3),I=1,2)/6,5/
      DATA (SPROP(I,-1,3),I=1,1)/21/
      DATA TPRID(-1,3)/0/
      DATA (IFOREST(I,-2,3),I=1,2)/4,3/
      DATA (SPROP(I,-2,3),I=1,1)/21/
      DATA TPRID(-2,3)/0/
      DATA (IFOREST(I,-3,3),I=1,2)/-1,-2/
      DATA (SPROP(I,-3,3),I=1,1)/21/
      DATA TPRID(-3,3)/0/
C     Diagram 4
      DATA MAPCONFIG(4)/4/
      DATA (IFOREST(I,-1,4),I=1,2)/6,3/
      DATA (SPROP(I,-1,4),I=1,1)/21/
      DATA TPRID(-1,4)/0/
      DATA (IFOREST(I,-2,4),I=1,2)/5,-1/
      DATA (SPROP(I,-2,4),I=1,1)/2/
      DATA TPRID(-2,4)/0/
      DATA (IFOREST(I,-3,4),I=1,2)/4,-2/
      DATA (SPROP(I,-3,4),I=1,1)/21/
      DATA TPRID(-3,4)/0/
C     Diagram 5
      DATA MAPCONFIG(5)/5/
      DATA (IFOREST(I,-1,5),I=1,2)/6,3/
      DATA (SPROP(I,-1,5),I=1,1)/21/
      DATA TPRID(-1,5)/0/
      DATA (IFOREST(I,-2,5),I=1,2)/4,-1/
      DATA (SPROP(I,-2,5),I=1,1)/-2/
      DATA TPRID(-2,5)/0/
      DATA (IFOREST(I,-3,5),I=1,2)/5,-2/
      DATA (SPROP(I,-3,5),I=1,1)/21/
      DATA TPRID(-3,5)/0/
C     Diagram 6
      DATA MAPCONFIG(6)/6/
      DATA (IFOREST(I,-1,6),I=1,2)/5,4/
      DATA (SPROP(I,-1,6),I=1,1)/21/
      DATA TPRID(-1,6)/0/
      DATA (IFOREST(I,-2,6),I=1,2)/6,3/
      DATA (SPROP(I,-2,6),I=1,1)/21/
      DATA TPRID(-2,6)/0/
      DATA (IFOREST(I,-3,6),I=1,2)/-1,-2/
      DATA (SPROP(I,-3,6),I=1,1)/21/
      DATA TPRID(-3,6)/0/
C     Diagram 7
      DATA MAPCONFIG(7)/7/
      DATA (IFOREST(I,-1,7),I=1,2)/5,4/
      DATA (SPROP(I,-1,7),I=1,1)/21/
      DATA TPRID(-1,7)/0/
      DATA (IFOREST(I,-2,7),I=1,2)/6,-1/
      DATA (SPROP(I,-2,7),I=1,1)/-2/
      DATA TPRID(-2,7)/0/
      DATA (IFOREST(I,-3,7),I=1,2)/-2,3/
      DATA (SPROP(I,-3,7),I=1,1)/21/
      DATA TPRID(-3,7)/0/
C     Diagram 8
      DATA MAPCONFIG(8)/8/
      DATA (IFOREST(I,-1,8),I=1,2)/5,4/
      DATA (SPROP(I,-1,8),I=1,1)/21/
      DATA TPRID(-1,8)/0/
      DATA (IFOREST(I,-2,8),I=1,2)/-1,3/
      DATA (SPROP(I,-2,8),I=1,1)/2/
      DATA TPRID(-2,8)/0/
      DATA (IFOREST(I,-3,8),I=1,2)/6,-2/
      DATA (SPROP(I,-3,8),I=1,1)/21/
      DATA TPRID(-3,8)/0/
C     Diagram 9
      DATA MAPCONFIG(9)/9/
      DATA (IFOREST(I,-1,9),I=1,2)/6,5/
      DATA (SPROP(I,-1,9),I=1,1)/21/
      DATA TPRID(-1,9)/0/
      DATA (IFOREST(I,-2,9),I=1,2)/-1,4/
      DATA (SPROP(I,-2,9),I=1,1)/-2/
      DATA TPRID(-2,9)/0/
      DATA (IFOREST(I,-3,9),I=1,2)/-2,3/
      DATA (SPROP(I,-3,9),I=1,1)/21/
      DATA TPRID(-3,9)/0/
C     Diagram 10
      DATA MAPCONFIG(10)/10/
      DATA (IFOREST(I,-1,10),I=1,2)/6,5/
      DATA (SPROP(I,-1,10),I=1,1)/21/
      DATA TPRID(-1,10)/0/
      DATA (IFOREST(I,-2,10),I=1,2)/-1,3/
      DATA (SPROP(I,-2,10),I=1,1)/2/
      DATA TPRID(-2,10)/0/
      DATA (IFOREST(I,-3,10),I=1,2)/4,-2/
      DATA (SPROP(I,-3,10),I=1,1)/21/
      DATA TPRID(-3,10)/0/
C     Diagram 11
      DATA MAPCONFIG(11)/11/
      DATA (IFOREST(I,-1,11),I=1,2)/1,3/
      DATA TPRID(-1,11)/21/
      DATA (SPROP(I,-1,11),I=1,1)/0/
      DATA (IFOREST(I,-2,11),I=1,2)/-1,5/
      DATA TPRID(-2,11)/2/
      DATA (SPROP(I,-2,11),I=1,1)/0/
      DATA (IFOREST(I,-3,11),I=1,2)/-2,6/
      DATA TPRID(-3,11)/21/
      DATA (SPROP(I,-3,11),I=1,1)/0/
      DATA (IFOREST(I,-4,11),I=1,2)/-3,4/
C     Diagram 12
      DATA MAPCONFIG(12)/12/
      DATA (IFOREST(I,-1,12),I=1,2)/1,3/
      DATA TPRID(-1,12)/21/
      DATA (SPROP(I,-1,12),I=1,1)/0/
      DATA (IFOREST(I,-2,12),I=1,2)/-1,6/
      DATA TPRID(-2,12)/2/
      DATA (SPROP(I,-2,12),I=1,1)/0/
      DATA (IFOREST(I,-3,12),I=1,2)/-2,5/
      DATA TPRID(-3,12)/21/
      DATA (SPROP(I,-3,12),I=1,1)/0/
      DATA (IFOREST(I,-4,12),I=1,2)/-3,4/
C     Diagram 13
      DATA MAPCONFIG(13)/13/
      DATA (IFOREST(I,-1,13),I=1,2)/6,5/
      DATA (SPROP(I,-1,13),I=1,1)/21/
      DATA TPRID(-1,13)/0/
      DATA (IFOREST(I,-2,13),I=1,2)/1,3/
      DATA TPRID(-2,13)/21/
      DATA (SPROP(I,-2,13),I=1,1)/0/
      DATA (IFOREST(I,-3,13),I=1,2)/-2,-1/
      DATA TPRID(-3,13)/21/
      DATA (SPROP(I,-3,13),I=1,1)/0/
      DATA (IFOREST(I,-4,13),I=1,2)/-3,4/
C     Diagram 14
      DATA MAPCONFIG(14)/14/
      DATA (IFOREST(I,-1,14),I=1,2)/1,3/
      DATA TPRID(-1,14)/21/
      DATA (SPROP(I,-1,14),I=1,1)/0/
      DATA (IFOREST(I,-2,14),I=1,2)/-1,4/
      DATA TPRID(-2,14)/2/
      DATA (SPROP(I,-2,14),I=1,1)/0/
      DATA (IFOREST(I,-3,14),I=1,2)/-2,5/
      DATA TPRID(-3,14)/21/
      DATA (SPROP(I,-3,14),I=1,1)/0/
      DATA (IFOREST(I,-4,14),I=1,2)/-3,6/
C     Diagram 15
      DATA MAPCONFIG(15)/15/
      DATA (IFOREST(I,-1,15),I=1,2)/1,3/
      DATA TPRID(-1,15)/21/
      DATA (SPROP(I,-1,15),I=1,1)/0/
      DATA (IFOREST(I,-2,15),I=1,2)/-1,5/
      DATA TPRID(-2,15)/2/
      DATA (SPROP(I,-2,15),I=1,1)/0/
      DATA (IFOREST(I,-3,15),I=1,2)/-2,4/
      DATA TPRID(-3,15)/21/
      DATA (SPROP(I,-3,15),I=1,1)/0/
      DATA (IFOREST(I,-4,15),I=1,2)/-3,6/
C     Diagram 16
      DATA MAPCONFIG(16)/16/
      DATA (IFOREST(I,-1,16),I=1,2)/5,4/
      DATA (SPROP(I,-1,16),I=1,1)/21/
      DATA TPRID(-1,16)/0/
      DATA (IFOREST(I,-2,16),I=1,2)/1,3/
      DATA TPRID(-2,16)/21/
      DATA (SPROP(I,-2,16),I=1,1)/0/
      DATA (IFOREST(I,-3,16),I=1,2)/-2,-1/
      DATA TPRID(-3,16)/21/
      DATA (SPROP(I,-3,16),I=1,1)/0/
      DATA (IFOREST(I,-4,16),I=1,2)/-3,6/
C     Diagram 17
      DATA MAPCONFIG(17)/17/
      DATA (IFOREST(I,-1,17),I=1,2)/5,4/
      DATA (SPROP(I,-1,17),I=1,1)/21/
      DATA TPRID(-1,17)/0/
      DATA (IFOREST(I,-2,17),I=1,2)/6,-1/
      DATA (SPROP(I,-2,17),I=1,1)/-2/
      DATA TPRID(-2,17)/0/
      DATA (IFOREST(I,-3,17),I=1,2)/1,3/
      DATA TPRID(-3,17)/21/
      DATA (SPROP(I,-3,17),I=1,1)/0/
      DATA (IFOREST(I,-4,17),I=1,2)/-3,-2/
C     Diagram 18
      DATA MAPCONFIG(18)/18/
      DATA (IFOREST(I,-1,18),I=1,2)/5,4/
      DATA (SPROP(I,-1,18),I=1,1)/21/
      DATA TPRID(-1,18)/0/
      DATA (IFOREST(I,-2,18),I=1,2)/1,3/
      DATA TPRID(-2,18)/21/
      DATA (SPROP(I,-2,18),I=1,1)/0/
      DATA (IFOREST(I,-3,18),I=1,2)/-2,6/
      DATA TPRID(-3,18)/2/
      DATA (SPROP(I,-3,18),I=1,1)/0/
      DATA (IFOREST(I,-4,18),I=1,2)/-3,-1/
C     Diagram 19
      DATA MAPCONFIG(19)/19/
      DATA (IFOREST(I,-1,19),I=1,2)/6,5/
      DATA (SPROP(I,-1,19),I=1,1)/21/
      DATA TPRID(-1,19)/0/
      DATA (IFOREST(I,-2,19),I=1,2)/-1,4/
      DATA (SPROP(I,-2,19),I=1,1)/-2/
      DATA TPRID(-2,19)/0/
      DATA (IFOREST(I,-3,19),I=1,2)/1,3/
      DATA TPRID(-3,19)/21/
      DATA (SPROP(I,-3,19),I=1,1)/0/
      DATA (IFOREST(I,-4,19),I=1,2)/-3,-2/
C     Diagram 20
      DATA MAPCONFIG(20)/20/
      DATA (IFOREST(I,-1,20),I=1,2)/6,5/
      DATA (SPROP(I,-1,20),I=1,1)/21/
      DATA TPRID(-1,20)/0/
      DATA (IFOREST(I,-2,20),I=1,2)/1,3/
      DATA TPRID(-2,20)/21/
      DATA (SPROP(I,-2,20),I=1,1)/0/
      DATA (IFOREST(I,-3,20),I=1,2)/-2,4/
      DATA TPRID(-3,20)/2/
      DATA (SPROP(I,-3,20),I=1,1)/0/
      DATA (IFOREST(I,-4,20),I=1,2)/-3,-1/
C     Diagram 21
      DATA MAPCONFIG(21)/21/
      DATA (IFOREST(I,-1,21),I=1,2)/1,5/
      DATA TPRID(-1,21)/21/
      DATA (SPROP(I,-1,21),I=1,1)/0/
      DATA (IFOREST(I,-2,21),I=1,2)/-1,3/
      DATA TPRID(-2,21)/2/
      DATA (SPROP(I,-2,21),I=1,1)/0/
      DATA (IFOREST(I,-3,21),I=1,2)/-2,6/
      DATA TPRID(-3,21)/21/
      DATA (SPROP(I,-3,21),I=1,1)/0/
      DATA (IFOREST(I,-4,21),I=1,2)/-3,4/
C     Diagram 22
      DATA MAPCONFIG(22)/22/
      DATA (IFOREST(I,-1,22),I=1,2)/1,5/
      DATA TPRID(-1,22)/21/
      DATA (SPROP(I,-1,22),I=1,1)/0/
      DATA (IFOREST(I,-2,22),I=1,2)/-1,6/
      DATA TPRID(-2,22)/2/
      DATA (SPROP(I,-2,22),I=1,1)/0/
      DATA (IFOREST(I,-3,22),I=1,2)/-2,3/
      DATA TPRID(-3,22)/21/
      DATA (SPROP(I,-3,22),I=1,1)/0/
      DATA (IFOREST(I,-4,22),I=1,2)/-3,4/
C     Diagram 23
      DATA MAPCONFIG(23)/23/
      DATA (IFOREST(I,-1,23),I=1,2)/6,3/
      DATA (SPROP(I,-1,23),I=1,1)/21/
      DATA TPRID(-1,23)/0/
      DATA (IFOREST(I,-2,23),I=1,2)/1,5/
      DATA TPRID(-2,23)/21/
      DATA (SPROP(I,-2,23),I=1,1)/0/
      DATA (IFOREST(I,-3,23),I=1,2)/-2,-1/
      DATA TPRID(-3,23)/21/
      DATA (SPROP(I,-3,23),I=1,1)/0/
      DATA (IFOREST(I,-4,23),I=1,2)/-3,4/
C     Diagram 24
      DATA MAPCONFIG(24)/24/
      DATA (IFOREST(I,-1,24),I=1,2)/1,5/
      DATA TPRID(-1,24)/21/
      DATA (SPROP(I,-1,24),I=1,1)/0/
      DATA (IFOREST(I,-2,24),I=1,2)/-1,3/
      DATA TPRID(-2,24)/2/
      DATA (SPROP(I,-2,24),I=1,1)/0/
      DATA (IFOREST(I,-3,24),I=1,2)/-2,4/
      DATA TPRID(-3,24)/21/
      DATA (SPROP(I,-3,24),I=1,1)/0/
      DATA (IFOREST(I,-4,24),I=1,2)/-3,6/
C     Diagram 25
      DATA MAPCONFIG(25)/25/
      DATA (IFOREST(I,-1,25),I=1,2)/1,5/
      DATA TPRID(-1,25)/21/
      DATA (SPROP(I,-1,25),I=1,1)/0/
      DATA (IFOREST(I,-2,25),I=1,2)/-1,4/
      DATA TPRID(-2,25)/2/
      DATA (SPROP(I,-2,25),I=1,1)/0/
      DATA (IFOREST(I,-3,25),I=1,2)/-2,3/
      DATA TPRID(-3,25)/21/
      DATA (SPROP(I,-3,25),I=1,1)/0/
      DATA (IFOREST(I,-4,25),I=1,2)/-3,6/
C     Diagram 26
      DATA MAPCONFIG(26)/26/
      DATA (IFOREST(I,-1,26),I=1,2)/4,3/
      DATA (SPROP(I,-1,26),I=1,1)/21/
      DATA TPRID(-1,26)/0/
      DATA (IFOREST(I,-2,26),I=1,2)/1,5/
      DATA TPRID(-2,26)/21/
      DATA (SPROP(I,-2,26),I=1,1)/0/
      DATA (IFOREST(I,-3,26),I=1,2)/-2,-1/
      DATA TPRID(-3,26)/21/
      DATA (SPROP(I,-3,26),I=1,1)/0/
      DATA (IFOREST(I,-4,26),I=1,2)/-3,6/
C     Diagram 27
      DATA MAPCONFIG(27)/27/
      DATA (IFOREST(I,-1,27),I=1,2)/4,3/
      DATA (SPROP(I,-1,27),I=1,1)/21/
      DATA TPRID(-1,27)/0/
      DATA (IFOREST(I,-2,27),I=1,2)/6,-1/
      DATA (SPROP(I,-2,27),I=1,1)/-2/
      DATA TPRID(-2,27)/0/
      DATA (IFOREST(I,-3,27),I=1,2)/1,5/
      DATA TPRID(-3,27)/21/
      DATA (SPROP(I,-3,27),I=1,1)/0/
      DATA (IFOREST(I,-4,27),I=1,2)/-3,-2/
C     Diagram 28
      DATA MAPCONFIG(28)/28/
      DATA (IFOREST(I,-1,28),I=1,2)/4,3/
      DATA (SPROP(I,-1,28),I=1,1)/21/
      DATA TPRID(-1,28)/0/
      DATA (IFOREST(I,-2,28),I=1,2)/1,5/
      DATA TPRID(-2,28)/21/
      DATA (SPROP(I,-2,28),I=1,1)/0/
      DATA (IFOREST(I,-3,28),I=1,2)/-2,6/
      DATA TPRID(-3,28)/2/
      DATA (SPROP(I,-3,28),I=1,1)/0/
      DATA (IFOREST(I,-4,28),I=1,2)/-3,-1/
C     Diagram 29
      DATA MAPCONFIG(29)/29/
      DATA (IFOREST(I,-1,29),I=1,2)/6,3/
      DATA (SPROP(I,-1,29),I=1,1)/21/
      DATA TPRID(-1,29)/0/
      DATA (IFOREST(I,-2,29),I=1,2)/4,-1/
      DATA (SPROP(I,-2,29),I=1,1)/-2/
      DATA TPRID(-2,29)/0/
      DATA (IFOREST(I,-3,29),I=1,2)/1,5/
      DATA TPRID(-3,29)/21/
      DATA (SPROP(I,-3,29),I=1,1)/0/
      DATA (IFOREST(I,-4,29),I=1,2)/-3,-2/
C     Diagram 30
      DATA MAPCONFIG(30)/30/
      DATA (IFOREST(I,-1,30),I=1,2)/6,3/
      DATA (SPROP(I,-1,30),I=1,1)/21/
      DATA TPRID(-1,30)/0/
      DATA (IFOREST(I,-2,30),I=1,2)/1,5/
      DATA TPRID(-2,30)/21/
      DATA (SPROP(I,-2,30),I=1,1)/0/
      DATA (IFOREST(I,-3,30),I=1,2)/-2,4/
      DATA TPRID(-3,30)/2/
      DATA (SPROP(I,-3,30),I=1,1)/0/
      DATA (IFOREST(I,-4,30),I=1,2)/-3,-1/
C     Diagram 31
      DATA MAPCONFIG(31)/31/
      DATA (IFOREST(I,-1,31),I=1,2)/6,3/
      DATA (SPROP(I,-1,31),I=1,1)/21/
      DATA TPRID(-1,31)/0/
      DATA (IFOREST(I,-2,31),I=1,2)/5,-1/
      DATA (SPROP(I,-2,31),I=1,1)/2/
      DATA TPRID(-2,31)/0/
      DATA (IFOREST(I,-3,31),I=1,2)/1,-2/
      DATA TPRID(-3,31)/21/
      DATA (SPROP(I,-3,31),I=1,1)/0/
      DATA (IFOREST(I,-4,31),I=1,2)/-3,4/
C     Diagram 32
      DATA MAPCONFIG(32)/32/
      DATA (IFOREST(I,-1,32),I=1,2)/6,3/
      DATA (SPROP(I,-1,32),I=1,1)/21/
      DATA TPRID(-1,32)/0/
      DATA (IFOREST(I,-2,32),I=1,2)/1,-1/
      DATA TPRID(-2,32)/2/
      DATA (SPROP(I,-2,32),I=1,1)/0/
      DATA (IFOREST(I,-3,32),I=1,2)/-2,5/
      DATA TPRID(-3,32)/21/
      DATA (SPROP(I,-3,32),I=1,1)/0/
      DATA (IFOREST(I,-4,32),I=1,2)/-3,4/
C     Diagram 33
      DATA MAPCONFIG(33)/33/
      DATA (IFOREST(I,-1,33),I=1,2)/6,5/
      DATA (SPROP(I,-1,33),I=1,1)/21/
      DATA TPRID(-1,33)/0/
      DATA (IFOREST(I,-2,33),I=1,2)/-1,3/
      DATA (SPROP(I,-2,33),I=1,1)/2/
      DATA TPRID(-2,33)/0/
      DATA (IFOREST(I,-3,33),I=1,2)/1,-2/
      DATA TPRID(-3,33)/21/
      DATA (SPROP(I,-3,33),I=1,1)/0/
      DATA (IFOREST(I,-4,33),I=1,2)/-3,4/
C     Diagram 34
      DATA MAPCONFIG(34)/34/
      DATA (IFOREST(I,-1,34),I=1,2)/6,5/
      DATA (SPROP(I,-1,34),I=1,1)/21/
      DATA TPRID(-1,34)/0/
      DATA (IFOREST(I,-2,34),I=1,2)/1,-1/
      DATA TPRID(-2,34)/2/
      DATA (SPROP(I,-2,34),I=1,1)/0/
      DATA (IFOREST(I,-3,34),I=1,2)/-2,3/
      DATA TPRID(-3,34)/21/
      DATA (SPROP(I,-3,34),I=1,1)/0/
      DATA (IFOREST(I,-4,34),I=1,2)/-3,4/
C     Diagram 35
      DATA MAPCONFIG(35)/35/
      DATA (IFOREST(I,-1,35),I=1,2)/4,3/
      DATA (SPROP(I,-1,35),I=1,1)/21/
      DATA TPRID(-1,35)/0/
      DATA (IFOREST(I,-2,35),I=1,2)/5,-1/
      DATA (SPROP(I,-2,35),I=1,1)/2/
      DATA TPRID(-2,35)/0/
      DATA (IFOREST(I,-3,35),I=1,2)/1,-2/
      DATA TPRID(-3,35)/21/
      DATA (SPROP(I,-3,35),I=1,1)/0/
      DATA (IFOREST(I,-4,35),I=1,2)/-3,6/
C     Diagram 36
      DATA MAPCONFIG(36)/36/
      DATA (IFOREST(I,-1,36),I=1,2)/4,3/
      DATA (SPROP(I,-1,36),I=1,1)/21/
      DATA TPRID(-1,36)/0/
      DATA (IFOREST(I,-2,36),I=1,2)/1,-1/
      DATA TPRID(-2,36)/2/
      DATA (SPROP(I,-2,36),I=1,1)/0/
      DATA (IFOREST(I,-3,36),I=1,2)/-2,5/
      DATA TPRID(-3,36)/21/
      DATA (SPROP(I,-3,36),I=1,1)/0/
      DATA (IFOREST(I,-4,36),I=1,2)/-3,6/
C     Diagram 37
      DATA MAPCONFIG(37)/37/
      DATA (IFOREST(I,-1,37),I=1,2)/5,4/
      DATA (SPROP(I,-1,37),I=1,1)/21/
      DATA TPRID(-1,37)/0/
      DATA (IFOREST(I,-2,37),I=1,2)/-1,3/
      DATA (SPROP(I,-2,37),I=1,1)/2/
      DATA TPRID(-2,37)/0/
      DATA (IFOREST(I,-3,37),I=1,2)/1,-2/
      DATA TPRID(-3,37)/21/
      DATA (SPROP(I,-3,37),I=1,1)/0/
      DATA (IFOREST(I,-4,37),I=1,2)/-3,6/
C     Diagram 38
      DATA MAPCONFIG(38)/38/
      DATA (IFOREST(I,-1,38),I=1,2)/5,4/
      DATA (SPROP(I,-1,38),I=1,1)/21/
      DATA TPRID(-1,38)/0/
      DATA (IFOREST(I,-2,38),I=1,2)/1,-1/
      DATA TPRID(-2,38)/2/
      DATA (SPROP(I,-2,38),I=1,1)/0/
      DATA (IFOREST(I,-3,38),I=1,2)/-2,3/
      DATA TPRID(-3,38)/21/
      DATA (SPROP(I,-3,38),I=1,1)/0/
      DATA (IFOREST(I,-4,38),I=1,2)/-3,6/
C     Diagram 39
      DATA MAPCONFIG(39)/39/
      DATA (IFOREST(I,-1,39),I=1,2)/6,5/
      DATA (SPROP(I,-1,39),I=1,1)/21/
      DATA TPRID(-1,39)/0/
      DATA (IFOREST(I,-2,39),I=1,2)/4,3/
      DATA (SPROP(I,-2,39),I=1,1)/21/
      DATA TPRID(-2,39)/0/
      DATA (IFOREST(I,-3,39),I=1,2)/1,-2/
      DATA TPRID(-3,39)/2/
      DATA (SPROP(I,-3,39),I=1,1)/0/
      DATA (IFOREST(I,-4,39),I=1,2)/-3,-1/
C     Diagram 40
      DATA MAPCONFIG(40)/40/
      DATA (IFOREST(I,-1,40),I=1,2)/6,5/
      DATA (SPROP(I,-1,40),I=1,1)/21/
      DATA TPRID(-1,40)/0/
      DATA (IFOREST(I,-2,40),I=1,2)/4,3/
      DATA (SPROP(I,-2,40),I=1,1)/21/
      DATA TPRID(-2,40)/0/
      DATA (IFOREST(I,-3,40),I=1,2)/1,-1/
      DATA TPRID(-3,40)/2/
      DATA (SPROP(I,-3,40),I=1,1)/0/
      DATA (IFOREST(I,-4,40),I=1,2)/-3,-2/
C     Diagram 41
      DATA MAPCONFIG(41)/41/
      DATA (IFOREST(I,-1,41),I=1,2)/5,4/
      DATA (SPROP(I,-1,41),I=1,1)/21/
      DATA TPRID(-1,41)/0/
      DATA (IFOREST(I,-2,41),I=1,2)/6,3/
      DATA (SPROP(I,-2,41),I=1,1)/21/
      DATA TPRID(-2,41)/0/
      DATA (IFOREST(I,-3,41),I=1,2)/1,-2/
      DATA TPRID(-3,41)/2/
      DATA (SPROP(I,-3,41),I=1,1)/0/
      DATA (IFOREST(I,-4,41),I=1,2)/-3,-1/
C     Diagram 42
      DATA MAPCONFIG(42)/42/
      DATA (IFOREST(I,-1,42),I=1,2)/5,4/
      DATA (SPROP(I,-1,42),I=1,1)/21/
      DATA TPRID(-1,42)/0/
      DATA (IFOREST(I,-2,42),I=1,2)/6,3/
      DATA (SPROP(I,-2,42),I=1,1)/21/
      DATA TPRID(-2,42)/0/
      DATA (IFOREST(I,-3,42),I=1,2)/1,-1/
      DATA TPRID(-3,42)/2/
      DATA (SPROP(I,-3,42),I=1,1)/0/
      DATA (IFOREST(I,-4,42),I=1,2)/-3,-2/
C     Number of configs
      DATA MAPCONFIG(0)/42/
""")

        # Test dummy config_subproc_map.inc file
        writer = writers.FortranWriter(self.give_pos('test'))
        exporter.write_config_subproc_map_file(writer, s_and_t_channels)
        writer.close()

        self.assertFileContains('test',
"""      DATA CONFSUB(1,1)/1/
      DATA CONFSUB(1,2)/1/
      DATA CONFSUB(1,3)/1/
      DATA CONFSUB(1,4)/1/
      DATA CONFSUB(1,5)/1/
      DATA CONFSUB(1,6)/1/
      DATA CONFSUB(1,7)/1/
      DATA CONFSUB(1,8)/1/
      DATA CONFSUB(1,9)/1/
      DATA CONFSUB(1,10)/1/
      DATA CONFSUB(1,11)/1/
      DATA CONFSUB(1,12)/1/
      DATA CONFSUB(1,13)/1/
      DATA CONFSUB(1,14)/1/
      DATA CONFSUB(1,15)/1/
      DATA CONFSUB(1,16)/1/
      DATA CONFSUB(1,17)/1/
      DATA CONFSUB(1,18)/1/
      DATA CONFSUB(1,19)/1/
      DATA CONFSUB(1,20)/1/
      DATA CONFSUB(1,21)/1/
      DATA CONFSUB(1,22)/1/
      DATA CONFSUB(1,23)/1/
      DATA CONFSUB(1,24)/1/
      DATA CONFSUB(1,25)/1/
      DATA CONFSUB(1,26)/1/
      DATA CONFSUB(1,27)/1/
      DATA CONFSUB(1,28)/1/
      DATA CONFSUB(1,29)/1/
      DATA CONFSUB(1,30)/1/
      DATA CONFSUB(1,31)/1/
      DATA CONFSUB(1,32)/1/
      DATA CONFSUB(1,33)/1/
      DATA CONFSUB(1,34)/1/
      DATA CONFSUB(1,35)/1/
      DATA CONFSUB(1,36)/1/
      DATA CONFSUB(1,37)/1/
      DATA CONFSUB(1,38)/1/
      DATA CONFSUB(1,39)/1/
      DATA CONFSUB(1,40)/1/
      DATA CONFSUB(1,41)/1/
      DATA CONFSUB(1,42)/1/
""")

        #print open(self.give_pos('test')).read()

        # Test coloramps.inc output
        self.assertEqual("\n".join(\
                       exporter.get_icolamp_lines(mapconfigs,
                                                   matrix_element, 1)),
                         """DATA(icolamp(i,1,1),i=1,6)/.false.,.false.,.false.,.true.,.false.,.false./
DATA(icolamp(i,2,1),i=1,6)/.false.,.false.,.false.,.false.,.true.,.false./
DATA(icolamp(i,3,1),i=1,6)/.false.,.false.,.false.,.true.,.true.,.false./
DATA(icolamp(i,4,1),i=1,6)/.false.,.false.,.true.,.false.,.false.,.false./
DATA(icolamp(i,5,1),i=1,6)/.false.,.false.,.false.,.false.,.false.,.true./
DATA(icolamp(i,6,1),i=1,6)/.false.,.false.,.true.,.false.,.false.,.true./
DATA(icolamp(i,7,1),i=1,6)/.false.,.false.,.true.,.false.,.false.,.false./
DATA(icolamp(i,8,1),i=1,6)/.false.,.false.,.false.,.false.,.false.,.true./
DATA(icolamp(i,9,1),i=1,6)/.false.,.false.,.false.,.false.,.true.,.false./
DATA(icolamp(i,10,1),i=1,6)/.false.,.false.,.false.,.true.,.false.,.false./
DATA(icolamp(i,11,1),i=1,6)/.false.,.false.,.false.,.false.,.false.,.true./
DATA(icolamp(i,12,1),i=1,6)/.false.,.true.,.false.,.false.,.false.,.false./
DATA(icolamp(i,13,1),i=1,6)/.false.,.true.,.false.,.false.,.false.,.true./
DATA(icolamp(i,14,1),i=1,6)/.true.,.false.,.false.,.false.,.false.,.false./
DATA(icolamp(i,15,1),i=1,6)/.false.,.false.,.false.,.true.,.false.,.false./
DATA(icolamp(i,16,1),i=1,6)/.true.,.false.,.false.,.true.,.false.,.false./
DATA(icolamp(i,17,1),i=1,6)/.true.,.false.,.false.,.false.,.false.,.false./
DATA(icolamp(i,18,1),i=1,6)/.false.,.false.,.false.,.true.,.false.,.false./
DATA(icolamp(i,19,1),i=1,6)/.false.,.true.,.false.,.false.,.false.,.false./
DATA(icolamp(i,20,1),i=1,6)/.false.,.false.,.false.,.false.,.false.,.true./
DATA(icolamp(i,21,1),i=1,6)/.false.,.false.,.false.,.false.,.true.,.false./
DATA(icolamp(i,22,1),i=1,6)/.true.,.false.,.false.,.false.,.false.,.false./
DATA(icolamp(i,23,1),i=1,6)/.true.,.false.,.false.,.false.,.true.,.false./
DATA(icolamp(i,24,1),i=1,6)/.false.,.false.,.true.,.false.,.false.,.false./
DATA(icolamp(i,25,1),i=1,6)/.false.,.true.,.false.,.false.,.false.,.false./
DATA(icolamp(i,26,1),i=1,6)/.false.,.true.,.true.,.false.,.false.,.false./
DATA(icolamp(i,27,1),i=1,6)/.false.,.true.,.false.,.false.,.false.,.false./
DATA(icolamp(i,28,1),i=1,6)/.false.,.false.,.true.,.false.,.false.,.false./
DATA(icolamp(i,29,1),i=1,6)/.true.,.false.,.false.,.false.,.false.,.false./
DATA(icolamp(i,30,1),i=1,6)/.false.,.false.,.false.,.false.,.true.,.false./
DATA(icolamp(i,31,1),i=1,6)/.true.,.false.,.false.,.false.,.false.,.false./
DATA(icolamp(i,32,1),i=1,6)/.false.,.false.,.false.,.false.,.true.,.false./
DATA(icolamp(i,33,1),i=1,6)/.false.,.true.,.false.,.false.,.false.,.false./
DATA(icolamp(i,34,1),i=1,6)/.false.,.false.,.false.,.false.,.false.,.true./
DATA(icolamp(i,35,1),i=1,6)/.false.,.true.,.false.,.false.,.false.,.false./
DATA(icolamp(i,36,1),i=1,6)/.false.,.false.,.true.,.false.,.false.,.false./
DATA(icolamp(i,37,1),i=1,6)/.true.,.false.,.false.,.false.,.false.,.false./
DATA(icolamp(i,38,1),i=1,6)/.false.,.false.,.false.,.true.,.false.,.false./
DATA(icolamp(i,39,1),i=1,6)/.false.,.false.,.false.,.false.,.true.,.false./
DATA(icolamp(i,40,1),i=1,6)/.false.,.false.,.false.,.true.,.false.,.false./
DATA(icolamp(i,41,1),i=1,6)/.false.,.false.,.true.,.false.,.false.,.false./
DATA(icolamp(i,42,1),i=1,6)/.false.,.false.,.false.,.false.,.false.,.true./"""
)

        # Test get_color.f output
        writer = writers.FortranWriter(self.give_pos('test'))
        exporter.write_colors_file(writer, matrix_element)
        writer.close()
        #print open(self.give_pos('test')).read()

        self.assertFileContains('test',
        """      FUNCTION GET_COLOR(IPDG)
      IMPLICIT NONE
      INTEGER GET_COLOR, IPDG

      IF(IPDG.EQ.-2)THEN
        GET_COLOR=-3
        RETURN
      ELSE IF(IPDG.EQ.2)THEN
        GET_COLOR=3
        RETURN
      ELSE IF(IPDG.EQ.21)THEN
        GET_COLOR=8
        RETURN
      ELSE IF(IPDG.EQ.1)THEN
C       This is dummy particle used in multiparticle vertices
        GET_COLOR=2
        RETURN
      ELSE
        WRITE(*,*)'Error: No color given for pdg ',IPDG
        GET_COLOR=0
        RETURN
      ENDIF
      END

""")

        # Test leshouche.inc output
        writer = writers.FortranWriter(self.give_pos('leshouche'))
        exporter.write_leshouche_file(writer, matrix_element)
        writer.close()

        self.assertFileContains('leshouche',
                         """      DATA (IDUP(I,1,1),I=1,6)/2,-2,2,-2,2,-2/
      DATA (MOTHUP(1,I),I=1, 6)/  0,  0,  1,  1,  1,  1/
      DATA (MOTHUP(2,I),I=1, 6)/  0,  0,  2,  2,  2,  2/
      DATA (ICOLUP(1,I,1,1),I=1, 6)/501,  0,502,  0,503,  0/
      DATA (ICOLUP(2,I,1,1),I=1, 6)/  0,501,  0,502,  0,503/
      DATA (ICOLUP(1,I,2,1),I=1, 6)/501,  0,502,  0,503,  0/
      DATA (ICOLUP(2,I,2,1),I=1, 6)/  0,501,  0,503,  0,502/
      DATA (ICOLUP(1,I,3,1),I=1, 6)/502,  0,502,  0,503,  0/
      DATA (ICOLUP(2,I,3,1),I=1, 6)/  0,501,  0,501,  0,503/
      DATA (ICOLUP(1,I,4,1),I=1, 6)/503,  0,502,  0,503,  0/
      DATA (ICOLUP(2,I,4,1),I=1, 6)/  0,501,  0,501,  0,502/
      DATA (ICOLUP(1,I,5,1),I=1, 6)/502,  0,502,  0,503,  0/
      DATA (ICOLUP(2,I,5,1),I=1, 6)/  0,501,  0,503,  0,501/
      DATA (ICOLUP(1,I,6,1),I=1, 6)/503,  0,502,  0,503,  0/
      DATA (ICOLUP(2,I,6,1),I=1, 6)/  0,501,  0,502,  0,501/
""")

        # Test pdf output (for auto_dsig.f)
        self.assertEqual(exporter.get_pdf_lines(matrix_element, 2),
                         ("DOUBLE PRECISION u1\nDOUBLE PRECISION ux2",
                          "DATA u1/1*1D0/\nDATA ux2/1*1D0/",
                          """IF (ABS(LPP(1)) .GE. 1) THEN
LP=SIGN(1,LPP(1))
u1=PDG2PDF(ABS(LPP(1)),2*LP,XBK(1),DSQRT(Q2FACT(1)))
ENDIF
IF (ABS(LPP(2)) .GE. 1) THEN
LP=SIGN(1,LPP(2))
ux2=PDG2PDF(ABS(LPP(2)),-2*LP,XBK(2),DSQRT(Q2FACT(2)))
ENDIF
PD(0) = 0d0
IPROC = 0
IPROC=IPROC+1 ! u u~ > u u~ u u~
PD(IPROC)=PD(IPROC-1) + u1*ux2"""))

        # Test mg.sym
        writer = writers.FortranWriter(self.give_pos('test'))
        exporter.write_mg_sym_file(writer, matrix_element)
        writer.close()
        
        self.assertFileContains('test',
                         """      2
      2
      3
      5
      2
      4
      6
""")

    def test_generate_helas_diagrams_gg_gg(self):
        """Test calls for g g > g g"""

        # Set up local model

        mybasemodel = base_objects.Model()
        mypartlist = base_objects.ParticleList()
        myinterlist = base_objects.InteractionList()

        # A gluon
        mypartlist.append(base_objects.Particle({'name':'g',
                      'antiname':'g',
                      'spin':3,
                      'color':8,
                      'mass':'zero',
                      'width':'zero',
                      'texname':'g',
                      'antitexname':'g',
                      'line':'curly',
                      'charge':0.,
                      'pdg_code':21,
                      'propagating':True,
                      'is_part':True,
                      'self_antipart':True}))

        g = mypartlist[len(mypartlist) - 1]

        # Gluon self-couplings
        my_color_string = color.ColorString([color.f(0, 1, 2)])
        my_color_string.is_imaginary = True
        myinterlist.append(base_objects.Interaction({
                      'id': 2,
                      'particles': base_objects.ParticleList(\
                                            [g, \
                                             g, \
                                             g]),
                      'color': [my_color_string],
                      'lorentz':[''],
                      'couplings':{(0, 0):'GG'},
                      'orders':{'QCD':1}}))

        myinterlist.append(base_objects.Interaction({
                      'id': 3,
                      'particles': base_objects.ParticleList(\
                                            [g, \
                                             g, \
                                             g,
                                             g]),
                      'color': [color.ColorString([color.f(0, 1, -1),
                                                   color.f(2, 3, -1)]),
                                color.ColorString([color.f(2, 0, -1),
                                                   color.f(1, 3, -1)]),
                                color.ColorString([color.f(1, 2, -1),
                                                   color.f(0, 3, -1)])],
                      'lorentz':['gggg1', 'gggg2', 'gggg3'],
                      'couplings':{(0, 0):'GG', (1, 1):'GG', (2, 2):'GG'},
                      'orders':{'QCD':2}}))

        mybasemodel.set('particles', mypartlist)
        mybasemodel.set('interactions', myinterlist)

        myleglist = base_objects.LegList()

        myleglist.append(base_objects.Leg({'id':21,
                                         'state':False}))
        myleglist.append(base_objects.Leg({'id':21,
                                         'state':False}))
        myleglist.append(base_objects.Leg({'id':21,
                                         'state':True}))
        myleglist.append(base_objects.Leg({'id':21,
                                         'state':True}))

        myproc = base_objects.Process({'legs':myleglist,
                                       'model':mybasemodel})

        myamplitude = diagram_generation.Amplitude({'process': myproc})

        matrix_element = helas_objects.HelasMatrixElement(myamplitude)

        # Test Helas calls

        fortran_model = helas_call_writers.FortranHelasCallWriter(mybasemodel)

        self.assertEqual("\n".join(fortran_model.\
                                   get_matrix_element_calls(matrix_element)),
                         """CALL VXXXXX(P(0,1),zero,NHEL(1),-1*IC(1),W(1,1))
CALL VXXXXX(P(0,2),zero,NHEL(2),-1*IC(2),W(1,2))
CALL VXXXXX(P(0,3),zero,NHEL(3),+1*IC(3),W(1,3))
CALL VXXXXX(P(0,4),zero,NHEL(4),+1*IC(4),W(1,4))
# Amplitude(s) for diagram number 1
CALL GGGGXX(W(1,1),W(1,2),W(1,3),W(1,4),GG,AMP(1))
CALL GGGGXX(W(1,3),W(1,1),W(1,2),W(1,4),GG,AMP(2))
CALL GGGGXX(W(1,2),W(1,3),W(1,1),W(1,4),GG,AMP(3))
CALL JVVXXX(W(1,1),W(1,2),GG,zero,zero,W(1,5))
# Amplitude(s) for diagram number 2
CALL VVVXXX(W(1,3),W(1,4),W(1,5),GG,AMP(4))
CALL JVVXXX(W(1,1),W(1,3),GG,zero,zero,W(1,5))
# Amplitude(s) for diagram number 3
CALL VVVXXX(W(1,2),W(1,4),W(1,5),GG,AMP(5))
CALL JVVXXX(W(1,1),W(1,4),GG,zero,zero,W(1,5))
# Amplitude(s) for diagram number 4
CALL VVVXXX(W(1,2),W(1,3),W(1,5),GG,AMP(6))""")

        exporter = export_v4.ProcessExporterFortranME()

        # Test color matrix output
        self.assertEqual("\n".join(exporter.get_color_data_lines(\
                         matrix_element)),
                         """DATA Denom(1)/6/
DATA (CF(i,  1),i=  1,  6) /   19,   -2,   -2,   -2,   -2,    4/
C 1 Tr(1,2,3,4)
DATA Denom(2)/6/
DATA (CF(i,  2),i=  1,  6) /   -2,   19,   -2,    4,   -2,   -2/
C 1 Tr(1,2,4,3)
DATA Denom(3)/6/
DATA (CF(i,  3),i=  1,  6) /   -2,   -2,   19,   -2,    4,   -2/
C 1 Tr(1,3,2,4)
DATA Denom(4)/6/
DATA (CF(i,  4),i=  1,  6) /   -2,    4,   -2,   19,   -2,   -2/
C 1 Tr(1,3,4,2)
DATA Denom(5)/6/
DATA (CF(i,  5),i=  1,  6) /   -2,   -2,    4,   -2,   19,   -2/
C 1 Tr(1,4,2,3)
DATA Denom(6)/6/
DATA (CF(i,  6),i=  1,  6) /    4,   -2,   -2,   -2,   -2,   19/
C 1 Tr(1,4,3,2)""")

        # Test JAMP (color amplitude) output
        self.assertEqual("\n".join(exporter.get_JAMP_lines(matrix_element)),
                         """JAMP(1)=+2D0*(+AMP(3)-AMP(1)+AMP(4)-AMP(6))
JAMP(2)=+2D0*(+AMP(1)-AMP(2)-AMP(4)-AMP(5))
JAMP(3)=+2D0*(-AMP(3)+AMP(2)+AMP(5)+AMP(6))
JAMP(4)=+2D0*(+AMP(1)-AMP(2)-AMP(4)-AMP(5))
JAMP(5)=+2D0*(-AMP(3)+AMP(2)+AMP(5)+AMP(6))
JAMP(6)=+2D0*(+AMP(3)-AMP(1)+AMP(4)-AMP(6))""")

        # Test amp2 lines        
        amp2_lines = \
                 exporter.get_amp2_lines(matrix_element)
        self.assertEqual(amp2_lines,
                         ['AMP2(2)=AMP2(2)+AMP(4)*dconjg(AMP(4))',
                          'AMP2(3)=AMP2(3)+AMP(5)*dconjg(AMP(5))',
                          'AMP2(4)=AMP2(4)+AMP(6)*dconjg(AMP(6))'])
        
        # Test configs.inc file
        writer = writers.FortranWriter(self.give_pos('test'))
        nconfig, s_and_t_channels = exporter.write_configs_file(writer,
                                     matrix_element)
        writer.close()
        #print open(self.give_pos('test')).read()
        self.assertFileContains('test',
"""C     Diagram 2
      DATA MAPCONFIG(1)/2/
      DATA (IFOREST(I,-1,1),I=1,2)/4,3/
      DATA (SPROP(I,-1,1),I=1,1)/21/
      DATA TPRID(-1,1)/0/
C     Diagram 3
      DATA MAPCONFIG(2)/3/
      DATA (IFOREST(I,-1,2),I=1,2)/1,3/
      DATA TPRID(-1,2)/21/
      DATA (SPROP(I,-1,2),I=1,1)/0/
      DATA (IFOREST(I,-2,2),I=1,2)/-1,4/
C     Diagram 4
      DATA MAPCONFIG(3)/4/
      DATA (IFOREST(I,-1,3),I=1,2)/1,4/
      DATA TPRID(-1,3)/21/
      DATA (SPROP(I,-1,3),I=1,1)/0/
      DATA (IFOREST(I,-2,3),I=1,2)/-1,3/
C     Number of configs
      DATA MAPCONFIG(0)/3/
""")

        # Test dummy config_subproc_map.inc file
        writer = writers.FortranWriter(self.give_pos('test'))
        exporter.write_config_subproc_map_file(writer,
                                               s_and_t_channels)
        writer.close()
        #print open(self.give_pos('test')).read()
        self.assertFileContains('test',
"""      DATA CONFSUB(1,1)/1/
      DATA CONFSUB(1,2)/1/
      DATA CONFSUB(1,3)/1/
""")

    def test_generate_helas_diagrams_uu_susu(self):
        """Testing the helas diagram generation u u > su su with t-channel n1
        """

        myleglist = base_objects.LegList()

        myleglist.append(base_objects.Leg({'id':2,
                                         'state':False}))
        myleglist.append(base_objects.Leg({'id':2,
                                         'state':False}))
        myleglist.append(base_objects.Leg({'id':1000002,
                                         'state':True}))
        myleglist.append(base_objects.Leg({'id':1000002,
                                         'state':True}))

        myproc = base_objects.Process({'legs':myleglist,
                                       'model':self.mybasemodel})

        myamplitude = diagram_generation.Amplitude({'process': myproc})

        matrix_element = helas_objects.HelasMatrixElement(myamplitude, 1)

        # I have checked that the resulting Helas calls
        # below give identical result as MG4, apart from the sign! (AMP 1,2)
        self.assertEqual("\n".join(helas_call_writers.FortranHelasCallWriter(self.mybasemodel).\
                                   get_matrix_element_calls(matrix_element)),
                         """CALL OXXXXX(P(0,1),mu,NHEL(1),-1*IC(1),W(1,1))
CALL IXXXXX(P(0,2),mu,NHEL(2),+1*IC(2),W(1,2))
CALL SXXXXX(P(0,3),+1*IC(3),W(1,3))
CALL SXXXXX(P(0,4),+1*IC(4),W(1,4))
CALL FSOCXX(W(1,1),W(1,3),MGVX575,Mneu1,Wneu1,W(1,5))
# Amplitude(s) for diagram number 1
CALL IOSXXX(W(1,2),W(1,5),W(1,4),MGVX575,AMP(1))
CALL FSOCXX(W(1,1),W(1,4),MGVX575,Mneu1,Wneu1,W(1,5))
# Amplitude(s) for diagram number 2
CALL IOSXXX(W(1,2),W(1,5),W(1,3),MGVX575,AMP(2))""")

    def test_generate_helas_diagrams_zz_n1n1(self):
        """Testing the helas diagram generation z z > n1 n1 with t-channel n1
        """

        myleglist = base_objects.LegList()

        myleglist.append(base_objects.Leg({'id':23,
                                         'state':False}))
        myleglist.append(base_objects.Leg({'id':23,
                                         'state':False}))
        myleglist.append(base_objects.Leg({'id':1000022,
                                         'state':True}))
        myleglist.append(base_objects.Leg({'id':1000022,
                                         'state':True}))

        myproc = base_objects.Process({'legs':myleglist,
                                       'model':self.mybasemodel})

        myamplitude = diagram_generation.Amplitude({'process': myproc})

        matrix_element = helas_objects.HelasMatrixElement(myamplitude, 1)

        # I have checked that the resulting Helas calls
        # below give identical result as MG4
        self.assertEqual("\n".join(helas_call_writers.FortranHelasCallWriter(self.mybasemodel).\
                                   get_matrix_element_calls(matrix_element)),
                         """CALL VXXXXX(P(0,1),zmas,NHEL(1),-1*IC(1),W(1,1))
CALL VXXXXX(P(0,2),zmas,NHEL(2),-1*IC(2),W(1,2))
CALL OXXXXX(P(0,3),Mneu1,NHEL(3),+1*IC(3),W(1,3))
CALL IXXXXX(P(0,4),Mneu1,NHEL(4),-1*IC(4),W(1,4))
CALL FVOXXX(W(1,3),W(1,1),GZN11,Mneu1,Wneu1,W(1,5))
# Amplitude(s) for diagram number 1
CALL IOVXXX(W(1,4),W(1,5),W(1,2),GZN11,AMP(1))
CALL FVIXXX(W(1,4),W(1,1),GZN11,Mneu1,Wneu1,W(1,5))
# Amplitude(s) for diagram number 2
CALL IOVXXX(W(1,5),W(1,3),W(1,2),GZN11,AMP(2))""")

        exporter = export_v4.ProcessExporterFortranME()

        self.assertEqual(exporter.get_JAMP_lines(matrix_element)[0],
                         "JAMP(1)=-AMP(1)-AMP(2)")


    def test_generate_helas_diagrams_epem_elpelmepem(self):
        """Testing the helas diagram generation e+ e- > sl2+ sl2- e+ e-
        """

        # Set up model

        mypartlist = base_objects.ParticleList()
        myinterlist = base_objects.InteractionList()

        # A electron and positron
        mypartlist.append(base_objects.Particle({'name':'e-',
                      'antiname':'e+',
                      'spin':2,
                      'color':1,
                      'mass':'me',
                      'width':'zero',
                      'texname':'e^-',
                      'antitexname':'e^+',
                      'line':'straight',
                      'charge':-1.,
                      'pdg_code':11,
                      'propagating':True,
                      'is_part':True,
                      'self_antipart':False}))
        eminus = mypartlist[len(mypartlist) - 1]
        eplus = copy.copy(eminus)
        eplus.set('is_part', False)

        # A E slepton and its antiparticle
        mypartlist.append(base_objects.Particle({'name':'sl2-',
                      'antiname':'sl2+',
                      'spin':1,
                      'color':1,
                      'mass':'Msl2',
                      'width':'Wsl2',
                      'texname':'\tilde e^-',
                      'antitexname':'\tilde e^+',
                      'line':'dashed',
                      'charge':1.,
                      'pdg_code':1000011,
                      'propagating':True,
                      'is_part':True,
                      'self_antipart':False}))
        seminus = mypartlist[len(mypartlist) - 1]
        seplus = copy.copy(seminus)
        seplus.set('is_part', False)

        # A neutralino
        mypartlist.append(base_objects.Particle({'name':'n1',
                      'antiname':'n1',
                      'spin':2,
                      'color':1,
                      'mass':'Mneu1',
                      'width':'Wneu1',
                      'texname':'\chi_0^1',
                      'antitexname':'\chi_0^1',
                      'line':'straight',
                      'charge':0.,
                      'pdg_code':1000022,
                      'propagating':True,
                      'is_part':True,
                      'self_antipart':True}))
        n1 = mypartlist[len(mypartlist) - 1]

        # Coupling of n1 to e and se
        myinterlist.append(base_objects.Interaction({
                      'id': 103,
                      'particles': base_objects.ParticleList(\
                                            [n1, \
                                             eminus, \
                                             seplus]),
                      'color': [],
                      'lorentz':[''],
                      'couplings':{(0, 0):'MGVX350'},
                      'orders':{'QED':1}}))

        myinterlist.append(base_objects.Interaction({
                      'id': 104,
                      'particles': base_objects.ParticleList(\
                                            [eplus, \
                                             n1, \
                                             seminus]),
                      'color': [],
                      'lorentz':[''],
                      'couplings':{(0, 0):'MGVX494'},
                      'orders':{'QED':1}}))

        mybasemodel = base_objects.Model()
        mybasemodel.set('particles', mypartlist)
        mybasemodel.set('interactions', myinterlist)

        myleglist = base_objects.LegList()

        myleglist.append(base_objects.Leg({'id':-11,
                                         'state':False}))
        myleglist.append(base_objects.Leg({'id':11,
                                         'state':False}))
        myleglist.append(base_objects.Leg({'id':-1000011,
                                         'state':True}))
        myleglist.append(base_objects.Leg({'id':1000011,
                                         'state':True}))
        myleglist.append(base_objects.Leg({'id':-11,
                                         'state':True}))
        myleglist.append(base_objects.Leg({'id':11,
                                         'state':True}))

        myproc = base_objects.Process({'legs':myleglist,
                                       'model':mybasemodel})

        myamplitude = diagram_generation.Amplitude({'process': myproc})

        matrix_element = helas_objects.HelasMatrixElement(myamplitude, 1)

        #print myamplitude.get('process').nice_string()
        #print "\n".join(helas_call_writers.FortranHelasCallWriter().\
        #                get_matrix_element_calls(matrix_element))
        #print helas_call_writers.FortranHelasCallWriter().get_JAMP_line(matrix_element)



        # I have checked that the resulting Helas calls below give
        # identical result as MG4 (when fermionfactors are taken into
        # account)
        self.assertEqual(helas_call_writers.FortranHelasCallWriter(mybasemodel).\
                                   get_matrix_element_calls(matrix_element),
                         """CALL OXXXXX(P(0,1),me,NHEL(1),-1*IC(1),W(1,1))
CALL IXXXXX(P(0,2),me,NHEL(2),+1*IC(2),W(1,2))
CALL SXXXXX(P(0,3),+1*IC(3),W(1,3))
CALL SXXXXX(P(0,4),+1*IC(4),W(1,4))
CALL IXXXXX(P(0,5),me,NHEL(5),-1*IC(5),W(1,5))
CALL OXXXXX(P(0,6),me,NHEL(6),+1*IC(6),W(1,6))
CALL FSOXXX(W(1,1),W(1,3),MGVX350,Mneu1,Wneu1,W(1,7))
CALL FSIXXX(W(1,2),W(1,4),MGVX494,Mneu1,Wneu1,W(1,8))
CALL HIOXXX(W(1,5),W(1,7),MGVX494,Msl2,Wsl2,W(1,9))
# Amplitude(s) for diagram number 1
CALL IOSXXX(W(1,8),W(1,6),W(1,9),MGVX350,AMP(1))
CALL IXXXXX(P(0,1),me,NHEL(1),+1*IC(1),W(1,9))
CALL FSICXX(W(1,9),W(1,3),MGVX350,Mneu1,Wneu1,W(1,10))
CALL HIOXXX(W(1,10),W(1,6),MGVX350,Msl2,Wsl2,W(1,9))
CALL OXXXXX(P(0,2),me,NHEL(2),-1*IC(2),W(1,10))
CALL FSOCXX(W(1,10),W(1,4),MGVX494,Mneu1,Wneu1,W(1,11))
# Amplitude(s) for diagram number 2
CALL IOSXXX(W(1,5),W(1,11),W(1,9),MGVX494,AMP(2))
CALL FSIXXX(W(1,5),W(1,4),MGVX494,Mneu1,Wneu1,W(1,10))
CALL HIOXXX(W(1,2),W(1,7),MGVX494,Msl2,Wsl2,W(1,12))
# Amplitude(s) for diagram number 3
CALL IOSXXX(W(1,10),W(1,6),W(1,12),MGVX350,AMP(3))
CALL OXXXXX(P(0,5),me,NHEL(5),+1*IC(5),W(1,12))
CALL FSOCXX(W(1,12),W(1,4),MGVX494,Mneu1,Wneu1,W(1,7))
# Amplitude(s) for diagram number 4
CALL IOSXXX(W(1,2),W(1,7),W(1,9),MGVX494,AMP(4))
CALL FSOXXX(W(1,6),W(1,3),MGVX350,Mneu1,Wneu1,W(1,9))
CALL HIOXXX(W(1,8),W(1,1),MGVX350,Msl2,Wsl2,W(1,6))
# Amplitude(s) for diagram number 5
CALL IOSXXX(W(1,5),W(1,9),W(1,6),MGVX494,AMP(5))
CALL IXXXXX(P(0,6),me,NHEL(6),-1*IC(6),W(1,6))
CALL FSICXX(W(1,6),W(1,3),MGVX350,Mneu1,Wneu1,W(1,8))
CALL HIOXXX(W(1,8),W(1,1),MGVX350,Msl2,Wsl2,W(1,6))
# Amplitude(s) for diagram number 6
CALL IOSXXX(W(1,5),W(1,11),W(1,6),MGVX494,AMP(6))
# Amplitude(s) for diagram number 7
CALL IOSXXX(W(1,2),W(1,7),W(1,6),MGVX494,AMP(7))
CALL HIOXXX(W(1,10),W(1,1),MGVX350,Msl2,Wsl2,W(1,6))
# Amplitude(s) for diagram number 8
CALL IOSXXX(W(1,2),W(1,9),W(1,6),MGVX494,AMP(8))""".split('\n'))

        # Test find_outgoing_number
        goal_numbers = [1, 2, 3, 2, 3, 1, 2, 3, 1, 1, 3, 2, 3, 3]

        i = 0
        for wf in matrix_element.get_all_wavefunctions():
            if not wf.get('interaction_id'):
                continue
            self.assertEqual(wf.find_outgoing_number(), goal_numbers[i])
            i += 1

        # Test get_used_lorentz
        # Wavefunctions
        goal_lorentz_list = [(('',), (), 1), (('',), (), 2), (('',), (), 3),
                             (('',), ('C1',), 2),(('',), (), 3), (('',), ('C1',), 1),
                             (('',), (), 2), (('',), (), 3),(('',), ('C1',), 1),
                             (('',), (), 1), (('',), (), 3),(('',), ('C1',), 2),
                             (('',), (), 3), (('',), (), 3)]
        # Amplitudes
        goal_lorentz_list += [(('',), (), 0)] * 8
        self.assertEqual(matrix_element.get_used_lorentz(),
                         goal_lorentz_list)


    def test_generate_helas_diagrams_uu_susug(self):
        """Testing the helas diagram generation u u > su su with t-channel n1
        """

        myleglist = base_objects.LegList()

        myleglist.append(base_objects.Leg({'id':2,
                                         'state':False}))
        myleglist.append(base_objects.Leg({'id':2,
                                         'state':False}))
        myleglist.append(base_objects.Leg({'id':1000002,
                                         'state':True}))
        myleglist.append(base_objects.Leg({'id':1000002,
                                         'state':True}))
        myleglist.append(base_objects.Leg({'id':21,
                                         'state':True}))

        myproc = base_objects.Process({'legs':myleglist,
                                       'model':self.mybasemodel})

        myamplitude = diagram_generation.Amplitude({'process': myproc})

        matrix_element = helas_objects.HelasMatrixElement(myamplitude, 1)

        # I have checked that the resulting Helas calls
        # below give identical result as MG4, apart from sign! (AMP 1,2,5,6)
        self.assertEqual(helas_call_writers.FortranHelasCallWriter(self.mybasemodel).\
                                   get_matrix_element_calls(matrix_element),
                         """CALL OXXXXX(P(0,1),mu,NHEL(1),-1*IC(1),W(1,1))
CALL IXXXXX(P(0,2),mu,NHEL(2),+1*IC(2),W(1,2))
CALL SXXXXX(P(0,3),+1*IC(3),W(1,3))
CALL SXXXXX(P(0,4),+1*IC(4),W(1,4))
CALL VXXXXX(P(0,5),zero,NHEL(5),+1*IC(5),W(1,5))
CALL FSOCXX(W(1,1),W(1,3),MGVX575,Mneu1,Wneu1,W(1,6))
CALL FVIXXX(W(1,2),W(1,5),GG,mu,zero,W(1,7))
# Amplitude(s) for diagram number 1
CALL IOSXXX(W(1,7),W(1,6),W(1,4),MGVX575,AMP(1))
CALL HVSXXX(W(1,5),W(1,4),MGVX74,Musq2,Wusq2,W(1,8))
# Amplitude(s) for diagram number 2
CALL IOSXXX(W(1,2),W(1,6),W(1,8),MGVX575,AMP(2))
CALL FSOCXX(W(1,1),W(1,4),MGVX575,Mneu1,Wneu1,W(1,6))
# Amplitude(s) for diagram number 3
CALL IOSXXX(W(1,7),W(1,6),W(1,3),MGVX575,AMP(3))
CALL HVSXXX(W(1,5),W(1,3),MGVX74,Musq2,Wusq2,W(1,7))
# Amplitude(s) for diagram number 4
CALL IOSXXX(W(1,2),W(1,6),W(1,7),MGVX575,AMP(4))
CALL FVOCXX(W(1,1),W(1,5),GG,mu,zero,W(1,6))
CALL FSIXXX(W(1,2),W(1,3),MGVX575,Mneu1,Wneu1,W(1,5))
# Amplitude(s) for diagram number 5
CALL IOSCXX(W(1,5),W(1,6),W(1,4),MGVX575,AMP(5))
CALL FSIXXX(W(1,2),W(1,4),MGVX575,Mneu1,Wneu1,W(1,9))
# Amplitude(s) for diagram number 6
CALL IOSCXX(W(1,9),W(1,6),W(1,3),MGVX575,AMP(6))
# Amplitude(s) for diagram number 7
CALL IOSCXX(W(1,5),W(1,1),W(1,8),MGVX575,AMP(7))
# Amplitude(s) for diagram number 8
CALL IOSCXX(W(1,9),W(1,1),W(1,7),MGVX575,AMP(8))""".split('\n'))

    def test_generate_helas_diagrams_enu_enu(self):
        """Testing the helas diagram generation e- nubar > e- nubar
        """

        # Set up model

        mypartlist = base_objects.ParticleList()
        myinterlist = base_objects.InteractionList()

        # A electron and positron
        mypartlist.append(base_objects.Particle({'name':'e-',
                      'antiname':'e+',
                      'spin':2,
                      'color':1,
                      'mass':'me',
                      'width':'zero',
                      'texname':'e^-',
                      'antitexname':'e^+',
                      'line':'straight',
                      'charge':-1.,
                      'pdg_code':11,
                      'propagating':True,
                      'is_part':True,
                      'self_antipart':False}))
        eminus = mypartlist[len(mypartlist) - 1]
        eplus = copy.copy(eminus)
        eplus.set('is_part', False)

        # A neutrino
        mypartlist.append(base_objects.Particle({'name':'ve',
                      'antiname':'ve~',
                      'spin':2,
                      'color':1,
                      'mass':'zero',
                      'width':'zero',
                      'texname':'\nu_e',
                      'antitexname':'\bar\nu_e',
                      'line':'straight',
                      'charge':0.,
                      'pdg_code':12,
                      'propagating':True,
                      'is_part':True,
                      'self_antipart':False}))
        nu = mypartlist[len(mypartlist) - 1]
        nubar = copy.copy(nu)
        nubar.set('is_part', False)

        # A W
        mypartlist.append(base_objects.Particle({'name':'W+',
                      'antiname':'W-',
                      'spin':3,
                      'color':1,
                      'mass':'MW',
                      'width':'WW',
                      'texname':'W^+',
                      'antitexname':'W^-',
                     'line':'wavy',
                      'charge':1.,
                      'pdg_code':24,
                      'propagating':True,
                      'is_part':True,
                      'self_antipart':False}))
        Wplus = mypartlist[len(mypartlist) - 1]
        Wminus = copy.copy(Wplus)
        Wminus.set('is_part', False)

        # Coupling of W- e+ nu_e

        myinterlist.append(base_objects.Interaction({
            'id': 1,
            'particles': base_objects.ParticleList(\
                                            [eplus, \
                                             nu, \
                                             Wminus]),
            'color': [],
            'lorentz':[''],
            'couplings':{(0, 0):'MGVX27'},
            'orders':{'QED':1}}))
        myinterlist.append(base_objects.Interaction({
            'id': 2,
            'particles': base_objects.ParticleList(\
                                            [nubar, \
                                             eminus, \
                                             Wplus]),
            'color': [],
            'lorentz':[''],
            'couplings':{(0, 0):'MGVX27'},
            'orders':{'QED':1}}))

        mybasemodel = base_objects.Model()
        mybasemodel.set('particles', mypartlist)
        mybasemodel.set('interactions', myinterlist)

        myleglist = base_objects.LegList()

        myleglist.append(base_objects.Leg({'id':11,
                                         'state':False}))
        myleglist.append(base_objects.Leg({'id':-12,
                                         'state':False}))
        myleglist.append(base_objects.Leg({'id':11,
                                         'state':True}))
        myleglist.append(base_objects.Leg({'id':-12,
                                         'state':True}))

        myproc = base_objects.Process({'legs':myleglist,
                                       'model':mybasemodel})

        myamplitude = diagram_generation.Amplitude({'process': myproc})

        matrix_element = helas_objects.HelasMatrixElement(myamplitude, 1)

        # I have checked that the resulting Helas calls
        # below give identical result as MG4
        self.assertEqual("\n".join(helas_call_writers.FortranHelasCallWriter(mybasemodel).\
                                   get_matrix_element_calls(matrix_element)),
                         """CALL IXXXXX(P(0,1),me,NHEL(1),+1*IC(1),W(1,1))
CALL OXXXXX(P(0,2),zero,NHEL(2),-1*IC(2),W(1,2))
CALL OXXXXX(P(0,3),me,NHEL(3),+1*IC(3),W(1,3))
CALL IXXXXX(P(0,4),zero,NHEL(4),-1*IC(4),W(1,4))
CALL JIOXXX(W(1,1),W(1,2),MGVX27,MW,WW,W(1,5))
# Amplitude(s) for diagram number 1
CALL IOVXXX(W(1,4),W(1,3),W(1,5),MGVX27,AMP(1))""")

    def test_generate_helas_diagrams_WWWW(self):
        """Testing the helas diagram generation W+ W- > W+ W-
        """

        # Set up model

        mypartlist = base_objects.ParticleList()
        myinterlist = base_objects.InteractionList()

        # A W
        mypartlist.append(base_objects.Particle({'name':'W+',
                      'antiname':'W-',
                      'spin':3,
                      'color':1,
                      'mass':'MW',
                      'width':'WW',
                      'texname':'W^+',
                      'antitexname':'W^-',
                      'line':'wavy',
                      'charge':1.,
                      'pdg_code':24,
                      'propagating':True,
                      'is_part':True,
                      'self_antipart':False}))
        Wplus = mypartlist[len(mypartlist) - 1]
        Wminus = copy.copy(Wplus)
        Wminus.set('is_part', False)

        # A photon
        mypartlist.append(base_objects.Particle({'name':'a',
                      'antiname':'a',
                      'spin':3,
                      'color':1,
                      'mass':'zero',
                      'width':'zero',
                      'texname':'\gamma',
                      'antitexname':'\gamma',
                      'line':'wavy',
                      'charge':0.,
                      'pdg_code':22,
                      'propagating':True,
                      'is_part':True,
                      'self_antipart':True}))
        a = mypartlist[len(mypartlist) - 1]

        # Z
        mypartlist.append(base_objects.Particle({'name':'Z',
                      'antiname':'Z',
                      'spin':3,
                      'color':1,
                      'mass':'MZ',
                      'width':'WZ',
                      'texname':'Z',
                      'antitexname':'Z',
                      'line':'wavy',
                      'charge':0.,
                      'pdg_code':23,
                      'propagating':True,
                      'is_part':True,
                      'self_antipart':True}))
        Z = mypartlist[len(mypartlist) - 1]


        # WWZ and WWa couplings

        myinterlist.append(base_objects.Interaction({
            'id': 1,
            'particles': base_objects.ParticleList(\
                                            [Wplus, \
                                             Wminus, \
                                             a]),
            'color': [],
            'lorentz':[''],
            'couplings':{(0, 0):'MGVX3'},
            'orders':{'QED':1}}))

        myinterlist.append(base_objects.Interaction({
            'id': 2,
            'particles': base_objects.ParticleList(\
                                            [Wplus, \
                                             Wminus, \
                                             Z]),
            'color': [],
            'lorentz':[''],
            'couplings':{(0, 0):'MGVX5'},
            'orders':{'QED':1}}))

        myinterlist.append(base_objects.Interaction({
            'id': 3,
            'particles': base_objects.ParticleList(\
                                            [Wplus, \
                                             Wminus, \
                                             Wplus,
                                             Wminus]),
            'color': [],
            'lorentz':['WWVVN'],
            'couplings':{(0, 0):'MGVX6'},
            'orders':{'QED':2}}))

        mybasemodel = base_objects.Model()
        mybasemodel.set('particles', mypartlist)
        mybasemodel.set('interactions', myinterlist)

        myleglist = base_objects.LegList()

        myleglist.append(base_objects.Leg({'id':24,
                                         'state':False}))
        myleglist.append(base_objects.Leg({'id':-24,
                                         'state':False}))
        myleglist.append(base_objects.Leg({'id':24,
                                         'state':True}))
        myleglist.append(base_objects.Leg({'id':-24,
                                         'state':True}))

        myproc = base_objects.Process({'legs':myleglist,
                                       'model':mybasemodel})

        myamplitude = diagram_generation.Amplitude({'process': myproc})

        matrix_element = helas_objects.HelasMatrixElement(myamplitude, 1)

        # I have checked that the resulting Helas calls below give
        # identical result as MG4.  Note that this looks like it uses
        # incoming bosons instead of outgoing though
        self.assertEqual("\n".join(helas_call_writers.FortranHelasCallWriter(mybasemodel).\
                                   get_matrix_element_calls(matrix_element)),
                         """CALL VXXXXX(P(0,1),MW,NHEL(1),-1*IC(1),W(1,1))
CALL VXXXXX(P(0,2),MW,NHEL(2),-1*IC(2),W(1,2))
CALL VXXXXX(P(0,3),MW,NHEL(3),+1*IC(3),W(1,3))
CALL VXXXXX(P(0,4),MW,NHEL(4),+1*IC(4),W(1,4))
# Amplitude(s) for diagram number 1
CALL W3W3NX(W(1,2),W(1,1),W(1,3),W(1,4),MGVX6,DUM0,AMP(1))
CALL JVVXXX(W(1,2),W(1,1),MGVX3,zero,zero,W(1,5))
# Amplitude(s) for diagram number 2
CALL VVVXXX(W(1,3),W(1,4),W(1,5),MGVX3,AMP(2))
CALL JVVXXX(W(1,2),W(1,1),MGVX5,MZ,WZ,W(1,5))
# Amplitude(s) for diagram number 3
CALL VVVXXX(W(1,3),W(1,4),W(1,5),MGVX5,AMP(3))
CALL JVVXXX(W(1,3),W(1,1),MGVX3,zero,zero,W(1,5))
# Amplitude(s) for diagram number 4
CALL VVVXXX(W(1,2),W(1,4),W(1,5),MGVX3,AMP(4))
CALL JVVXXX(W(1,3),W(1,1),MGVX5,MZ,WZ,W(1,5))
# Amplitude(s) for diagram number 5
CALL VVVXXX(W(1,2),W(1,4),W(1,5),MGVX5,AMP(5))""")

    def test_generate_helas_diagrams_WWZA(self):
        """Testing the helas diagram generation W+ W- > Z A
        """

        # Set up model

        mypartlist = base_objects.ParticleList()
        myinterlist = base_objects.InteractionList()

        # A W
        mypartlist.append(base_objects.Particle({'name':'W+',
                      'antiname':'W-',
                      'spin':3,
                      'color':1,
                      'mass':'MW',
                      'width':'WW',
                      'texname':'W^+',
                      'antitexname':'W^-',
                      'line':'wavy',
                      'charge':1.,
                      'pdg_code':24,
                      'propagating':True,
                      'is_part':True,
                      'self_antipart':False}))
        Wplus = mypartlist[len(mypartlist) - 1]
        Wminus = copy.copy(Wplus)
        Wminus.set('is_part', False)

        # A photon
        mypartlist.append(base_objects.Particle({'name':'a',
                      'antiname':'a',
                      'spin':3,
                      'color':1,
                      'mass':'zero',
                      'width':'zero',
                      'texname':'\gamma',
                      'antitexname':'\gamma',
                      'line':'wavy',
                      'charge':0.,
                      'pdg_code':22,
                      'propagating':True,
                      'is_part':True,
                      'self_antipart':True}))
        a = mypartlist[len(mypartlist) - 1]

        # Z
        mypartlist.append(base_objects.Particle({'name':'Z',
                      'antiname':'Z',
                      'spin':3,
                      'color':1,
                      'mass':'MZ',
                      'width':'WZ',
                      'texname':'Z',
                      'antitexname':'Z',
                      'line':'wavy',
                      'charge':0.,
                      'pdg_code':23,
                      'propagating':True,
                      'is_part':True,
                      'self_antipart':True}))
        Z = mypartlist[len(mypartlist) - 1]


        # WWZ and WWa couplings

        myinterlist.append(base_objects.Interaction({
            'id': 1,
            'particles': base_objects.ParticleList(\
                                            [Wplus, \
                                             Wminus, \
                                             a]),
            'color': [],
            'lorentz':[''],
            'couplings':{(0, 0):'MGVX3'},
            'orders':{'QED':1}}))

        myinterlist.append(base_objects.Interaction({
            'id': 2,
            'particles': base_objects.ParticleList(\
                                            [Wminus, \
                                             Wplus, \
                                             Z]),
            'color': [],
            'lorentz':[''],
            'couplings':{(0, 0):'MGVX5'},
            'orders':{'QED':1}}))

        myinterlist.append(base_objects.Interaction({
            'id': 3,
            'particles': base_objects.ParticleList(\
                                            [Wplus, \
                                             Wminus, \
                                             Wplus,
                                             Wminus]),
            'color': [],
            'lorentz':['WWVVN'],
            'couplings':{(0, 0):'MGVX6'},
            'orders':{'QED':2}}))

        myinterlist.append(base_objects.Interaction({
            'id': 4,
            'particles': base_objects.ParticleList(\
                                            [Wplus, \
                                             a, \
                                             Wminus,
                                             a]),
            'color': [],
            'lorentz':['WWVVN'],
            'couplings':{(0, 0):'MGVX4'},
            'orders':{'QED':2}}))

        myinterlist.append(base_objects.Interaction({
            'id': 5,
            'particles': base_objects.ParticleList(\
                                            [Wplus, \
                                             a, \
                                             Wminus,
                                             Z]),
            'color': [],
            'lorentz':['WWVVN'],
            'couplings':{(0, 0):'MGVX7'},
            'orders':{'QED':2}}))

        myinterlist.append(base_objects.Interaction({
            'id': 6,
            'particles': base_objects.ParticleList(\
                                            [Wplus, \
                                             Z, \
                                             Wminus,
                                             Z]),
            'color': [],
            'lorentz':['WWVVN'],
            'couplings':{(0, 0):'MGVX8'},
            'orders':{'QED':2}}))


        mybasemodel = base_objects.Model()
        mybasemodel.set('particles', mypartlist)
        mybasemodel.set('interactions', myinterlist)

        myleglist = base_objects.LegList()

        myleglist.append(base_objects.Leg({'id':24,
                                         'state':False}))
        myleglist.append(base_objects.Leg({'id':-24,
                                         'state':False}))
        myleglist.append(base_objects.Leg({'id':23,
                                         'state':True}))
        myleglist.append(base_objects.Leg({'id':22,
                                         'state':True}))

        myproc = base_objects.Process({'legs':myleglist,
                                       'model':mybasemodel})

        myamplitude = diagram_generation.Amplitude({'process': myproc})

        matrix_element = helas_objects.HelasMatrixElement(myamplitude, 1)

        # I have checked that the resulting Helas calls below give
        # identical result as MG4.
        self.assertEqual("\n".join(helas_call_writers.FortranHelasCallWriter(mybasemodel).\
                                   get_matrix_element_calls(matrix_element)),
                         """CALL VXXXXX(P(0,1),MW,NHEL(1),-1*IC(1),W(1,1))
CALL VXXXXX(P(0,2),MW,NHEL(2),-1*IC(2),W(1,2))
CALL VXXXXX(P(0,3),MZ,NHEL(3),+1*IC(3),W(1,3))
CALL VXXXXX(P(0,4),zero,NHEL(4),+1*IC(4),W(1,4))
# Amplitude(s) for diagram number 1
CALL W3W3NX(W(1,2),W(1,4),W(1,1),W(1,3),MGVX7,DUM0,AMP(1))
CALL JVVXXX(W(1,3),W(1,1),MGVX5,MW,WW,W(1,5))
# Amplitude(s) for diagram number 2
CALL VVVXXX(W(1,2),W(1,5),W(1,4),MGVX3,AMP(2))
CALL JVVXXX(W(1,1),W(1,4),MGVX3,MW,WW,W(1,5))
# Amplitude(s) for diagram number 3
CALL VVVXXX(W(1,5),W(1,2),W(1,3),MGVX5,AMP(3))""")


    def test_generate_helas_diagrams_WWWWA(self):
        """Testing the helas diagram generation W+ W- > W+ W- a
        """

        # Set up model

        mypartlist = base_objects.ParticleList()
        myinterlist = base_objects.InteractionList()

        # A W
        mypartlist.append(base_objects.Particle({'name':'W+',
                      'antiname':'W-',
                      'spin':3,
                      'color':1,
                      'mass':'MW',
                      'width':'WW',
                      'texname':'W^+',
                      'antitexname':'W^-',
                      'line':'wavy',
                      'charge':1.,
                      'pdg_code':24,
                      'propagating':True,
                      'is_part':True,
                      'self_antipart':False}))
        Wplus = mypartlist[len(mypartlist) - 1]
        Wminus = copy.copy(Wplus)
        Wminus.set('is_part', False)

        # A photon
        mypartlist.append(base_objects.Particle({'name':'a',
                      'antiname':'a',
                      'spin':3,
                      'color':1,
                      'mass':'zero',
                      'width':'zero',
                      'texname':'\gamma',
                      'antitexname':'\gamma',
                      'line':'wavy',
                      'charge':0.,
                      'pdg_code':22,
                      'propagating':True,
                      'is_part':True,
                      'self_antipart':True}))
        a = mypartlist[len(mypartlist) - 1]

        # Z
        mypartlist.append(base_objects.Particle({'name':'Z',
                      'antiname':'Z',
                      'spin':3,
                      'color':1,
                      'mass':'MZ',
                      'width':'WZ',
                      'texname':'Z',
                      'antitexname':'Z',
                      'line':'wavy',
                      'charge':0.,
                      'pdg_code':23,
                      'propagating':True,
                      'is_part':True,
                      'self_antipart':True}))
        Z = mypartlist[len(mypartlist) - 1]


        # WWZ and WWa couplings

        myinterlist.append(base_objects.Interaction({
            'id': 1,
            'particles': base_objects.ParticleList(\
                                            [Wplus, \
                                             Wminus, \
                                             a]),
            'color': [],
            'lorentz':[''],
            'couplings':{(0, 0):'MGVX3'},
            'orders':{'QED':1}}))

        myinterlist.append(base_objects.Interaction({
            'id': 2,
            'particles': base_objects.ParticleList(\
                                            [Wminus, \
                                             Wplus, \
                                             Z]),
            'color': [],
            'lorentz':[''],
            'couplings':{(0, 0):'MGVX5'},
            'orders':{'QED':1}}))

        myinterlist.append(base_objects.Interaction({
            'id': 3,
            'particles': base_objects.ParticleList(\
                                            [Wplus, \
                                             Wminus, \
                                             Wplus,
                                             Wminus]),
            'color': [],
            'lorentz':['WWVVN'],
            'couplings':{(0, 0):'MGVX6'},
            'orders':{'QED':2}}))

        myinterlist.append(base_objects.Interaction({
            'id': 4,
            'particles': base_objects.ParticleList(\
                                            [Wplus, \
                                             a, \
                                             Wminus,
                                             a]),
            'color': [],
            'lorentz':['WWVVN'],
            'couplings':{(0, 0):'MGVX4'},
            'orders':{'QED':2}}))

        myinterlist.append(base_objects.Interaction({
            'id': 5,
            'particles': base_objects.ParticleList(\
                                            [Wplus, \
                                             a, \
                                             Wminus,
                                             Z]),
            'color': [],
            'lorentz':['WWVVN'],
            'couplings':{(0, 0):'MGVX7'},
            'orders':{'QED':2}}))

        myinterlist.append(base_objects.Interaction({
            'id': 6,
            'particles': base_objects.ParticleList(\
                                            [Wplus, \
                                             Z, \
                                             Wminus,
                                             Z]),
            'color': [],
            'lorentz':['WWVVN'],
            'couplings':{(0, 0):'MGVX8'},
            'orders':{'QED':2}}))


        mybasemodel = base_objects.Model()
        mybasemodel.set('particles', mypartlist)
        mybasemodel.set('interactions', myinterlist)

        myleglist = base_objects.LegList()

        myleglist.append(base_objects.Leg({'id':24,
                                         'state':False}))
        myleglist.append(base_objects.Leg({'id':-24,
                                         'state':False}))
        myleglist.append(base_objects.Leg({'id':24,
                                         'state':True}))
        myleglist.append(base_objects.Leg({'id':-24,
                                         'state':True}))
        myleglist.append(base_objects.Leg({'id':22,
                                         'state':True}))

        myproc = base_objects.Process({'legs':myleglist,
                                       'model':mybasemodel})

        myamplitude = diagram_generation.Amplitude({'process': myproc})

        matrix_element = helas_objects.HelasMatrixElement(myamplitude, 1)

        #print myamplitude.get('process').nice_string()
        #print myamplitude.get('diagrams').nice_string()

        #print "Keys:"
        #for diagram in matrix_element.get('diagrams'):
        #    for wf in diagram.get('wavefunctions'):
        #        print wf.get_call_key()
        #    print diagram.get('amplitude').get_call_key()

        # I have checked that the resulting Helas calls below give
        # identical result as MG4.
        self.assertEqual(helas_call_writers.FortranHelasCallWriter(mybasemodel).\
                                   get_matrix_element_calls(matrix_element),
                         """CALL VXXXXX(P(0,1),MW,NHEL(1),-1*IC(1),W(1,1))
CALL VXXXXX(P(0,2),MW,NHEL(2),-1*IC(2),W(1,2))
CALL VXXXXX(P(0,3),MW,NHEL(3),+1*IC(3),W(1,3))
CALL VXXXXX(P(0,4),MW,NHEL(4),+1*IC(4),W(1,4))
CALL VXXXXX(P(0,5),zero,NHEL(5),+1*IC(5),W(1,5))
CALL JVVXXX(W(1,2),W(1,1),MGVX3,zero,zero,W(1,6))
CALL JVVXXX(W(1,5),W(1,3),MGVX3,MW,WW,W(1,7))
# Amplitude(s) for diagram number 1
CALL VVVXXX(W(1,7),W(1,4),W(1,6),MGVX3,AMP(1))
CALL JVVXXX(W(1,1),W(1,2),MGVX5,MZ,WZ,W(1,8))
# Amplitude(s) for diagram number 2
CALL VVVXXX(W(1,4),W(1,7),W(1,8),MGVX5,AMP(2))
CALL JVVXXX(W(1,4),W(1,5),MGVX3,MW,WW,W(1,9))
# Amplitude(s) for diagram number 3
CALL VVVXXX(W(1,3),W(1,9),W(1,6),MGVX3,AMP(3))
# Amplitude(s) for diagram number 4
CALL VVVXXX(W(1,9),W(1,3),W(1,8),MGVX5,AMP(4))
# Amplitude(s) for diagram number 5
CALL W3W3NX(W(1,3),W(1,5),W(1,4),W(1,6),MGVX4,DUM0,AMP(5))
# Amplitude(s) for diagram number 6
CALL W3W3NX(W(1,3),W(1,5),W(1,4),W(1,8),MGVX7,DUM0,AMP(6))
CALL JVVXXX(W(1,3),W(1,1),MGVX3,zero,zero,W(1,8))
CALL JVVXXX(W(1,5),W(1,2),MGVX3,MW,WW,W(1,6))
# Amplitude(s) for diagram number 7
CALL VVVXXX(W(1,6),W(1,4),W(1,8),MGVX3,AMP(7))
CALL JVVXXX(W(1,1),W(1,3),MGVX5,MZ,WZ,W(1,10))
# Amplitude(s) for diagram number 8
CALL VVVXXX(W(1,4),W(1,6),W(1,10),MGVX5,AMP(8))
# Amplitude(s) for diagram number 9
CALL VVVXXX(W(1,2),W(1,9),W(1,8),MGVX3,AMP(9))
# Amplitude(s) for diagram number 10
CALL VVVXXX(W(1,9),W(1,2),W(1,10),MGVX5,AMP(10))
# Amplitude(s) for diagram number 11
CALL W3W3NX(W(1,2),W(1,5),W(1,4),W(1,8),MGVX4,DUM0,AMP(11))
# Amplitude(s) for diagram number 12
CALL W3W3NX(W(1,2),W(1,5),W(1,4),W(1,10),MGVX7,DUM0,AMP(12))
CALL JVVXXX(W(1,1),W(1,5),MGVX3,MW,WW,W(1,10))
CALL JVVXXX(W(1,2),W(1,4),MGVX3,zero,zero,W(1,8))
# Amplitude(s) for diagram number 13
CALL VVVXXX(W(1,3),W(1,10),W(1,8),MGVX3,AMP(13))
CALL JVVXXX(W(1,4),W(1,2),MGVX5,MZ,WZ,W(1,9))
# Amplitude(s) for diagram number 14
CALL VVVXXX(W(1,10),W(1,3),W(1,9),MGVX5,AMP(14))
CALL JVVXXX(W(1,3),W(1,4),MGVX3,zero,zero,W(1,11))
# Amplitude(s) for diagram number 15
CALL VVVXXX(W(1,2),W(1,10),W(1,11),MGVX3,AMP(15))
CALL JVVXXX(W(1,4),W(1,3),MGVX5,MZ,WZ,W(1,12))
# Amplitude(s) for diagram number 16
CALL VVVXXX(W(1,10),W(1,2),W(1,12),MGVX5,AMP(16))
# Amplitude(s) for diagram number 17
CALL W3W3NX(W(1,2),W(1,4),W(1,3),W(1,10),MGVX6,DUM0,AMP(17))
# Amplitude(s) for diagram number 18
CALL VVVXXX(W(1,7),W(1,1),W(1,8),MGVX3,AMP(18))
# Amplitude(s) for diagram number 19
CALL VVVXXX(W(1,1),W(1,7),W(1,9),MGVX5,AMP(19))
# Amplitude(s) for diagram number 20
CALL VVVXXX(W(1,6),W(1,1),W(1,11),MGVX3,AMP(20))
# Amplitude(s) for diagram number 21
CALL VVVXXX(W(1,1),W(1,6),W(1,12),MGVX5,AMP(21))
CALL JW3WNX(W(1,3),W(1,1),W(1,2),MGVX6,DUM0,MW,WW,W(1,12))
# Amplitude(s) for diagram number 22
CALL VVVXXX(W(1,12),W(1,4),W(1,5),MGVX3,AMP(22))
CALL JW3WNX(W(1,1),W(1,2),W(1,4),MGVX6,DUM0,MW,WW,W(1,12))
# Amplitude(s) for diagram number 23
CALL VVVXXX(W(1,3),W(1,12),W(1,5),MGVX3,AMP(23))
CALL JW3WNX(W(1,1),W(1,5),W(1,2),MGVX4,DUM0,zero,zero,W(1,12))
# Amplitude(s) for diagram number 24
CALL VVVXXX(W(1,3),W(1,4),W(1,12),MGVX3,AMP(24))
CALL JW3WNX(W(1,2),W(1,5),W(1,1),MGVX7,DUM0,MZ,WZ,W(1,12))
# Amplitude(s) for diagram number 25
CALL VVVXXX(W(1,4),W(1,3),W(1,12),MGVX5,AMP(25))
CALL JW3WNX(W(1,1),W(1,3),W(1,4),MGVX6,DUM0,MW,WW,W(1,12))
# Amplitude(s) for diagram number 26
CALL VVVXXX(W(1,2),W(1,12),W(1,5),MGVX3,AMP(26))
CALL JW3WNX(W(1,1),W(1,5),W(1,3),MGVX4,DUM0,zero,zero,W(1,12))
# Amplitude(s) for diagram number 27
CALL VVVXXX(W(1,2),W(1,4),W(1,12),MGVX3,AMP(27))
CALL JW3WNX(W(1,3),W(1,5),W(1,1),MGVX7,DUM0,MZ,WZ,W(1,12))
# Amplitude(s) for diagram number 28
CALL VVVXXX(W(1,4),W(1,2),W(1,12),MGVX5,AMP(28))""".split('\n'))

    def test_helas_diagrams_gg_gogo_go_tt1x_t_wpb(self):
        """Testing g g > go go, (go > t t1~, t > w+ b)
        """

        # Set up model

        mypartlist = base_objects.ParticleList()
        myinterlist = base_objects.InteractionList()

        # A gluon and gluino
        mypartlist.append(base_objects.Particle({'name':'g',
                      'antiname':'g',
                      'spin':3,
                      'color':8,
                      'mass':'zero',
                      'width':'zero',
                      'texname':'g',
                      'antitexname':'g',
                      'line':'curly',
                      'charge':0.,
                      'pdg_code':21,
                      'propagating':True,
                      'is_part':True,
                      'self_antipart':True}))
        g = mypartlist[-1]

        mypartlist.append(base_objects.Particle({'name':'go',
                      'antiname':'go',
                      'spin':2,
                      'color':8,
                      'mass':'MGO',
                      'width':'WGO',
                      'texname':'g',
                      'antitexname':'g',
                      'line':'curly',
                      'charge':0.,
                      'pdg_code':1000021,
                      'propagating':True,
                      'is_part':True,
                      'self_antipart':True}))
        go = mypartlist[-1]

        # A top quark and stop squark
        mypartlist.append(base_objects.Particle({'name':'t',
                      'antiname':'t~',
                      'spin':2,
                      'color':3,
                      'mass':'MT',
                      'width':'WT',
                      'texname':'t',
                      'antitexname':'\bar t',
                      'line':'straight',
                      'charge':2. / 3.,
                      'pdg_code':6,
                      'propagating':True,
                      'is_part':True,
                      'self_antipart':False}))
        t = mypartlist[len(mypartlist) - 1]
        antit = copy.copy(t)
        antit.set('is_part', False)

        mypartlist.append(base_objects.Particle({'name':'t1',
                      'antiname':'t1~',
                      'spin':0,
                      'color':3,
                      'mass':'MT1',
                      'width':'WT1',
                      'texname':'t1',
                      'antitexname':'\bar t1',
                      'line':'dashed',
                      'charge':2. / 3.,
                      'pdg_code':1000006,
                      'propagating':True,
                      'is_part':True,
                      'self_antipart':False}))
        t1 = mypartlist[len(mypartlist) - 1]
        antit1 = copy.copy(t1)
        antit1.set('is_part', False)

        # A W
        mypartlist.append(base_objects.Particle({'name':'W+',
                      'antiname':'W-',
                      'spin':3,
                      'color':1,
                      'mass':'MW',
                      'width':'WW',
                      'texname':'W^+',
                      'antitexname':'W^-',
                     'line':'wavy',
                      'charge':1.,
                      'pdg_code':24,
                      'propagating':True,
                      'is_part':True,
                      'self_antipart':False}))
        Wplus = mypartlist[len(mypartlist) - 1]
        Wminus = copy.copy(Wplus)
        Wminus.set('is_part', False)

        # b quark
        mypartlist.append(base_objects.Particle({'name':'b',
                      'antiname':'b~',
                      'spin':2,
                      'color':3,
                      'mass':'zero',
                      'width':'zero',
                      'texname':'b',
                      'antitexname':'\bar b',
                      'line':'straight',
                      'charge':-1. / 3.,
                      'pdg_code':5,
                      'propagating':True,
                      'is_part':True,
                      'self_antipart':False}))
        b = mypartlist[len(mypartlist) - 1]
        antib = copy.copy(b)
        antib.set('is_part', False)

        # top-w-b coupling
        myinterlist.append(base_objects.Interaction({
            'id': 1,
            'particles': base_objects.ParticleList([antib, t, Wminus]),
            'color': [color.ColorString([color.T(1,0)])],
            'lorentz': ['FFV2'],
            'couplings': {(0, 0): 'GC_108'},
            'orders': {'QED': 1}
            }))
        myinterlist.append(base_objects.Interaction({
            'id': 2,
            'particles': base_objects.ParticleList([antit, b, Wplus]),
            'color': [color.ColorString([color.T(1,0)])],
            'lorentz': ['FFV2'],
            'couplings': {(0, 0): 'GC_108'},
            'orders': {'QED': 1}
            }))

        # Gluon couplings to gluino
        myinterlist.append(base_objects.Interaction({
                      'id': 3,
                      'particles': base_objects.ParticleList(\
                                            [go, \
                                             go, \
                                             g]),
                      'color': [],
                      'lorentz':['L1'],
                      'couplings':{(0, 0):'GQQ'},
                      'orders':{'QCD':1}}))

        # Gluino couplings to top and stop
        myinterlist.append(base_objects.Interaction({
                      'id': 11,
                      'particles': base_objects.ParticleList(\
                                            [go, \
                                             t, \
                                             antit1]),
                      'color': [],
                      'lorentz':['L1'],
                      'couplings':{(0, 0):'GQQ'},
                      'orders':{'QCD':1}}))

        myinterlist.append(base_objects.Interaction({
                      'id': 12,
                      'particles': base_objects.ParticleList(\
                                            [antit, \
                                             go, \
                                             t1]),
                      'color': [],
                      'lorentz':['L1'],
                      'couplings':{(0, 0):'GQQ'},
                      'orders':{'QCD':1}}))

        mybasemodel = base_objects.Model()
        mybasemodel.set('particles', mypartlist)
        mybasemodel.set('interactions', myinterlist)

        myleglist = base_objects.LegList()

        myleglist.append(base_objects.Leg({'id':21,
                                         'state':False}))
        myleglist.append(base_objects.Leg({'id':21,
                                         'state':False}))
        myleglist.append(base_objects.Leg({'id':1000021}))
        myleglist.append(base_objects.Leg({'id':1000021}))

        core_proc = base_objects.Process({'legs':myleglist,
                                          'model':mybasemodel})

        myleglist = base_objects.LegList()

        myleglist.append(base_objects.Leg({'id':1000021,
                                         'state':False}))
        myleglist.append(base_objects.Leg({'id':6}))
        myleglist.append(base_objects.Leg({'id':-1000006}))

        decay1_process = base_objects.Process({'legs':myleglist,
                                               'model':mybasemodel,
                                               'is_decay_chain': True})

        core_proc.get('decay_chains').append(decay1_process)
        
        myleglist = base_objects.LegList()

        myleglist.append(base_objects.Leg({'id':6,
                                         'state':False}))
        myleglist.append(base_objects.Leg({'id':5}))
        myleglist.append(base_objects.Leg({'id':24}))

        decay2_process = base_objects.Process({'legs':myleglist,
                                               'model':mybasemodel,
                                               'is_decay_chain': True})

        decay1_process.get('decay_chains').append(decay2_process)

        amplitude = diagram_generation.DecayChainAmplitude(core_proc)

        self.assertEqual(len(amplitude.get('amplitudes')),1)

        matrix_elements = helas_objects.HelasDecayChainProcess(amplitude)

        matrix_element = matrix_elements.combine_decay_chain_processes()[0]

        #print "\n".join(helas_call_writers.FortranUFOHelasCallWriter().\
        #                get_matrix_element_calls(matrix_element))

        self.assertEqual("\n".join(helas_call_writers.FortranUFOHelasCallWriter().\
                                   get_matrix_element_calls(matrix_element)).split('\n'),
                         """CALL VXXXXX(P(0,1),zero,NHEL(1),-1*IC(1),W(1,1))
CALL VXXXXX(P(0,2),zero,NHEL(2),-1*IC(2),W(1,2))
CALL OXXXXX(P(0,3),zero,NHEL(3),+1*IC(3),W(1,3))
CALL VXXXXX(P(0,4),MW,NHEL(4),+1*IC(4),W(1,4))
CALL FFV2_1(W(1,3),W(1,4),GC_108,MT,WT,W(1,5))
CALL SXXXXX(P(0,5),+1*IC(5),W(1,4))
CALL L1_1(W(1,5),W(1,4),GQQ,MGO,WGO,W(1,3))
CALL IXXXXX(P(0,6),zero,NHEL(6),-1*IC(6),W(1,4))
CALL VXXXXX(P(0,7),MW,NHEL(7),+1*IC(7),W(1,5))
CALL FFV2C1_2(W(1,4),W(1,5),GC_108,MT,WT,W(1,6))
CALL SXXXXX(P(0,8),+1*IC(8),W(1,5))
CALL L1C1_2(W(1,6),W(1,5),GQQ,MGO,WGO,W(1,4))
CALL L1_1(W(1,3),W(1,1),GQQ,MGO,WGO,W(1,5))
# Amplitude(s) for diagram number 1
CALL L1_0(W(1,4),W(1,5),W(1,2),GQQ,AMP(1))
CALL L1_2(W(1,4),W(1,1),-GQQ,MGO,WGO,W(1,5))
# Amplitude(s) for diagram number 2
CALL L1_0(W(1,5),W(1,3),W(1,2),GQQ,AMP(2))""".split('\n'))

        # Test get_used_lorentz
        goal_lorentz_list = [(('FFV2',), (), 1), (('L1',), (), 1), 
                             (('FFV2',), ('C1',), 2), (('L1',), ('C1',), 2), 
                             (('L1',), (), 1), (('L1',), (), 2), 
                             (('L1',), (), 0), (('L1',), (), 0)]

        self.assertEqual(matrix_element.get_used_lorentz(),
                         goal_lorentz_list)

    def test_multiple_lorentz_structures(self):
        """Testing multiple Lorentz structures for one diagram.
        """

        # Set up model

        mypartlist = base_objects.ParticleList()
        myinterlist = base_objects.InteractionList()

        # An A particle
        mypartlist.append(base_objects.Particle({'name':'A',
                      'antiname':'A',
                      'spin':3,
                      'color':1,
                      'mass':'zero',
                      'width':'zero',
                      'texname':'A',
                      'antitexname':'A',
                      'line':'curly',
                      'charge':0.,
                      'pdg_code':45,
                      'propagating':True,
                      'is_part':True,
                      'self_antipart':True}))

        A = mypartlist[len(mypartlist) - 1]

        # A particle self-couplings
        myinterlist.append(base_objects.Interaction({
                      'id': 8,
                      'particles': base_objects.ParticleList(\
                                            [A, \
                                             A, \
                                             A]),
                      'color': [],
                      'lorentz':['CL1', 'L2'],
                      'couplings':{(0, 0):'G1', (0, 1):'G2'},
                      'orders':{'QED':1}}))

        mybasemodel = base_objects.Model()
        mybasemodel.set('particles', mypartlist)
        mybasemodel.set('interactions', myinterlist)

        myleglist = base_objects.LegList()

        myleglist.append(base_objects.Leg({'id':45,
                                         'state':False}))
        myleglist.append(base_objects.Leg({'id':45,
                                         'state':False}))
        myleglist.append(base_objects.Leg({'id':45,
                                         'state':True}))
        myleglist.append(base_objects.Leg({'id':45,
                                         'state':True}))

        myproc = base_objects.Process({'legs':myleglist,
                                       'model':mybasemodel})

        myamplitude = diagram_generation.Amplitude({'process': myproc})

        matrix_element = helas_objects.HelasMatrixElement(myamplitude, gen_color=False)

        myfortranmodel = helas_call_writers.FortranUFOHelasCallWriter(mybasemodel)
        self.assertEqual(myfortranmodel.get_matrix_element_calls(matrix_element),
                         """CALL VXXXXX(P(0,1),zero,NHEL(1),-1*IC(1),W(1,1))
CALL VXXXXX(P(0,2),zero,NHEL(2),-1*IC(2),W(1,2))
CALL VXXXXX(P(0,3),zero,NHEL(3),+1*IC(3),W(1,3))
CALL VXXXXX(P(0,4),zero,NHEL(4),+1*IC(4),W(1,4))
CALL CL1_L2_1(W(1,1),W(1,2),G1,G2,zero,zero,W(1,5))
# Amplitude(s) for diagram number 1
CALL CL1_L2_0(W(1,3),W(1,4),W(1,5),G1,G2,AMP(1))
CALL CL1_L2_1(W(1,1),W(1,3),G1,G2,zero,zero,W(1,5))
# Amplitude(s) for diagram number 2
CALL CL1_L2_0(W(1,2),W(1,4),W(1,5),G1,G2,AMP(2))
CALL CL1_L2_1(W(1,1),W(1,4),G1,G2,zero,zero,W(1,5))
# Amplitude(s) for diagram number 3
CALL CL1_L2_0(W(1,2),W(1,3),W(1,5),G1,G2,AMP(3))""".split('\n'))

        exporter = export_v4.ProcessExporterFortranME()

        # Test amp2 lines
        amp2_lines = \
                 exporter.get_amp2_lines(matrix_element)
        self.assertEqual(amp2_lines,
                         ['AMP2(1)=AMP2(1)+AMP(1)*dconjg(AMP(1))',
                          'AMP2(2)=AMP2(2)+AMP(2)*dconjg(AMP(2))',
                          'AMP2(3)=AMP2(3)+AMP(3)*dconjg(AMP(3))'])

        # Test configs.inc file
        writer = writers.FortranWriter(self.give_pos('test'))
        nconfig, s_and_t_channels = exporter.write_configs_file(writer,
                                     matrix_element)
        writer.close()
        #print open(self.give_pos('test')).read()

        self.assertFileContains('test',
"""C     Diagram 1
      DATA MAPCONFIG(1)/1/
      DATA (IFOREST(I,-1,1),I=1,2)/4,3/
      DATA (SPROP(I,-1,1),I=1,1)/45/
      DATA TPRID(-1,1)/0/
C     Diagram 2
      DATA MAPCONFIG(2)/2/
      DATA (IFOREST(I,-1,2),I=1,2)/1,3/
      DATA TPRID(-1,2)/45/
      DATA (SPROP(I,-1,2),I=1,1)/0/
      DATA (IFOREST(I,-2,2),I=1,2)/-1,4/
C     Diagram 3
      DATA MAPCONFIG(3)/3/
      DATA (IFOREST(I,-1,3),I=1,2)/1,4/
      DATA TPRID(-1,3)/45/
      DATA (SPROP(I,-1,3),I=1,1)/0/
      DATA (IFOREST(I,-2,3),I=1,2)/-1,3/
C     Number of configs
      DATA MAPCONFIG(0)/3/
""")

    def test_multiple_lorentz_structures_with_fermion_flow_clash(self):
        """Testing process w+ w+ > z x1+ x1+.
        """

        # Set up model

        mypartlist = base_objects.ParticleList()
        myinterlist = base_objects.InteractionList()

        # Z particle
        mypartlist.append(base_objects.Particle({'name':'z',
                      'antiname':'z',
                      'spin':3,
                      'color':1,
                      'mass':'MZ',
                      'width':'WZ',
                      'texname':'Z',
                      'antitexname':'Z',
                      'line':'curly',
                      'charge':0.,
                      'pdg_code':23,
                      'propagating':True,
                      'is_part':True,
                      'self_antipart':True}))

        z = mypartlist[len(mypartlist) - 1]

        # W particle
        mypartlist.append(base_objects.Particle({'name':'w+',
                      'antiname':'w-',
                      'spin':3,
                      'color':1,
                      'mass':'MW',
                      'width':'WW',
                      'texname':'W',
                      'antitexname':'W',
                      'line':'curly',
                      'charge':1.,
                      'pdg_code':24,
                      'propagating':True,
                      'is_part':True,
                      'self_antipart':False}))

        wplus = mypartlist[len(mypartlist) - 1]
        wminus = copy.copy(wplus)
        wminus.set('is_part', False)

        # n1 particle
        mypartlist.append(base_objects.Particle({'name':'n1',
                      'antiname':'n1',
                      'spin':2,
                      'color':1,
                      'mass':'Mneu1',
                      'width':'Wneu1',
                      'texname':'n1',
                      'antitexname':'n1',
                      'line':'curly',
                      'charge':0.,
                      'pdg_code':1000023,
                      'propagating':True,
                      'is_part':True,
                      'self_antipart':True}))

        n1 = mypartlist[len(mypartlist) - 1]

        # x1+ particle
        mypartlist.append(base_objects.Particle({'name':'x1+',
                      'antiname':'x1-',
                      'spin':2,
                      'color':1,
                      'mass':'Mx1p',
                      'width':'Wx1p',
                      'texname':'x1+',
                      'antitexname':'x1-',
                      'line':'curly',
                      'charge':1.,
                      'pdg_code':1000024,
                      'propagating':True,
                      'is_part':True,
                      'self_antipart':False}))

        x1plus = mypartlist[len(mypartlist) - 1]
        x1minus = copy.copy(x1plus)
        x1minus.set('is_part', False)

        # Interactions

        myinterlist.append(base_objects.Interaction({
            'id': 1,
            'particles': base_objects.ParticleList([wminus,wplus,z]),
            'color': [],
            'lorentz': ['VVV1'],
            'couplings': {(0, 0): 'GC_214'},
            'orders': {'QED': 1}
            }))
        myinterlist.append(base_objects.Interaction({
            'id': 2,
            'particles': base_objects.ParticleList([n1,x1plus,wminus]),
            'color': [],
            'lorentz': ['FFV2', 'FFV3'],
            'couplings': {(0, 1): 'GC_628', (0, 0): 'GC_422'},
            'orders': {'QED': 1}
            }))
        myinterlist.append(base_objects.Interaction({
            'id': 3,
            'particles': base_objects.ParticleList([n1,x1minus,wplus]),
            'color': [],
            'lorentz': ['FFV2', 'FFV3'],
            'couplings': {(0, 1): 'GC_628', (0, 0): 'GC_422'},
            'orders': {'QED': 1}
            }))
        myinterlist.append(base_objects.Interaction({
            'id': 4,
            'particles': base_objects.ParticleList([n1,n1,z]),
            'color': [],
            'lorentz': ['FFV5'],
            'couplings': {(0, 0): 'GC_418'},
            'orders': {'QED': 1}
            }))

        mybasemodel = base_objects.Model()
        mybasemodel.set('particles', mypartlist)
        mybasemodel.set('interactions', myinterlist)

        myleglist = base_objects.LegList()

        myleglist.append(base_objects.Leg({'id':24,
                                         'state':False}))
        myleglist.append(base_objects.Leg({'id':24,
                                         'state':False}))
        myleglist.append(base_objects.Leg({'id':23,
                                         'state':True}))
        myleglist.append(base_objects.Leg({'id':1000024,
                                         'state':True}))
        myleglist.append(base_objects.Leg({'id':1000024,
                                         'state':True}))

        myproc = base_objects.Process({'legs':myleglist,
                                       'model':mybasemodel})

        myamplitude = diagram_generation.Amplitude({'process': myproc})

        self.assertEqual(len(myamplitude.get('diagrams')), 6)

        matrix_element = helas_objects.HelasMatrixElement(myamplitude, gen_color=False)

        result = helas_call_writers.FortranUFOHelasCallWriter(mybasemodel).\
                                   get_matrix_element_calls(matrix_element)

        goal = """CALL VXXXXX(P(0,1),MW,NHEL(1),-1*IC(1),W(1,1))
CALL VXXXXX(P(0,2),MW,NHEL(2),-1*IC(2),W(1,2))
CALL VXXXXX(P(0,3),MZ,NHEL(3),+1*IC(3),W(1,3))
CALL IXXXXX(P(0,4),Mx1p,NHEL(4),-1*IC(4),W(1,4))
CALL OXXXXX(P(0,5),Mx1p,NHEL(5),+1*IC(5),W(1,5))
CALL VVV1_2(W(1,1),W(1,3),GC_214,MW,WW,W(1,6))
CALL FFV2_3C1_2(W(1,4),W(1,2),GC_422,GC_628,Mneu1,Wneu1,W(1,7))
# Amplitude(s) for diagram number 1
CALL FFV2_3_0(W(1,7),W(1,5),W(1,6),GC_422,GC_628,AMP(1))
CALL FFV2_3_1(W(1,5),W(1,2),GC_422,GC_628,Mneu1,Wneu1,W(1,8))
# Amplitude(s) for diagram number 2
CALL FFV2_3C1_0(W(1,4),W(1,8),W(1,6),GC_422,GC_628,AMP(2))
CALL FFV2_3C1_2(W(1,4),W(1,1),GC_422,GC_628,Mneu1,Wneu1,W(1,6))
CALL VVV1_2(W(1,2),W(1,3),GC_214,MW,WW,W(1,9))
# Amplitude(s) for diagram number 3
CALL FFV2_3_0(W(1,6),W(1,5),W(1,9),GC_422,GC_628,AMP(3))
# Amplitude(s) for diagram number 4
CALL FFV5_0(W(1,6),W(1,8),W(1,3),GC_418,AMP(4))
CALL FFV2_3_1(W(1,5),W(1,1),GC_422,GC_628,Mneu1,Wneu1,W(1,6))
# Amplitude(s) for diagram number 5
CALL FFV2_3C1_0(W(1,4),W(1,6),W(1,9),GC_422,GC_628,AMP(5))
# Amplitude(s) for diagram number 6
CALL FFV5_0(W(1,7),W(1,6),W(1,3),GC_418,AMP(6))""".split('\n') #end 7, 11,3

        for i in range(len(goal)):
            self.assertEqual(result[i], goal[i])

        exporter = export_v4.ProcessExporterFortranME()

        # Test amp2 lines        
        amp2_lines = \
                 exporter.get_amp2_lines(matrix_element)
        self.assertEqual(amp2_lines,
                         ['AMP2(1)=AMP2(1)+AMP(1)*dconjg(AMP(1))',
                          'AMP2(2)=AMP2(2)+AMP(2)*dconjg(AMP(2))',
                          'AMP2(3)=AMP2(3)+AMP(3)*dconjg(AMP(3))',
                          'AMP2(4)=AMP2(4)+AMP(4)*dconjg(AMP(4))',
                          'AMP2(5)=AMP2(5)+AMP(5)*dconjg(AMP(5))',
                          'AMP2(6)=AMP2(6)+AMP(6)*dconjg(AMP(6))'])

    def test_four_fermion_vertex_normal_fermion_flow(self):
        """Testing process u u > t t g with fermion flow (u~t)(u~t)
        """

        # Set up model

        mypartlist = base_objects.ParticleList()
        myinterlist = base_objects.InteractionList()

        # A u quark and its antiparticle
        mypartlist.append(base_objects.Particle({'name':'u',
                      'antiname':'u~',
                      'spin':2,
                      'color':3,
                      'mass':'zero',
                      'width':'zero',
                      'texname':'u',
                      'antitexname':'\bar u',
                      'line':'straight',
                      'charge':2. / 3.,
                      'pdg_code':2,
                      'propagating':True,
                      'is_part':True,
                      'self_antipart':False}))
        u = mypartlist[len(mypartlist) - 1]
        antiu = copy.copy(u)
        antiu.set('is_part', False)

        # A t quark and its antiparticle
        mypartlist.append(base_objects.Particle({'name':'t',
                      'antiname':'t~',
                      'spin':2,
                      'color':3,
                      'mass':'MT',
                      'width':'WT',
                      'texname':'t',
                      'antitexname':'\bar t',
                      'line':'straight',
                      'charge':2. / 3.,
                      'pdg_code':6,
                      'propagating':True,
                      'is_part':True,
                      'self_antipart':False}))
        t = mypartlist[len(mypartlist) - 1]
        antit = copy.copy(t)
        antit.set('is_part', False)

        # A gluon
        mypartlist.append(base_objects.Particle({'name':'g',
                      'antiname':'g',
                      'spin':3,
                      'color':8,
                      'mass':'zero',
                      'width':'zero',
                      'texname':'g',
                      'antitexname':'g',
                      'line':'curly',
                      'charge':0.,
                      'pdg_code':21,
                      'propagating':True,
                      'is_part':True,
                      'self_antipart':True}))

        g = mypartlist[len(mypartlist) - 1]

        # Gluon couplings to quarks
        myinterlist.append(base_objects.Interaction({
                      'id': 1,
                      'particles': base_objects.ParticleList(\
                                            [antiu, \
                                             u, \
                                             g]),
                      'color': [color.ColorString([color.T(2, 1, 0)])],
                      'lorentz':['FFV1'],
                      'couplings':{(0, 0):'GG'},
                      'orders':{'QCD':1}}))

        myinterlist.append(base_objects.Interaction({
                      'id': 2,
                      'particles': base_objects.ParticleList(\
                                            [antit, \
                                             t, \
                                             g]),
                      'color': [color.ColorString([color.T(2, 1, 0)])],
                      'lorentz':['FFV1'],
                      'couplings':{(0, 0):'GG'},
                      'orders':{'QCD':1}}))

        # Four fermion vertex
        myinterlist.append(base_objects.Interaction({
                      'id': 3,
                      'particles': base_objects.ParticleList(\
                                            [antiu,
                                             t,
                                             antiu,
                                             t]),
                      'color': [color.ColorString([color.T(1, 0),
                                                   color.T(3, 2)])],
                      'lorentz':['FFFF1'],
                      'couplings':{(0, 0):'GEFF'},
                      'orders':{'NP':2}}))

        mybasemodel = base_objects.Model()
        mybasemodel.set('particles', mypartlist)
        mybasemodel.set('interactions', myinterlist)

        myleglist = base_objects.LegList()

        myleglist.append(base_objects.Leg({'id':2,
                                         'state':False}))
        myleglist.append(base_objects.Leg({'id':2,
                                         'state':False}))
        myleglist.append(base_objects.Leg({'id':6,
                                         'state':True}))
        myleglist.append(base_objects.Leg({'id':6,
                                         'state':True}))
        myleglist.append(base_objects.Leg({'id':21,
                                         'state':True}))

        myproc = base_objects.Process({'legs':myleglist,
                                       'model':mybasemodel})

        myamplitude = diagram_generation.Amplitude({'process': myproc})

        self.assertEqual(len(myamplitude.get('diagrams')), 4)

        matrix_element = helas_objects.HelasMatrixElement(myamplitude)

        result = helas_call_writers.FortranUFOHelasCallWriter(mybasemodel).\
                                   get_matrix_element_calls(matrix_element)

        goal = """CALL IXXXXX(P(0,1),zero,NHEL(1),+1*IC(1),W(1,1))
CALL IXXXXX(P(0,2),zero,NHEL(2),+1*IC(2),W(1,2))
CALL OXXXXX(P(0,3),MT,NHEL(3),+1*IC(3),W(1,3))
CALL OXXXXX(P(0,4),MT,NHEL(4),+1*IC(4),W(1,4))
CALL VXXXXX(P(0,5),zero,NHEL(5),+1*IC(5),W(1,5))
CALL FFV1_2(W(1,1),W(1,5),GG,zero,zero,W(1,6))
# Amplitude(s) for diagram number 1
CALL FFFF1_0(W(1,2),W(1,3),W(1,6),W(1,4),GEFF,AMP(1))
CALL FFFF1_2(W(1,1),W(1,2),W(1,3),GEFF,MT,WT,W(1,6))
# Amplitude(s) for diagram number 2
CALL FFV1_0(W(1,6),W(1,4),W(1,5),GG,AMP(2))
CALL FFFF1_2(W(1,1),W(1,2),W(1,4),GEFF,MT,WT,W(1,6))
# Amplitude(s) for diagram number 3
CALL FFV1_0(W(1,6),W(1,3),W(1,5),GG,AMP(3))
CALL FFFF1_1(W(1,3),W(1,1),W(1,4),GEFF,zero,zero,W(1,6))
# Amplitude(s) for diagram number 4
CALL FFV1_0(W(1,2),W(1,6),W(1,5),GG,AMP(4))""".split('\n')

        for i in range(len(goal)):
            self.assertEqual(result[i], goal[i])

        exporter = export_v4.ProcessExporterFortranME()

        # Test amp2 lines        
        amp2_lines = \
                 exporter.get_amp2_lines(matrix_element)
        self.assertEqual(amp2_lines,
                         ['AMP2(1)=AMP2(1)+AMP(1)*dconjg(AMP(1))',
                          'AMP2(2)=AMP2(2)+AMP(2)*dconjg(AMP(2))',
                          'AMP2(3)=AMP2(3)+AMP(3)*dconjg(AMP(3))',
                          'AMP2(4)=AMP2(4)+AMP(4)*dconjg(AMP(4))'])

        # Check fermion factors
        self.assertEqual([d.get('amplitudes')[0].get('fermionfactor') \
                          for d in matrix_element.get('diagrams')],
                         [1, 1, -1, 1])
        
        writer = writers.FortranWriter(self.give_pos('test'))
        myfortranmodel = helas_call_writers.FortranHelasCallWriter(mybasemodel)

        # Test configs.inc file
        nconfig, s_and_t_channels = exporter.write_configs_file(writer,
                                     matrix_element)
        writer.close()

        #print open(self.give_pos('test')).read()
    
        self.assertFileContains('test',
"""C     Diagram 1
      DATA MAPCONFIG(1)/1/
      DATA (IFOREST(I,-1,1),I=1,2)/4,3/
      DATA (SPROP(I,-1,1),I=1,1)/1/
      DATA TPRID(-1,1)/0/
      DATA (IFOREST(I,-2,1),I=1,2)/1,5/
      DATA TPRID(-2,1)/2/
      DATA (SPROP(I,-2,1),I=1,1)/0/
      DATA (IFOREST(I,-3,1),I=1,2)/-2,-1/
C     Diagram 2
      DATA MAPCONFIG(2)/2/
      DATA (IFOREST(I,-1,2),I=1,2)/5,4/
      DATA (SPROP(I,-1,2),I=1,1)/6/
      DATA TPRID(-1,2)/0/
      DATA (IFOREST(I,-2,2),I=1,2)/-1,3/
      DATA (SPROP(I,-2,2),I=1,1)/1/
      DATA TPRID(-2,2)/0/
C     Diagram 3
      DATA MAPCONFIG(3)/3/
      DATA (IFOREST(I,-1,3),I=1,2)/5,3/
      DATA (SPROP(I,-1,3),I=1,1)/6/
      DATA TPRID(-1,3)/0/
      DATA (IFOREST(I,-2,3),I=1,2)/4,-1/
      DATA (SPROP(I,-2,3),I=1,1)/1/
      DATA TPRID(-2,3)/0/
C     Diagram 4
      DATA MAPCONFIG(4)/4/
      DATA (IFOREST(I,-1,4),I=1,2)/4,3/
      DATA (SPROP(I,-1,4),I=1,1)/1/
      DATA TPRID(-1,4)/0/
      DATA (IFOREST(I,-2,4),I=1,2)/1,-1/
      DATA TPRID(-2,4)/2/
      DATA (SPROP(I,-2,4),I=1,1)/0/
      DATA (IFOREST(I,-3,4),I=1,2)/-2,5/
C     Number of configs
      DATA MAPCONFIG(0)/4/
""")

        writer = writers.FortranWriter(self.give_pos('test'))
        exporter.write_props_file(writer, matrix_element,
                                   s_and_t_channels)
        writer.close()
        #print open(self.give_pos('test')).read()
        self.assertFileContains('test',
"""      PRMASS(-1,1)  = ZERO
      PRWIDTH(-1,1) = ZERO
      POW(-1,1) = 0
      PRMASS(-2,1)  = ZERO
      PRWIDTH(-2,1) = ZERO
      POW(-2,1) = 1
      PRMASS(-1,2)  = ABS(MT)
      PRWIDTH(-1,2) = ABS(WT)
      POW(-1,2) = 1
      PRMASS(-2,2)  = ZERO
      PRWIDTH(-2,2) = ZERO
      POW(-2,2) = 0
      PRMASS(-1,3)  = ABS(MT)
      PRWIDTH(-1,3) = ABS(WT)
      POW(-1,3) = 1
      PRMASS(-2,3)  = ZERO
      PRWIDTH(-2,3) = ZERO
      POW(-2,3) = 0
      PRMASS(-1,4)  = ZERO
      PRWIDTH(-1,4) = ZERO
      POW(-1,4) = 0
      PRMASS(-2,4)  = ZERO
      PRWIDTH(-2,4) = ZERO
      POW(-2,4) = 1
""")


    def test_four_fermion_vertex_strange_fermion_flow(self):
        """Testing process u u > t t g with fermion flow (u~u~)(tt)
        """

        # Set up model

        mypartlist = base_objects.ParticleList()
        myinterlist = base_objects.InteractionList()

        # A u quark and its antiparticle
        mypartlist.append(base_objects.Particle({'name':'u',
                      'antiname':'u~',
                      'spin':2,
                      'color':3,
                      'mass':'zero',
                      'width':'zero',
                      'texname':'u',
                      'antitexname':'\bar u',
                      'line':'straight',
                      'charge':2. / 3.,
                      'pdg_code':2,
                      'propagating':True,
                      'is_part':True,
                      'self_antipart':False}))
        u = mypartlist[len(mypartlist) - 1]
        antiu = copy.copy(u)
        antiu.set('is_part', False)

        # A t quark and its antiparticle
        mypartlist.append(base_objects.Particle({'name':'t',
                      'antiname':'t~',
                      'spin':2,
                      'color':3,
                      'mass':'MT',
                      'width':'WT',
                      'texname':'t',
                      'antitexname':'\bar t',
                      'line':'straight',
                      'charge':2. / 3.,
                      'pdg_code':6,
                      'propagating':True,
                      'is_part':True,
                      'self_antipart':False}))
        t = mypartlist[len(mypartlist) - 1]
        antit = copy.copy(t)
        antit.set('is_part', False)

        # A gluon
        mypartlist.append(base_objects.Particle({'name':'g',
                      'antiname':'g',
                      'spin':3,
                      'color':8,
                      'mass':'zero',
                      'width':'zero',
                      'texname':'g',
                      'antitexname':'g',
                      'line':'curly',
                      'charge':0.,
                      'pdg_code':21,
                      'propagating':True,
                      'is_part':True,
                      'self_antipart':True}))

        g = mypartlist[len(mypartlist) - 1]

        # Gluon couplings to quarks
        myinterlist.append(base_objects.Interaction({
                      'id': 1,
                      'particles': base_objects.ParticleList(\
                                            [antiu, \
                                             u, \
                                             g]),
                      'color': [color.ColorString([color.T(2, 1, 0)])],
                      'lorentz':['FFV1'],
                      'couplings':{(0, 0):'GG'},
                      'orders':{'QCD':1}}))

        myinterlist.append(base_objects.Interaction({
                      'id': 2,
                      'particles': base_objects.ParticleList(\
                                            [antit, \
                                             t, \
                                             g]),
                      'color': [color.ColorString([color.T(2, 1, 0)])],
                      'lorentz':['FFV1'],
                      'couplings':{(0, 0):'GG'},
                      'orders':{'QCD':1}}))

        # Four fermion vertex
        myinterlist.append(base_objects.Interaction({
                      'id': 3,
                      'particles': base_objects.ParticleList(\
                                            [antiu,
                                             antiu,
                                             t,
                                             t]),
                      'color': [color.ColorString([color.K6(-1, 1, 0),
                                                   color.K6Bar(-1,3, 2)])],
                      'lorentz':['FFFF1'],
                      'couplings':{(0, 0):'GEFF'},
                      'orders':{'NP':2}}))

        mybasemodel = base_objects.Model()
        mybasemodel.set('particles', mypartlist)
        mybasemodel.set('interactions', myinterlist)

        myleglist = base_objects.LegList()

        myleglist.append(base_objects.Leg({'id':2,
                                         'state':False}))
        myleglist.append(base_objects.Leg({'id':2,
                                         'state':False}))
        myleglist.append(base_objects.Leg({'id':6,
                                         'state':True}))
        myleglist.append(base_objects.Leg({'id':6,
                                         'state':True}))
        myleglist.append(base_objects.Leg({'id':21,
                                         'state':True}))

        myproc = base_objects.Process({'legs':myleglist,
                                       'model':mybasemodel})

        myamplitude = diagram_generation.Amplitude({'process': myproc})

        self.assertEqual(len(myamplitude.get('diagrams')), 4)

        matrix_element = helas_objects.HelasMatrixElement(myamplitude)

        result = helas_call_writers.FortranUFOHelasCallWriter(mybasemodel).\
                                   get_matrix_element_calls(matrix_element)

        goal = """CALL IXXXXX(P(0,1),zero,NHEL(1),+1*IC(1),W(1,1))
CALL OXXXXX(P(0,2),zero,NHEL(2),-1*IC(2),W(1,2))
CALL IXXXXX(P(0,3),MT,NHEL(3),-1*IC(3),W(1,3))
CALL OXXXXX(P(0,4),MT,NHEL(4),+1*IC(4),W(1,4))
CALL VXXXXX(P(0,5),zero,NHEL(5),+1*IC(5),W(1,5))
CALL FFV1_2(W(1,1),W(1,5),GG,zero,zero,W(1,6))
# Amplitude(s) for diagram number 1
CALL FFFF1C1C2_0(W(1,6),W(1,2),W(1,3),W(1,4),GEFF,AMP(1))
CALL FFFF1C1C2_4(W(1,1),W(1,2),W(1,3),GEFF,MT,WT,W(1,6))
# Amplitude(s) for diagram number 2
CALL FFV1_0(W(1,6),W(1,4),W(1,5),GG,AMP(2))
CALL FFFF1C1C2_3(W(1,1),W(1,2),W(1,4),GEFF,MT,WT,W(1,6))
# Amplitude(s) for diagram number 3
CALL FFV1C1_0(W(1,3),W(1,6),W(1,5),GG,AMP(3))
CALL FFFF1C1C2_2(W(1,1),W(1,3),W(1,4),GEFF,zero,zero,W(1,6))
# Amplitude(s) for diagram number 4
CALL FFV1C1_0(W(1,6),W(1,2),W(1,5),GG,AMP(4))""".split('\n')

        for i in range(len(goal)):
            self.assertEqual(result[i], goal[i])

        exporter = export_v4.ProcessExporterFortranME()

        # Test amp2 lines        
        amp2_lines = \
                 exporter.get_amp2_lines(matrix_element)
        self.assertEqual(amp2_lines,
                         ['AMP2(1)=AMP2(1)+AMP(1)*dconjg(AMP(1))',
                          'AMP2(2)=AMP2(2)+AMP(2)*dconjg(AMP(2))',
                          'AMP2(3)=AMP2(3)+AMP(3)*dconjg(AMP(3))',
                          'AMP2(4)=AMP2(4)+AMP(4)*dconjg(AMP(4))'])

        # Check fermion factors
        self.assertEqual([d.get('amplitudes')[0].get('fermionfactor') \
                          for d in matrix_element.get('diagrams')],
                         [1, 1, 1, 1])
        
    def test_multiple_lorentz_structures_with_decay_chain(self):
        """Testing process b~ t > wp+, wp+ > b~ t
        """

        # Set up model

        mypartlist = base_objects.ParticleList()
        myinterlist = base_objects.InteractionList()

        # bt sextet particle
        mypartlist.append(base_objects.Particle({'name':'wp+',
                      'antiname':'wp-',
                      'spin':3,
                      'color':1,
                      'mass':'Mwp',
                      'width':'Wwp',
                      'texname':'wp+',
                      'antitexname':'wp-',
                      'line':'wavy',
                      'charge':1.,
                      'pdg_code':9000006,
                      'propagating':True,
                      'is_part':True,
                      'self_antipart':False}))

        wp = mypartlist[len(mypartlist) - 1]
        wpbar = copy.copy(wp)
        wpbar.set('is_part', False)

        # b and t quarks
        mypartlist.append(base_objects.Particle({'name':'b',
                      'antiname':'b~',
                      'spin':2,
                      'color':3,
                      'mass':'zero',
                      'width':'zero',
                      'texname':'b',
                      'antitexname':'\bar b',
                      'line':'straight',
                      'charge':-1. / 3.,
                      'pdg_code':5,
                      'propagating':True,
                      'is_part':True,
                      'self_antipart':False}))
        b = mypartlist[len(mypartlist) - 1]
        antib = copy.copy(b)
        antib.set('is_part', False)

        mypartlist.append(base_objects.Particle({'name':'t',
                      'antiname':'t~',
                      'spin':2,
                      'color':3,
                      'mass':'MT',
                      'width':'WT',
                      'texname':'y',
                      'antitexname':'\bar t',
                      'line':'straight',
                      'charge':2. / 3.,
                      'pdg_code':6,
                      'propagating':True,
                      'is_part':True,
                      'self_antipart':False}))
        t = mypartlist[len(mypartlist) - 1]
        antit = copy.copy(t)
        antit.set('is_part', False)

        # Interactions

        myinterlist.append(base_objects.Interaction({
            'id': 1,
            'particles': base_objects.ParticleList([t, antib, wpbar]),
            'color': [color.ColorString([color.T(1,0)])],
            'lorentz': ['FFS3', 'FFS4'],
            'couplings': {(0, 0): 'GC_108', (0, 1): 'GC_111'},
            'orders': {'QCD': 1}
            }))
        myinterlist.append(base_objects.Interaction({
            'id': 2,
            'particles': base_objects.ParticleList([b, antit, wp]),
            'color': [color.ColorString([color.T(1,0)])],
            'lorentz': ['FFS3', 'FFS4'],
            'couplings': {(0, 0): 'GC_108', (0, 1): 'GC_111'},
            'orders': {'QCD': 1}
            }))

        mybasemodel = base_objects.Model()
        mybasemodel.set('particles', mypartlist)
        mybasemodel.set('interactions', myinterlist)

        myleglist = base_objects.LegList()
        myleglist.append(base_objects.Leg({'id':-5,
                                         'state':False}))
        myleglist.append(base_objects.Leg({'id':6,
                                         'state':False}))
        myleglist.append(base_objects.Leg({'id':9000006,
                                         'state':True}))
        myproc = base_objects.Process({'legs':myleglist,
                                       'model':mybasemodel})
        myleglist = base_objects.LegList()
        myleglist.append(base_objects.Leg({'id':9000006,
                                         'state':False}))
        myleglist.append(base_objects.Leg({'id':-5}))
        myleglist.append(base_objects.Leg({'id':6}))
        mydecay = base_objects.Process({'legs':myleglist,
                                       'model':mybasemodel})
        myproc.set('decay_chains', base_objects.ProcessList([\
            mydecay]))

        myamplitude = diagram_generation.DecayChainAmplitude(myproc)

        matrix_element = helas_objects.HelasDecayChainProcess(myamplitude)

        result = helas_call_writers.FortranUFOHelasCallWriter(mybasemodel).\
                                   get_matrix_element_calls(matrix_element.get('core_processes')[0])
        self.assertEqual(result,
                         """CALL OXXXXX(P(0,1),zero,NHEL(1),-1*IC(1),W(1,1))
CALL IXXXXX(P(0,2),MT,NHEL(2),+1*IC(2),W(1,2))
CALL VXXXXX(P(0,3),Mwp,NHEL(3),+1*IC(3),W(1,3))
# Amplitude(s) for diagram number 1
CALL FFS3_4_0(W(1,2),W(1,1),W(1,3),GC_108,GC_111,AMP(1))""".split('\n'))
        result = helas_call_writers.FortranUFOHelasCallWriter(mybasemodel).\
                                   get_matrix_element_calls(matrix_element.get('decay_chains')[0].get('core_processes')[0])
        self.assertEqual(result,
                         """CALL VXXXXX(P(0,1),Mwp,NHEL(1),-1*IC(1),W(1,1))
CALL IXXXXX(P(0,2),zero,NHEL(2),-1*IC(2),W(1,2))
CALL OXXXXX(P(0,3),MT,NHEL(3),+1*IC(3),W(1,3))
CALL FFS3_4_3(W(1,2),W(1,3),GC_108,GC_111,Mwp,Wwp,W(1,4))
# Amplitude(s) for diagram number 1
#""".split('\n'))

        matrix_elements = matrix_element.combine_decay_chain_processes()

        matrix_element = matrix_elements[0]

        result = helas_call_writers.FortranUFOHelasCallWriter(mybasemodel).\
                                   get_matrix_element_calls(matrix_element)

        goal = """CALL OXXXXX(P(0,1),zero,NHEL(1),-1*IC(1),W(1,1))
CALL IXXXXX(P(0,2),MT,NHEL(2),+1*IC(2),W(1,2))
CALL IXXXXX(P(0,3),zero,NHEL(3),-1*IC(3),W(1,3))
CALL OXXXXX(P(0,4),MT,NHEL(4),+1*IC(4),W(1,4))
CALL FFS3_4_3(W(1,3),W(1,4),GC_108,GC_111,Mwp,Wwp,W(1,5))
# Amplitude(s) for diagram number 1
CALL FFS3_4_0(W(1,2),W(1,1),W(1,5),GC_108,GC_111,AMP(1))""".split('\n')

        for i in range(len(goal)):
            self.assertEqual(result[i], goal[i])

    def test_multiple_lorentz_structures_with_decay_chain_and_fermion_flow(self):
        """Testing process b t > six1, six1 > b t
        """

        # Set up model

        mypartlist = base_objects.ParticleList()
        myinterlist = base_objects.InteractionList()

        # bt sextet particle
        mypartlist.append(base_objects.Particle({'name':'six1',
                      'antiname':'six1~',
                      'spin':1,
                      'color':6,
                      'mass':'Msix1',
                      'width':'Wsix1',
                      'texname':'six1',
                      'antitexname':'six1bar',
                      'line':'dashed',
                      'charge':1./3.,
                      'pdg_code':9000006,
                      'propagating':True,
                      'is_part':True,
                      'self_antipart':False}))

        six1 = mypartlist[len(mypartlist) - 1]
        six1bar = copy.copy(six1)
        six1bar.set('is_part', False)

        # b and t quarks
        mypartlist.append(base_objects.Particle({'name':'b',
                      'antiname':'b~',
                      'spin':2,
                      'color':3,
                      'mass':'zero',
                      'width':'zero',
                      'texname':'b',
                      'antitexname':'\bar b',
                      'line':'straight',
                      'charge':-1. / 3.,
                      'pdg_code':5,
                      'propagating':True,
                      'is_part':True,
                      'self_antipart':False}))
        b = mypartlist[len(mypartlist) - 1]
        antib = copy.copy(b)
        antib.set('is_part', False)

        mypartlist.append(base_objects.Particle({'name':'t',
                      'antiname':'t~',
                      'spin':2,
                      'color':3,
                      'mass':'MT',
                      'width':'WT',
                      'texname':'y',
                      'antitexname':'\bar t',
                      'line':'straight',
                      'charge':2. / 3.,
                      'pdg_code':6,
                      'propagating':True,
                      'is_part':True,
                      'self_antipart':False}))
        t = mypartlist[len(mypartlist) - 1]
        antit = copy.copy(t)
        antit.set('is_part', False)

        # Interactions

        myinterlist.append(base_objects.Interaction({
            'id': 1,
            'particles': base_objects.ParticleList([t, b, six1bar]),
            'color': [color.ColorString([color.K6Bar(2,1,0)])],
            'lorentz': ['FFS3', 'FFS4'],
            'couplings': {(0, 0): 'GC_108', (0, 1): 'GC_111'},
            'orders': {'QCD': 1}
            }))
        myinterlist.append(base_objects.Interaction({
            'id': 2,
            'particles': base_objects.ParticleList([antib, antit, six1]),
            'color': [color.ColorString([color.K6(2,1,0)])],
            'lorentz': ['FFS3', 'FFS4'],
            'couplings': {(0, 0): 'GC_108', (0, 1): 'GC_111'},
            'orders': {'QCD': 1}
            }))

        mybasemodel = base_objects.Model()
        mybasemodel.set('particles', mypartlist)
        mybasemodel.set('interactions', myinterlist)

        myleglist = base_objects.LegList()
        myleglist.append(base_objects.Leg({'id':5,
                                         'state':False}))
        myleglist.append(base_objects.Leg({'id':6,
                                         'state':False}))
        myleglist.append(base_objects.Leg({'id':9000006,
                                         'state':True}))
        myproc = base_objects.Process({'legs':myleglist,
                                       'model':mybasemodel})
        myleglist = base_objects.LegList()
        myleglist.append(base_objects.Leg({'id':9000006,
                                         'state':False}))
        myleglist.append(base_objects.Leg({'id':5}))
        myleglist.append(base_objects.Leg({'id':6}))
        mydecay = base_objects.Process({'legs':myleglist,
                                       'model':mybasemodel})
        myproc.set('decay_chains', base_objects.ProcessList([\
            mydecay]))

        myamplitude = diagram_generation.DecayChainAmplitude(myproc)

        matrix_element = helas_objects.HelasDecayChainProcess(myamplitude)

        result = helas_call_writers.FortranUFOHelasCallWriter(mybasemodel).\
                                   get_matrix_element_calls(matrix_element.get('core_processes')[0])
        self.assertEqual(result,
                         """CALL OXXXXX(P(0,1),zero,NHEL(1),-1*IC(1),W(1,1))
CALL IXXXXX(P(0,2),MT,NHEL(2),+1*IC(2),W(1,2))
CALL SXXXXX(P(0,3),+1*IC(3),W(1,3))
# Amplitude(s) for diagram number 1
CALL FFS3_4C1_0(W(1,2),W(1,1),W(1,3),GC_108,GC_111,AMP(1))""".split('\n'))
        result = helas_call_writers.FortranUFOHelasCallWriter(mybasemodel).\
                                   get_matrix_element_calls(matrix_element.get('decay_chains')[0].get('core_processes')[0])
        self.assertEqual(result,
                         """CALL SXXXXX(P(0,1),-1*IC(1),W(1,1))
CALL OXXXXX(P(0,2),zero,NHEL(2),+1*IC(2),W(1,2))
CALL IXXXXX(P(0,3),MT,NHEL(3),-1*IC(3),W(1,3))
CALL FFS3_4C1_3(W(1,3),W(1,2),GC_108,GC_111,Msix1,Wsix1,W(1,4))
# Amplitude(s) for diagram number 1
#""".split('\n'))

        matrix_elements = matrix_element.combine_decay_chain_processes()

        matrix_element = matrix_elements[0]
        result = helas_call_writers.FortranUFOHelasCallWriter(mybasemodel).\
                                   get_matrix_element_calls(matrix_element)

        goal = """CALL OXXXXX(P(0,1),zero,NHEL(1),-1*IC(1),W(1,1))
CALL IXXXXX(P(0,2),MT,NHEL(2),+1*IC(2),W(1,2))
CALL OXXXXX(P(0,3),zero,NHEL(3),+1*IC(3),W(1,3))
CALL IXXXXX(P(0,4),MT,NHEL(4),-1*IC(4),W(1,4))
CALL FFS3_4C1_3(W(1,4),W(1,3),GC_108,GC_111,Msix1,Wsix1,W(1,5))
# Amplitude(s) for diagram number 1
CALL FFS3_4C1_0(W(1,2),W(1,1),W(1,5),GC_108,GC_111,AMP(1))""".split('\n')

        
        self.assertEqual(result, goal)

    def test_matrix_multistage_decay_chain_process(self):
        """Test matrix.f for multistage decay chain
        """

        # Set up local model

        mybasemodel = base_objects.Model()
        mypartlist = base_objects.ParticleList()
        myinterlist = base_objects.InteractionList()
        myfortranmodel = helas_call_writers.FortranHelasCallWriter(mybasemodel)

        # A electron and positron
        mypartlist.append(base_objects.Particle({'name':'e+',
                      'antiname':'e-',
                      'spin':2,
                      'color':1,
                      'mass':'zero',
                      'width':'zero',
                      'texname':'e^+',
                      'antitexname':'e^-',
                      'line':'straight',
                      'charge':-1.,
                      'pdg_code':11,
                      'propagating':True,
                      'is_part':True,
                      'self_antipart':False}))
        eminus = mypartlist[len(mypartlist) - 1]
        eplus = copy.copy(eminus)
        eplus.set('is_part', False)

        # A mu and anti-mu
        mypartlist.append(base_objects.Particle({'name':'mu+',
                      'antiname':'mu-',
                      'spin':2,
                      'color':1,
                      'mass':'zero',
                      'width':'zero',
                      'texname':'\mu^+',
                      'antitexname':'\mu^-',
                      'line':'straight',
                      'charge':-1.,
                      'pdg_code':13,
                      'propagating':True,
                      'is_part':True,
                      'self_antipart':False}))
        muminus = mypartlist[len(mypartlist) - 1]
        muplus = copy.copy(muminus)
        muplus.set('is_part', False)

        # A photon
        mypartlist.append(base_objects.Particle({'name':'a',
                      'antiname':'a',
                      'spin':3,
                      'color':1,
                      'mass':'zero',
                      'width':'zero',
                      'texname':'\gamma',
                      'antitexname':'\gamma',
                      'line':'wavy',
                      'charge':0.,
                      'pdg_code':22,
                      'propagating':True,
                      'is_part':True,
                      'self_antipart':True}))
        a = mypartlist[len(mypartlist) - 1]

        # Coupling of e to gamma
        myinterlist.append(base_objects.Interaction({
                      'id': 7,
                      'particles': base_objects.ParticleList(\
                                            [eminus, \
                                             eplus, \
                                             a]),
                      'color': [],
                      'lorentz':[''],
                      'couplings':{(0, 0):'GAL'},
                      'orders':{'QED':1}}))

        # Coupling of mu to gamma
        myinterlist.append(base_objects.Interaction({
                      'id': 16,
                      'particles': base_objects.ParticleList(\
                                            [muminus, \
                                             muplus, \
                                             a]),
                      'color': [],
                      'lorentz':[''],
                      'couplings':{(0, 0):'GAL'},
                      'orders':{'QED':1}}))

        mybasemodel.set('particles', mypartlist)
        mybasemodel.set('interactions', myinterlist)


        myleglist = base_objects.LegList()

        myleglist.append(base_objects.Leg({'id':22,
                                         'state':False}))
        myleglist.append(base_objects.Leg({'id':22,
                                         'state':False}))
        myleglist.append(base_objects.Leg({'id':11,
                                         'state':True}))
        myleglist.append(base_objects.Leg({'id':-11,
                                         'state':True}))

        mycoreproc = base_objects.Process({'legs':myleglist,
                                           'model':mybasemodel})

        me_core = helas_objects.HelasMatrixElement(\
            diagram_generation.Amplitude(mycoreproc))

        myleglist = base_objects.LegList()

        myleglist.append(base_objects.Leg({'id':11,
                                         'state':False}))
        myleglist.append(base_objects.Leg({'id':11,
                                         'state':True}))
        myleglist.append(base_objects.Leg({'id':22,
                                         'state':True}))

        mydecay11 = base_objects.Process({'legs':myleglist,
                                          'model':mybasemodel})

        me11 = helas_objects.HelasMatrixElement(\
            diagram_generation.Amplitude(mydecay11))

        myleglist = base_objects.LegList()

        myleglist.append(base_objects.Leg({'id':-11,
                                         'state':False}))
        myleglist.append(base_objects.Leg({'id':-11,
                                         'state':True}))
        myleglist.append(base_objects.Leg({'id':22,
                                         'state':True}))

        mydecay12 = base_objects.Process({'legs':myleglist,
                                          'model':mybasemodel})

        me12 = helas_objects.HelasMatrixElement(\
            diagram_generation.Amplitude(mydecay12))

        myleglist = base_objects.LegList()

        myleglist.append(base_objects.Leg({'id':22,
                                         'state':False}))
        myleglist.append(base_objects.Leg({'id':13,
                                         'state':True}))
        myleglist.append(base_objects.Leg({'id':-13,
                                         'state':True}))
        myleglist.append(base_objects.Leg({'id':22,
                                         'state':True}))

        mydecay2 = base_objects.Process({'legs':myleglist,
                                         'model':mybasemodel})

        me2 = helas_objects.HelasMatrixElement(\
            diagram_generation.Amplitude(mydecay2))

        mydecay11.set('decay_chains', base_objects.ProcessList([mydecay2]))
        mydecay12.set('decay_chains', base_objects.ProcessList([mydecay2]))

        mycoreproc.set('decay_chains', base_objects.ProcessList([\
            mydecay11, mydecay12]))

        myamplitude = diagram_generation.DecayChainAmplitude(mycoreproc)

        matrix_elements = helas_objects.HelasDecayChainProcess(myamplitude).\
                          combine_decay_chain_processes()

        me = matrix_elements[0]

        # Check all ingredients in file here

        exporter = export_v4.ProcessExporterFortranME()

        self.assertEqual(me.get_nexternal_ninitial(), (10, 2))
        self.assertEqual(me.get_helicity_combinations(), 1024)
        self.assertEqual(len(exporter.get_helicity_lines(me).split("\n")), 1024)
        # This has been tested against v4
        self.assertEqual(myfortranmodel.get_matrix_element_calls(me),
                         """CALL VXXXXX(P(0,1),zero,NHEL(1),-1*IC(1),W(1,1))
CALL VXXXXX(P(0,2),zero,NHEL(2),-1*IC(2),W(1,2))
CALL OXXXXX(P(0,3),zero,NHEL(3),+1*IC(3),W(1,3))
CALL OXXXXX(P(0,4),zero,NHEL(4),+1*IC(4),W(1,4))
CALL IXXXXX(P(0,5),zero,NHEL(5),-1*IC(5),W(1,5))
CALL VXXXXX(P(0,6),zero,NHEL(6),+1*IC(6),W(1,6))
CALL FVOXXX(W(1,4),W(1,6),GAL,zero,zero,W(1,7))
CALL JIOXXX(W(1,5),W(1,7),GAL,zero,zero,W(1,8))
CALL FVOXXX(W(1,3),W(1,8),GAL,zero,zero,W(1,7))
CALL IXXXXX(P(0,7),zero,NHEL(7),-1*IC(7),W(1,8))
CALL OXXXXX(P(0,8),zero,NHEL(8),+1*IC(8),W(1,9))
CALL IXXXXX(P(0,9),zero,NHEL(9),-1*IC(9),W(1,10))
CALL VXXXXX(P(0,10),zero,NHEL(10),+1*IC(10),W(1,11))
CALL FVOXXX(W(1,9),W(1,11),GAL,zero,zero,W(1,12))
CALL JIOXXX(W(1,10),W(1,12),GAL,zero,zero,W(1,13))
CALL FVIXXX(W(1,8),W(1,13),GAL,zero,zero,W(1,12))
CALL FVOXXX(W(1,7),W(1,1),GAL,zero,zero,W(1,13))
# Amplitude(s) for diagram number 1
CALL IOVXXX(W(1,12),W(1,13),W(1,2),GAL,AMP(1))
CALL FVIXXX(W(1,10),W(1,11),GAL,zero,zero,W(1,14))
CALL JIOXXX(W(1,14),W(1,9),GAL,zero,zero,W(1,11))
CALL FVIXXX(W(1,8),W(1,11),GAL,zero,zero,W(1,14))
# Amplitude(s) for diagram number 2
CALL IOVXXX(W(1,14),W(1,13),W(1,2),GAL,AMP(2))
CALL FVIXXX(W(1,5),W(1,6),GAL,zero,zero,W(1,13))
CALL JIOXXX(W(1,13),W(1,4),GAL,zero,zero,W(1,6))
CALL FVOXXX(W(1,3),W(1,6),GAL,zero,zero,W(1,13))
CALL FVOXXX(W(1,13),W(1,1),GAL,zero,zero,W(1,6))
# Amplitude(s) for diagram number 3
CALL IOVXXX(W(1,12),W(1,6),W(1,2),GAL,AMP(3))
# Amplitude(s) for diagram number 4
CALL IOVXXX(W(1,14),W(1,6),W(1,2),GAL,AMP(4))
CALL FVIXXX(W(1,12),W(1,1),GAL,zero,zero,W(1,6))
# Amplitude(s) for diagram number 5
CALL IOVXXX(W(1,6),W(1,7),W(1,2),GAL,AMP(5))
CALL FVIXXX(W(1,14),W(1,1),GAL,zero,zero,W(1,12))
# Amplitude(s) for diagram number 6
CALL IOVXXX(W(1,12),W(1,7),W(1,2),GAL,AMP(6))
# Amplitude(s) for diagram number 7
CALL IOVXXX(W(1,6),W(1,13),W(1,2),GAL,AMP(7))
# Amplitude(s) for diagram number 8
CALL IOVXXX(W(1,12),W(1,13),W(1,2),GAL,AMP(8))""".split('\n'))

        writer = writers.FortranWriter(self.give_pos('test'))
        exporter.write_pmass_file(writer, me)
        writer.close()
        self.assertFileContains('test',"""      PMASS(1)=ZERO
      PMASS(2)=ZERO
      PMASS(3)=ZERO
      PMASS(4)=ZERO
      PMASS(5)=ZERO
      PMASS(6)=ZERO
      PMASS(7)=ZERO
      PMASS(8)=ZERO
      PMASS(9)=ZERO
      PMASS(10)=ZERO\n""")


    def test_matrix_4g_decay_chain_process(self):
        """Test matrix.f for multistage decay chain
        """

        # Set up local model

        mybasemodel = base_objects.Model()
        mypartlist = base_objects.ParticleList()
        myinterlist = base_objects.InteractionList()
        myfortranmodel = helas_call_writers.FortranHelasCallWriter(mybasemodel)

        # A gluon
        mypartlist.append(base_objects.Particle({'name':'g',
                      'antiname':'g',
                      'spin':3,
                      'color':8,
                      'mass':'zero',
                      'width':'zero',
                      'texname':'g',
                      'antitexname':'g',
                      'line':'curly',
                      'charge':0.,
                      'pdg_code':21,
                      'propagating':True,
                      'is_part':True,
                      'self_antipart':True}))

        g = mypartlist[len(mypartlist) - 1]

        # Gluon self-couplings
        myinterlist.append(base_objects.Interaction({
                      'id': 8,
                      'particles': base_objects.ParticleList(\
                                            [g, \
                                             g, \
                                             g]),
                      'color': [color.ColorString([color.f(0, 1, 2)])],
                      'lorentz':[''],
                      'couplings':{(0, 0):'GG'},
                      'orders':{'QCD':1}}))

        myinterlist.append(base_objects.Interaction({
                      'id': 9,
                      'particles': base_objects.ParticleList(\
                                            [g, \
                                             g, \
                                             g,
                                             g]),
                      'color': [color.ColorString([color.f(0, 1, 2)]),
                                color.ColorString([color.f(2, 1, 0)]),
                                color.ColorString([color.f(1, 0, 2)])],
                      'lorentz':['gggg1', 'gggg2', 'gggg3'],
                      'couplings':{(0, 0):'GG', (1, 1):'GG', (2, 2):'GG'},
                      'orders':{'QCD':2}}))

        mybasemodel.set('particles', mypartlist)
        mybasemodel.set('interactions', myinterlist)


        myleglist = base_objects.LegList()

        myleglist.append(base_objects.Leg({'id':21,
                                         'state':False}))
        myleglist.append(base_objects.Leg({'id':21,
                                         'state':False}))
        myleglist.append(base_objects.Leg({'id':21,
                                         'state':True}))
        myleglist.append(base_objects.Leg({'id':21,
                                         'state':True}))

        mycoreproc = base_objects.Process({'legs':myleglist,
                                           'model':mybasemodel})

        me_core = helas_objects.HelasMatrixElement(\
            diagram_generation.Amplitude(mycoreproc))

        myleglist = base_objects.LegList()

        myleglist.append(base_objects.Leg({'id':21,
                                         'state':False}))
        myleglist.append(base_objects.Leg({'id':21,
                                         'state':True}))
        myleglist.append(base_objects.Leg({'id':21,
                                         'state':True}))
        myleglist.append(base_objects.Leg({'id':21,
                                         'state':True}))

        mydecay1 = base_objects.Process({'legs':myleglist,
                                          'model':mybasemodel})

        me1 = helas_objects.HelasMatrixElement(\
            diagram_generation.Amplitude(mydecay1))

        mycoreproc.set('decay_chains', base_objects.ProcessList([\
            mydecay1]))

        myamplitude = diagram_generation.DecayChainAmplitude(mycoreproc)

        matrix_elements = helas_objects.HelasDecayChainProcess(myamplitude).\
                          combine_decay_chain_processes()

        me = matrix_elements[0]

        # Check all ingredients in file here

        exporter = export_v4.ProcessExporterFortranME()

        #exporter.generate_subprocess_directory_v4_standalone(me,
        #                                                      myfortranmodel)

        goal = """16 82 [0, 0, 0]
16 83 [0, 1, 0]
16 84 [0, 2, 0]
16 85 [1, 0, 0]
16 86 [1, 1, 0]
16 87 [1, 2, 0]
16 88 [2, 0, 0]
16 89 [2, 1, 0]
16 90 [2, 2, 0]
16 91 [0, 0, 1]
16 92 [0, 1, 1]
16 93 [0, 2, 1]
16 94 [1, 0, 1]
16 95 [1, 1, 1]
16 96 [1, 2, 1]
16 97 [2, 0, 1]
16 98 [2, 1, 1]
16 99 [2, 2, 1]
16 100 [0, 0, 2]
16 101 [0, 1, 2]
16 102 [0, 2, 2]
16 103 [1, 0, 2]
16 104 [1, 1, 2]
16 105 [1, 2, 2]
16 106 [2, 0, 2]
16 107 [2, 1, 2]
16 108 [2, 2, 2]""".split("\n")

        diagram = me.get('diagrams')[15]

        for i, amp in enumerate(diagram.get('amplitudes')):
            if diagram.get('number') == 16:
                self.assertEqual("%d %d %s" % \
                                 (diagram.get('number'), amp.get('number'), \
                                  repr(amp.get('color_indices'))),
                                 goal[i])

        self.assertEqual(me.get_nexternal_ninitial(), (8, 2))
        self.assertEqual(me.get_helicity_combinations(), 256)
        self.assertEqual(len(exporter.get_helicity_lines(me).split("\n")), 256)
        self.assertEqual(myfortranmodel.get_matrix_element_calls(me),
                         """CALL VXXXXX(P(0,1),zero,NHEL(1),-1*IC(1),W(1,1))
CALL VXXXXX(P(0,2),zero,NHEL(2),-1*IC(2),W(1,2))
CALL VXXXXX(P(0,3),zero,NHEL(3),+1*IC(3),W(1,3))
CALL VXXXXX(P(0,4),zero,NHEL(4),+1*IC(4),W(1,4))
CALL VXXXXX(P(0,5),zero,NHEL(5),+1*IC(5),W(1,5))
CALL JVVXXX(W(1,3),W(1,4),GG,zero,zero,W(1,6))
CALL JVVXXX(W(1,6),W(1,5),GG,zero,zero,W(1,7))
CALL VXXXXX(P(0,6),zero,NHEL(6),+1*IC(6),W(1,6))
CALL VXXXXX(P(0,7),zero,NHEL(7),+1*IC(7),W(1,8))
CALL VXXXXX(P(0,8),zero,NHEL(8),+1*IC(8),W(1,9))
CALL JVVXXX(W(1,6),W(1,8),GG,zero,zero,W(1,10))
CALL JVVXXX(W(1,10),W(1,9),GG,zero,zero,W(1,11))
# Amplitude(s) for diagram number 1
CALL GGGGXX(W(1,1),W(1,2),W(1,7),W(1,11),GG,AMP(1))
CALL GGGGXX(W(1,7),W(1,1),W(1,2),W(1,11),GG,AMP(2))
CALL GGGGXX(W(1,2),W(1,7),W(1,1),W(1,11),GG,AMP(3))
CALL JVVXXX(W(1,6),W(1,9),GG,zero,zero,W(1,10))
CALL JVVXXX(W(1,10),W(1,8),GG,zero,zero,W(1,12))
# Amplitude(s) for diagram number 2
CALL GGGGXX(W(1,1),W(1,2),W(1,7),W(1,12),GG,AMP(4))
CALL GGGGXX(W(1,7),W(1,1),W(1,2),W(1,12),GG,AMP(5))
CALL GGGGXX(W(1,2),W(1,7),W(1,1),W(1,12),GG,AMP(6))
CALL JVVXXX(W(1,8),W(1,9),GG,zero,zero,W(1,10))
CALL JVVXXX(W(1,6),W(1,10),GG,zero,zero,W(1,13))
# Amplitude(s) for diagram number 3
CALL GGGGXX(W(1,1),W(1,2),W(1,7),W(1,13),GG,AMP(7))
CALL GGGGXX(W(1,7),W(1,1),W(1,2),W(1,13),GG,AMP(8))
CALL GGGGXX(W(1,2),W(1,7),W(1,1),W(1,13),GG,AMP(9))
CALL JGGGXX(W(1,9),W(1,8),W(1,6),GG,W(1,10))
CALL JGGGXX(W(1,6),W(1,9),W(1,8),GG,W(1,14))
CALL JGGGXX(W(1,8),W(1,6),W(1,9),GG,W(1,15))
# Amplitude(s) for diagram number 4
CALL GGGGXX(W(1,1),W(1,2),W(1,7),W(1,10),GG,AMP(10))
CALL GGGGXX(W(1,1),W(1,2),W(1,7),W(1,14),GG,AMP(11))
CALL GGGGXX(W(1,1),W(1,2),W(1,7),W(1,15),GG,AMP(12))
CALL GGGGXX(W(1,7),W(1,1),W(1,2),W(1,10),GG,AMP(13))
CALL GGGGXX(W(1,7),W(1,1),W(1,2),W(1,14),GG,AMP(14))
CALL GGGGXX(W(1,7),W(1,1),W(1,2),W(1,15),GG,AMP(15))
CALL GGGGXX(W(1,2),W(1,7),W(1,1),W(1,10),GG,AMP(16))
CALL GGGGXX(W(1,2),W(1,7),W(1,1),W(1,14),GG,AMP(17))
CALL GGGGXX(W(1,2),W(1,7),W(1,1),W(1,15),GG,AMP(18))
CALL JVVXXX(W(1,3),W(1,5),GG,zero,zero,W(1,9))
CALL JVVXXX(W(1,9),W(1,4),GG,zero,zero,W(1,8))
# Amplitude(s) for diagram number 5
CALL GGGGXX(W(1,1),W(1,2),W(1,8),W(1,11),GG,AMP(19))
CALL GGGGXX(W(1,8),W(1,1),W(1,2),W(1,11),GG,AMP(20))
CALL GGGGXX(W(1,2),W(1,8),W(1,1),W(1,11),GG,AMP(21))
# Amplitude(s) for diagram number 6
CALL GGGGXX(W(1,1),W(1,2),W(1,8),W(1,12),GG,AMP(22))
CALL GGGGXX(W(1,8),W(1,1),W(1,2),W(1,12),GG,AMP(23))
CALL GGGGXX(W(1,2),W(1,8),W(1,1),W(1,12),GG,AMP(24))
# Amplitude(s) for diagram number 7
CALL GGGGXX(W(1,1),W(1,2),W(1,8),W(1,13),GG,AMP(25))
CALL GGGGXX(W(1,8),W(1,1),W(1,2),W(1,13),GG,AMP(26))
CALL GGGGXX(W(1,2),W(1,8),W(1,1),W(1,13),GG,AMP(27))
# Amplitude(s) for diagram number 8
CALL GGGGXX(W(1,1),W(1,2),W(1,8),W(1,10),GG,AMP(28))
CALL GGGGXX(W(1,1),W(1,2),W(1,8),W(1,14),GG,AMP(29))
CALL GGGGXX(W(1,1),W(1,2),W(1,8),W(1,15),GG,AMP(30))
CALL GGGGXX(W(1,8),W(1,1),W(1,2),W(1,10),GG,AMP(31))
CALL GGGGXX(W(1,8),W(1,1),W(1,2),W(1,14),GG,AMP(32))
CALL GGGGXX(W(1,8),W(1,1),W(1,2),W(1,15),GG,AMP(33))
CALL GGGGXX(W(1,2),W(1,8),W(1,1),W(1,10),GG,AMP(34))
CALL GGGGXX(W(1,2),W(1,8),W(1,1),W(1,14),GG,AMP(35))
CALL GGGGXX(W(1,2),W(1,8),W(1,1),W(1,15),GG,AMP(36))
CALL JVVXXX(W(1,4),W(1,5),GG,zero,zero,W(1,9))
CALL JVVXXX(W(1,3),W(1,9),GG,zero,zero,W(1,6))
# Amplitude(s) for diagram number 9
CALL GGGGXX(W(1,1),W(1,2),W(1,6),W(1,11),GG,AMP(37))
CALL GGGGXX(W(1,6),W(1,1),W(1,2),W(1,11),GG,AMP(38))
CALL GGGGXX(W(1,2),W(1,6),W(1,1),W(1,11),GG,AMP(39))
# Amplitude(s) for diagram number 10
CALL GGGGXX(W(1,1),W(1,2),W(1,6),W(1,12),GG,AMP(40))
CALL GGGGXX(W(1,6),W(1,1),W(1,2),W(1,12),GG,AMP(41))
CALL GGGGXX(W(1,2),W(1,6),W(1,1),W(1,12),GG,AMP(42))
# Amplitude(s) for diagram number 11
CALL GGGGXX(W(1,1),W(1,2),W(1,6),W(1,13),GG,AMP(43))
CALL GGGGXX(W(1,6),W(1,1),W(1,2),W(1,13),GG,AMP(44))
CALL GGGGXX(W(1,2),W(1,6),W(1,1),W(1,13),GG,AMP(45))
# Amplitude(s) for diagram number 12
CALL GGGGXX(W(1,1),W(1,2),W(1,6),W(1,10),GG,AMP(46))
CALL GGGGXX(W(1,1),W(1,2),W(1,6),W(1,14),GG,AMP(47))
CALL GGGGXX(W(1,1),W(1,2),W(1,6),W(1,15),GG,AMP(48))
CALL GGGGXX(W(1,6),W(1,1),W(1,2),W(1,10),GG,AMP(49))
CALL GGGGXX(W(1,6),W(1,1),W(1,2),W(1,14),GG,AMP(50))
CALL GGGGXX(W(1,6),W(1,1),W(1,2),W(1,15),GG,AMP(51))
CALL GGGGXX(W(1,2),W(1,6),W(1,1),W(1,10),GG,AMP(52))
CALL GGGGXX(W(1,2),W(1,6),W(1,1),W(1,14),GG,AMP(53))
CALL GGGGXX(W(1,2),W(1,6),W(1,1),W(1,15),GG,AMP(54))
CALL JGGGXX(W(1,5),W(1,4),W(1,3),GG,W(1,9))
CALL JGGGXX(W(1,3),W(1,5),W(1,4),GG,W(1,16))
CALL JGGGXX(W(1,4),W(1,3),W(1,5),GG,W(1,17))
# Amplitude(s) for diagram number 13
CALL GGGGXX(W(1,1),W(1,2),W(1,9),W(1,11),GG,AMP(55))
CALL GGGGXX(W(1,1),W(1,2),W(1,16),W(1,11),GG,AMP(56))
CALL GGGGXX(W(1,1),W(1,2),W(1,17),W(1,11),GG,AMP(57))
CALL GGGGXX(W(1,9),W(1,1),W(1,2),W(1,11),GG,AMP(58))
CALL GGGGXX(W(1,16),W(1,1),W(1,2),W(1,11),GG,AMP(59))
CALL GGGGXX(W(1,17),W(1,1),W(1,2),W(1,11),GG,AMP(60))
CALL GGGGXX(W(1,2),W(1,9),W(1,1),W(1,11),GG,AMP(61))
CALL GGGGXX(W(1,2),W(1,16),W(1,1),W(1,11),GG,AMP(62))
CALL GGGGXX(W(1,2),W(1,17),W(1,1),W(1,11),GG,AMP(63))
# Amplitude(s) for diagram number 14
CALL GGGGXX(W(1,1),W(1,2),W(1,9),W(1,12),GG,AMP(64))
CALL GGGGXX(W(1,1),W(1,2),W(1,16),W(1,12),GG,AMP(65))
CALL GGGGXX(W(1,1),W(1,2),W(1,17),W(1,12),GG,AMP(66))
CALL GGGGXX(W(1,9),W(1,1),W(1,2),W(1,12),GG,AMP(67))
CALL GGGGXX(W(1,16),W(1,1),W(1,2),W(1,12),GG,AMP(68))
CALL GGGGXX(W(1,17),W(1,1),W(1,2),W(1,12),GG,AMP(69))
CALL GGGGXX(W(1,2),W(1,9),W(1,1),W(1,12),GG,AMP(70))
CALL GGGGXX(W(1,2),W(1,16),W(1,1),W(1,12),GG,AMP(71))
CALL GGGGXX(W(1,2),W(1,17),W(1,1),W(1,12),GG,AMP(72))
# Amplitude(s) for diagram number 15
CALL GGGGXX(W(1,1),W(1,2),W(1,9),W(1,13),GG,AMP(73))
CALL GGGGXX(W(1,1),W(1,2),W(1,16),W(1,13),GG,AMP(74))
CALL GGGGXX(W(1,1),W(1,2),W(1,17),W(1,13),GG,AMP(75))
CALL GGGGXX(W(1,9),W(1,1),W(1,2),W(1,13),GG,AMP(76))
CALL GGGGXX(W(1,16),W(1,1),W(1,2),W(1,13),GG,AMP(77))
CALL GGGGXX(W(1,17),W(1,1),W(1,2),W(1,13),GG,AMP(78))
CALL GGGGXX(W(1,2),W(1,9),W(1,1),W(1,13),GG,AMP(79))
CALL GGGGXX(W(1,2),W(1,16),W(1,1),W(1,13),GG,AMP(80))
CALL GGGGXX(W(1,2),W(1,17),W(1,1),W(1,13),GG,AMP(81))
# Amplitude(s) for diagram number 16
CALL GGGGXX(W(1,1),W(1,2),W(1,9),W(1,10),GG,AMP(82))
CALL GGGGXX(W(1,1),W(1,2),W(1,9),W(1,14),GG,AMP(83))
CALL GGGGXX(W(1,1),W(1,2),W(1,9),W(1,15),GG,AMP(84))
CALL GGGGXX(W(1,1),W(1,2),W(1,16),W(1,10),GG,AMP(85))
CALL GGGGXX(W(1,1),W(1,2),W(1,16),W(1,14),GG,AMP(86))
CALL GGGGXX(W(1,1),W(1,2),W(1,16),W(1,15),GG,AMP(87))
CALL GGGGXX(W(1,1),W(1,2),W(1,17),W(1,10),GG,AMP(88))
CALL GGGGXX(W(1,1),W(1,2),W(1,17),W(1,14),GG,AMP(89))
CALL GGGGXX(W(1,1),W(1,2),W(1,17),W(1,15),GG,AMP(90))
CALL GGGGXX(W(1,9),W(1,1),W(1,2),W(1,10),GG,AMP(91))
CALL GGGGXX(W(1,9),W(1,1),W(1,2),W(1,14),GG,AMP(92))
CALL GGGGXX(W(1,9),W(1,1),W(1,2),W(1,15),GG,AMP(93))
CALL GGGGXX(W(1,16),W(1,1),W(1,2),W(1,10),GG,AMP(94))
CALL GGGGXX(W(1,16),W(1,1),W(1,2),W(1,14),GG,AMP(95))
CALL GGGGXX(W(1,16),W(1,1),W(1,2),W(1,15),GG,AMP(96))
CALL GGGGXX(W(1,17),W(1,1),W(1,2),W(1,10),GG,AMP(97))
CALL GGGGXX(W(1,17),W(1,1),W(1,2),W(1,14),GG,AMP(98))
CALL GGGGXX(W(1,17),W(1,1),W(1,2),W(1,15),GG,AMP(99))
CALL GGGGXX(W(1,2),W(1,9),W(1,1),W(1,10),GG,AMP(100))
CALL GGGGXX(W(1,2),W(1,9),W(1,1),W(1,14),GG,AMP(101))
CALL GGGGXX(W(1,2),W(1,9),W(1,1),W(1,15),GG,AMP(102))
CALL GGGGXX(W(1,2),W(1,16),W(1,1),W(1,10),GG,AMP(103))
CALL GGGGXX(W(1,2),W(1,16),W(1,1),W(1,14),GG,AMP(104))
CALL GGGGXX(W(1,2),W(1,16),W(1,1),W(1,15),GG,AMP(105))
CALL GGGGXX(W(1,2),W(1,17),W(1,1),W(1,10),GG,AMP(106))
CALL GGGGXX(W(1,2),W(1,17),W(1,1),W(1,14),GG,AMP(107))
CALL GGGGXX(W(1,2),W(1,17),W(1,1),W(1,15),GG,AMP(108))
CALL JVVXXX(W(1,1),W(1,2),GG,zero,zero,W(1,5))
# Amplitude(s) for diagram number 17
CALL VVVXXX(W(1,7),W(1,11),W(1,5),GG,AMP(109))
# Amplitude(s) for diagram number 18
CALL VVVXXX(W(1,7),W(1,12),W(1,5),GG,AMP(110))
# Amplitude(s) for diagram number 19
CALL VVVXXX(W(1,7),W(1,13),W(1,5),GG,AMP(111))
# Amplitude(s) for diagram number 20
CALL VVVXXX(W(1,7),W(1,10),W(1,5),GG,AMP(112))
CALL VVVXXX(W(1,7),W(1,14),W(1,5),GG,AMP(113))
CALL VVVXXX(W(1,7),W(1,15),W(1,5),GG,AMP(114))
# Amplitude(s) for diagram number 21
CALL VVVXXX(W(1,8),W(1,11),W(1,5),GG,AMP(115))
# Amplitude(s) for diagram number 22
CALL VVVXXX(W(1,8),W(1,12),W(1,5),GG,AMP(116))
# Amplitude(s) for diagram number 23
CALL VVVXXX(W(1,8),W(1,13),W(1,5),GG,AMP(117))
# Amplitude(s) for diagram number 24
CALL VVVXXX(W(1,8),W(1,10),W(1,5),GG,AMP(118))
CALL VVVXXX(W(1,8),W(1,14),W(1,5),GG,AMP(119))
CALL VVVXXX(W(1,8),W(1,15),W(1,5),GG,AMP(120))
# Amplitude(s) for diagram number 25
CALL VVVXXX(W(1,6),W(1,11),W(1,5),GG,AMP(121))
# Amplitude(s) for diagram number 26
CALL VVVXXX(W(1,6),W(1,12),W(1,5),GG,AMP(122))
# Amplitude(s) for diagram number 27
CALL VVVXXX(W(1,6),W(1,13),W(1,5),GG,AMP(123))
# Amplitude(s) for diagram number 28
CALL VVVXXX(W(1,6),W(1,10),W(1,5),GG,AMP(124))
CALL VVVXXX(W(1,6),W(1,14),W(1,5),GG,AMP(125))
CALL VVVXXX(W(1,6),W(1,15),W(1,5),GG,AMP(126))
# Amplitude(s) for diagram number 29
CALL VVVXXX(W(1,9),W(1,11),W(1,5),GG,AMP(127))
CALL VVVXXX(W(1,16),W(1,11),W(1,5),GG,AMP(128))
CALL VVVXXX(W(1,17),W(1,11),W(1,5),GG,AMP(129))
# Amplitude(s) for diagram number 30
CALL VVVXXX(W(1,9),W(1,12),W(1,5),GG,AMP(130))
CALL VVVXXX(W(1,16),W(1,12),W(1,5),GG,AMP(131))
CALL VVVXXX(W(1,17),W(1,12),W(1,5),GG,AMP(132))
# Amplitude(s) for diagram number 31
CALL VVVXXX(W(1,9),W(1,13),W(1,5),GG,AMP(133))
CALL VVVXXX(W(1,16),W(1,13),W(1,5),GG,AMP(134))
CALL VVVXXX(W(1,17),W(1,13),W(1,5),GG,AMP(135))
# Amplitude(s) for diagram number 32
CALL VVVXXX(W(1,9),W(1,10),W(1,5),GG,AMP(136))
CALL VVVXXX(W(1,9),W(1,14),W(1,5),GG,AMP(137))
CALL VVVXXX(W(1,9),W(1,15),W(1,5),GG,AMP(138))
CALL VVVXXX(W(1,16),W(1,10),W(1,5),GG,AMP(139))
CALL VVVXXX(W(1,16),W(1,14),W(1,5),GG,AMP(140))
CALL VVVXXX(W(1,16),W(1,15),W(1,5),GG,AMP(141))
CALL VVVXXX(W(1,17),W(1,10),W(1,5),GG,AMP(142))
CALL VVVXXX(W(1,17),W(1,14),W(1,5),GG,AMP(143))
CALL VVVXXX(W(1,17),W(1,15),W(1,5),GG,AMP(144))
CALL JVVXXX(W(1,1),W(1,7),GG,zero,zero,W(1,5))
# Amplitude(s) for diagram number 33
CALL VVVXXX(W(1,2),W(1,11),W(1,5),GG,AMP(145))
# Amplitude(s) for diagram number 34
CALL VVVXXX(W(1,2),W(1,12),W(1,5),GG,AMP(146))
# Amplitude(s) for diagram number 35
CALL VVVXXX(W(1,2),W(1,13),W(1,5),GG,AMP(147))
# Amplitude(s) for diagram number 36
CALL VVVXXX(W(1,2),W(1,10),W(1,5),GG,AMP(148))
CALL VVVXXX(W(1,2),W(1,14),W(1,5),GG,AMP(149))
CALL VVVXXX(W(1,2),W(1,15),W(1,5),GG,AMP(150))
CALL JVVXXX(W(1,1),W(1,8),GG,zero,zero,W(1,5))
# Amplitude(s) for diagram number 37
CALL VVVXXX(W(1,2),W(1,11),W(1,5),GG,AMP(151))
# Amplitude(s) for diagram number 38
CALL VVVXXX(W(1,2),W(1,12),W(1,5),GG,AMP(152))
# Amplitude(s) for diagram number 39
CALL VVVXXX(W(1,2),W(1,13),W(1,5),GG,AMP(153))
# Amplitude(s) for diagram number 40
CALL VVVXXX(W(1,2),W(1,10),W(1,5),GG,AMP(154))
CALL VVVXXX(W(1,2),W(1,14),W(1,5),GG,AMP(155))
CALL VVVXXX(W(1,2),W(1,15),W(1,5),GG,AMP(156))
CALL JVVXXX(W(1,1),W(1,6),GG,zero,zero,W(1,5))
# Amplitude(s) for diagram number 41
CALL VVVXXX(W(1,2),W(1,11),W(1,5),GG,AMP(157))
# Amplitude(s) for diagram number 42
CALL VVVXXX(W(1,2),W(1,12),W(1,5),GG,AMP(158))
# Amplitude(s) for diagram number 43
CALL VVVXXX(W(1,2),W(1,13),W(1,5),GG,AMP(159))
# Amplitude(s) for diagram number 44
CALL VVVXXX(W(1,2),W(1,10),W(1,5),GG,AMP(160))
CALL VVVXXX(W(1,2),W(1,14),W(1,5),GG,AMP(161))
CALL VVVXXX(W(1,2),W(1,15),W(1,5),GG,AMP(162))
CALL JVVXXX(W(1,1),W(1,9),GG,zero,zero,W(1,5))
CALL JVVXXX(W(1,1),W(1,16),GG,zero,zero,W(1,4))
CALL JVVXXX(W(1,1),W(1,17),GG,zero,zero,W(1,3))
# Amplitude(s) for diagram number 45
CALL VVVXXX(W(1,2),W(1,11),W(1,5),GG,AMP(163))
CALL VVVXXX(W(1,2),W(1,11),W(1,4),GG,AMP(164))
CALL VVVXXX(W(1,2),W(1,11),W(1,3),GG,AMP(165))
# Amplitude(s) for diagram number 46
CALL VVVXXX(W(1,2),W(1,12),W(1,5),GG,AMP(166))
CALL VVVXXX(W(1,2),W(1,12),W(1,4),GG,AMP(167))
CALL VVVXXX(W(1,2),W(1,12),W(1,3),GG,AMP(168))
# Amplitude(s) for diagram number 47
CALL VVVXXX(W(1,2),W(1,13),W(1,5),GG,AMP(169))
CALL VVVXXX(W(1,2),W(1,13),W(1,4),GG,AMP(170))
CALL VVVXXX(W(1,2),W(1,13),W(1,3),GG,AMP(171))
# Amplitude(s) for diagram number 48
CALL VVVXXX(W(1,2),W(1,10),W(1,5),GG,AMP(172))
CALL VVVXXX(W(1,2),W(1,14),W(1,5),GG,AMP(173))
CALL VVVXXX(W(1,2),W(1,15),W(1,5),GG,AMP(174))
CALL VVVXXX(W(1,2),W(1,10),W(1,4),GG,AMP(175))
CALL VVVXXX(W(1,2),W(1,14),W(1,4),GG,AMP(176))
CALL VVVXXX(W(1,2),W(1,15),W(1,4),GG,AMP(177))
CALL VVVXXX(W(1,2),W(1,10),W(1,3),GG,AMP(178))
CALL VVVXXX(W(1,2),W(1,14),W(1,3),GG,AMP(179))
CALL VVVXXX(W(1,2),W(1,15),W(1,3),GG,AMP(180))
CALL JVVXXX(W(1,1),W(1,11),GG,zero,zero,W(1,3))
# Amplitude(s) for diagram number 49
CALL VVVXXX(W(1,2),W(1,7),W(1,3),GG,AMP(181))
CALL JVVXXX(W(1,1),W(1,12),GG,zero,zero,W(1,11))
# Amplitude(s) for diagram number 50
CALL VVVXXX(W(1,2),W(1,7),W(1,11),GG,AMP(182))
CALL JVVXXX(W(1,1),W(1,13),GG,zero,zero,W(1,12))
# Amplitude(s) for diagram number 51
CALL VVVXXX(W(1,2),W(1,7),W(1,12),GG,AMP(183))
CALL JVVXXX(W(1,1),W(1,10),GG,zero,zero,W(1,13))
CALL JVVXXX(W(1,1),W(1,14),GG,zero,zero,W(1,10))
CALL JVVXXX(W(1,1),W(1,15),GG,zero,zero,W(1,14))
# Amplitude(s) for diagram number 52
CALL VVVXXX(W(1,2),W(1,7),W(1,13),GG,AMP(184))
CALL VVVXXX(W(1,2),W(1,7),W(1,10),GG,AMP(185))
CALL VVVXXX(W(1,2),W(1,7),W(1,14),GG,AMP(186))
# Amplitude(s) for diagram number 53
CALL VVVXXX(W(1,2),W(1,8),W(1,3),GG,AMP(187))
# Amplitude(s) for diagram number 54
CALL VVVXXX(W(1,2),W(1,8),W(1,11),GG,AMP(188))
# Amplitude(s) for diagram number 55
CALL VVVXXX(W(1,2),W(1,8),W(1,12),GG,AMP(189))
# Amplitude(s) for diagram number 56
CALL VVVXXX(W(1,2),W(1,8),W(1,13),GG,AMP(190))
CALL VVVXXX(W(1,2),W(1,8),W(1,10),GG,AMP(191))
CALL VVVXXX(W(1,2),W(1,8),W(1,14),GG,AMP(192))
# Amplitude(s) for diagram number 57
CALL VVVXXX(W(1,2),W(1,6),W(1,3),GG,AMP(193))
# Amplitude(s) for diagram number 58
CALL VVVXXX(W(1,2),W(1,6),W(1,11),GG,AMP(194))
# Amplitude(s) for diagram number 59
CALL VVVXXX(W(1,2),W(1,6),W(1,12),GG,AMP(195))
# Amplitude(s) for diagram number 60
CALL VVVXXX(W(1,2),W(1,6),W(1,13),GG,AMP(196))
CALL VVVXXX(W(1,2),W(1,6),W(1,10),GG,AMP(197))
CALL VVVXXX(W(1,2),W(1,6),W(1,14),GG,AMP(198))
# Amplitude(s) for diagram number 61
CALL VVVXXX(W(1,2),W(1,9),W(1,3),GG,AMP(199))
CALL VVVXXX(W(1,2),W(1,16),W(1,3),GG,AMP(200))
CALL VVVXXX(W(1,2),W(1,17),W(1,3),GG,AMP(201))
# Amplitude(s) for diagram number 62
CALL VVVXXX(W(1,2),W(1,9),W(1,11),GG,AMP(202))
CALL VVVXXX(W(1,2),W(1,16),W(1,11),GG,AMP(203))
CALL VVVXXX(W(1,2),W(1,17),W(1,11),GG,AMP(204))
# Amplitude(s) for diagram number 63
CALL VVVXXX(W(1,2),W(1,9),W(1,12),GG,AMP(205))
CALL VVVXXX(W(1,2),W(1,16),W(1,12),GG,AMP(206))
CALL VVVXXX(W(1,2),W(1,17),W(1,12),GG,AMP(207))
# Amplitude(s) for diagram number 64
CALL VVVXXX(W(1,2),W(1,9),W(1,13),GG,AMP(208))
CALL VVVXXX(W(1,2),W(1,9),W(1,10),GG,AMP(209))
CALL VVVXXX(W(1,2),W(1,9),W(1,14),GG,AMP(210))
CALL VVVXXX(W(1,2),W(1,16),W(1,13),GG,AMP(211))
CALL VVVXXX(W(1,2),W(1,16),W(1,10),GG,AMP(212))
CALL VVVXXX(W(1,2),W(1,16),W(1,14),GG,AMP(213))
CALL VVVXXX(W(1,2),W(1,17),W(1,13),GG,AMP(214))
CALL VVVXXX(W(1,2),W(1,17),W(1,10),GG,AMP(215))
CALL VVVXXX(W(1,2),W(1,17),W(1,14),GG,AMP(216))""".split('\n'))


        writer = writers.FortranWriter(self.give_pos('test'))
        exporter.write_pmass_file(writer, me)
        writer.close()

        self.assertFileContains('test',"""      PMASS(1)=ZERO
      PMASS(2)=ZERO
      PMASS(3)=ZERO
      PMASS(4)=ZERO
      PMASS(5)=ZERO
      PMASS(6)=ZERO
      PMASS(7)=ZERO
      PMASS(8)=ZERO\n""")

    def test_vector_clash_majorana_process(self):
        """Test majorana process w+ w- > n2 n2
        """

        mypartlist = base_objects.ParticleList()
        myinterlist = base_objects.InteractionList()

        # Neutralino
        mypartlist.append(base_objects.Particle({'name':'n1',
                      'antiname':'n2',
                      'spin':2,
                      'color':1,
                      'mass':'MN1',
                      'width':'WN1',
                      'texname':'\chi_0^2',
                      'antitexname':'\chi_0^2',
                      'line':'straight',
                      'charge':0.,
                      'pdg_code':1000022,
                      'propagating':True,
                      'is_part':True,
                      'self_antipart':True}))
        n1 = mypartlist[len(mypartlist) - 1]

        # W+/-
        mypartlist.append(base_objects.Particle({'name':'w-',
                      'antiname':'w+',
                      'spin':3,
                      'color':1,
                      'mass':'WMASS',
                      'width':'WWIDTH',
                      'texname':'w-',
                      'antitexname':'w+',
                      'line':'wavy',
                      'charge':1.,
                      'pdg_code':-24,
                      'propagating':True,
                      'is_part':True,
                      'self_antipart':False}))
        wplus = mypartlist[len(mypartlist) - 1]
        wminus = copy.copy(wplus)
        wminus.set('is_part', False)

        # chargino+/-
        mypartlist.append(base_objects.Particle({'name':'x1-',
                      'antiname':'x1+',
                      'spin':2,
                      'color':1,
                      'mass':'MX1',
                      'width':'WX1',
                      'texname':'x1-',
                      'antitexname':'x1+',
                      'line':'straight',
                      'charge':1.,
                      'pdg_code':-1000024,
                      'propagating':True,
                      'is_part':True,
                      'self_antipart':False}))
        x1plus = mypartlist[len(mypartlist) - 1]
        x1minus = copy.copy(x1plus)
        x1minus.set('is_part', False)

        # Coupling of n1 to w
        myinterlist.append(base_objects.Interaction({
                      'id': 1,
                      'particles': base_objects.ParticleList(\
                                            [n1, \
                                             x1minus, \
                                             wplus]),
                      'color': [],
                      'lorentz':[''],
                      'couplings':{(0, 0):'GWN1X1'},
                      'orders':{'QED':1}}))

        myinterlist.append(base_objects.Interaction({
                      'id': 2,
                      'particles': base_objects.ParticleList(\
                                            [x1plus, \
                                             n1, \
                                             wminus]),
                      'color': [],
                      'lorentz':[''],
                      'couplings':{(0, 0):'GWX1N1'},
                      'orders':{'QED':1}}))

        mymodel = base_objects.Model()
        mymodel.set('particles', mypartlist)
        mymodel.set('interactions', myinterlist)

        myleglist = base_objects.LegList()

        myleglist.append(base_objects.Leg({'id':24,
                                         'state':False}))
        myleglist.append(base_objects.Leg({'id':-24,
                                         'state':False}))
        myleglist.append(base_objects.Leg({'id':1000022,
                                         'state':True}))
        myleglist.append(base_objects.Leg({'id':1000022,
                                         'state':True}))

        myproc = base_objects.Process({'legs':myleglist,
                                           'model':mymodel})
        myamplitude = diagram_generation.Amplitude({'process': myproc})

        self.assertEqual(len(myamplitude.get('diagrams')), 2)

        me = helas_objects.HelasMatrixElement(myamplitude,
                                              gen_color=False)

        myfortranmodel = helas_call_writers.FortranHelasCallWriter(mymodel)

        self.assertEqual("\n".join(myfortranmodel.get_matrix_element_calls(me)),
        """CALL VXXXXX(P(0,1),WMASS,NHEL(1),-1*IC(1),W(1,1))
CALL VXXXXX(P(0,2),WMASS,NHEL(2),-1*IC(2),W(1,2))
CALL IXXXXX(P(0,3),MN1,NHEL(3),-1*IC(3),W(1,3))
CALL OXXXXX(P(0,4),MN1,NHEL(4),+1*IC(4),W(1,4))
CALL FVICXX(W(1,3),W(1,1),GWN1X1,MX1,WX1,W(1,5))
# Amplitude(s) for diagram number 1
CALL IOVCXX(W(1,5),W(1,4),W(1,2),GWX1N1,AMP(1))
CALL FVOXXX(W(1,4),W(1,1),GWN1X1,MX1,WX1,W(1,5))
# Amplitude(s) for diagram number 2
CALL IOVXXX(W(1,3),W(1,5),W(1,2),GWX1N1,AMP(2))""")


    def test_export_majorana_decay_chain(self):
        """Test decay chain with majorana particles and MadEvent files
        """

        mypartlist = base_objects.ParticleList()
        myinterlist = base_objects.InteractionList()

        # A electron and positron
        mypartlist.append(base_objects.Particle({'name':'e-',
                      'antiname':'e+',
                      'spin':2,
                      'color':1,
                      'mass':'zero',
                      'width':'zero',
                      'texname':'e^-',
                      'antitexname':'e^+',
                      'line':'straight',
                      'charge':-1.,
                      'pdg_code':11,
                      'propagating':True,
                      'is_part':True,
                      'self_antipart':False}))
        eminus = mypartlist[len(mypartlist) - 1]
        eplus = copy.copy(eminus)
        eplus.set('is_part', False)

        # A E slepton and its antiparticle
        mypartlist.append(base_objects.Particle({'name':'sl2-',
                      'antiname':'sl2+',
                      'spin':1,
                      'color':1,
                      'mass':'Msl2',
                      'width':'Wsl2',
                      'texname':'\tilde e^-',
                      'antitexname':'\tilde e^+',
                      'line':'dashed',
                      'charge':1.,
                      'pdg_code':1000011,
                      'propagating':True,
                      'is_part':True,
                      'self_antipart':False}))
        seminus = mypartlist[len(mypartlist) - 1]
        seplus = copy.copy(seminus)
        seplus.set('is_part', False)

        # A neutralino
        mypartlist.append(base_objects.Particle({'name':'n1',
                      'antiname':'n1',
                      'spin':2,
                      'color':1,
                      'mass':'Mneu1',
                      'width':'Wneu1',
                      'texname':'\chi_0^1',
                      'antitexname':'\chi_0^1',
                      'line':'straight',
                      'charge':0.,
                      'pdg_code':1000022,
                      'propagating':True,
                      'is_part':True,
                      'self_antipart':True}))
        n1 = mypartlist[len(mypartlist) - 1]

        # A photon
        mypartlist.append(base_objects.Particle({'name':'a',
                      'antiname':'a',
                      'spin':3,
                      'color':1,
                      'mass':'zero',
                      'width':'zero',
                      'texname':'\gamma',
                      'antitexname':'\gamma',
                      'line':'wavy',
                      'charge':0.,
                      'pdg_code':22,
                      'propagating':True,
                      'is_part':True,
                      'self_antipart':True}))
        a = mypartlist[len(mypartlist) - 1]

        # Coupling of n1 to e and se
        myinterlist.append(base_objects.Interaction({
                      'id': 103,
                      'particles': base_objects.ParticleList(\
                                            [n1, \
                                             eminus, \
                                             seplus]),
                      'color': [],
                      'lorentz':[''],
                      'couplings':{(0, 0):'MGVX350'},
                      'orders':{'QED':1}}))

        myinterlist.append(base_objects.Interaction({
                      'id': 104,
                      'particles': base_objects.ParticleList(\
                                            [eplus, \
                                             n1, \
                                             seminus]),
                      'color': [],
                      'lorentz':[''],
                      'couplings':{(0, 0):'MGVX494'},
                      'orders':{'QED':1}}))

        # Coupling of e to gamma
        myinterlist.append(base_objects.Interaction({
                      'id': 7,
                      'particles': base_objects.ParticleList(\
                                            [eminus, \
                                             eplus, \
                                             a]),
                      'color': [],
                      'lorentz':[''],
                      'couplings':{(0, 0):'MGVX12'},
                      'orders':{'QED':1}}))

        # Coupling of sl2 to gamma
        myinterlist.append(base_objects.Interaction({
                      'id': 8,
                      'particles': base_objects.ParticleList(\
                                            [a, \
                                             seplus, \
                                             seminus]),
                      'color': [],
                      'lorentz':[''],
                      'couplings':{(0, 0):'MGVX56'},
                      'orders':{'QED':1}}))


        mymodel = base_objects.Model()
        mymodel.set('particles', mypartlist)
        mymodel.set('interactions', myinterlist)

        # e- e+ > n1 n1 / z sl5-, n1 > e- sl2+

        myleglist = base_objects.LegList()

        myleglist.append(base_objects.Leg({'id':11,
                                         'state':False}))
        myleglist.append(base_objects.Leg({'id':-11,
                                         'state':False}))
        myleglist.append(base_objects.Leg({'id':1000022,
                                         'state':True}))
        myleglist.append(base_objects.Leg({'id':1000022,
                                         'state':True}))

        mycoreproc = base_objects.Process({'legs':myleglist,
                                       'model':mymodel})

        myleglist = base_objects.LegList()

        myleglist.append(base_objects.Leg({'id':1000022,
                                         'state':False}))
        myleglist.append(base_objects.Leg({'id':11,
                                         'state':True}))
        myleglist.append(base_objects.Leg({'id':-1000011,
                                         'state':True}))

        mydecay1 = base_objects.Process({'legs':myleglist,
                                         'model':mymodel})

        mycoreproc.set('decay_chains', base_objects.ProcessList([\
            mydecay1]))

        myamplitude = diagram_generation.DecayChainAmplitude(mycoreproc)

        matrix_element = helas_objects.HelasDecayChainProcess(myamplitude)

        matrix_elements = matrix_element.combine_decay_chain_processes()

        me = matrix_elements[0]

        myfortranmodel = helas_call_writers.FortranHelasCallWriter(mymodel)

        # This has been checked against v4
        self.assertEqual(myfortranmodel.get_matrix_element_calls(me),
                         """CALL IXXXXX(P(0,1),zero,NHEL(1),+1*IC(1),W(1,1))
CALL OXXXXX(P(0,2),zero,NHEL(2),-1*IC(2),W(1,2))
CALL OXXXXX(P(0,3),zero,NHEL(3),+1*IC(3),W(1,3))
CALL SXXXXX(P(0,4),+1*IC(4),W(1,4))
CALL FSOXXX(W(1,3),W(1,4),MGVX350,Mneu1,Wneu1,W(1,5))
CALL IXXXXX(P(0,5),zero,NHEL(5),-1*IC(5),W(1,3))
CALL SXXXXX(P(0,6),+1*IC(6),W(1,6))
CALL FSICXX(W(1,3),W(1,6),MGVX350,Mneu1,Wneu1,W(1,7))
CALL HIOXXX(W(1,1),W(1,5),MGVX494,Msl2,Wsl2,W(1,3))
# Amplitude(s) for diagram number 1
CALL IOSXXX(W(1,7),W(1,2),W(1,3),MGVX350,AMP(1))
CALL OXXXXX(P(0,5),zero,NHEL(5),+1*IC(5),W(1,3))
CALL FSOXXX(W(1,3),W(1,6),MGVX350,Mneu1,Wneu1,W(1,7))
CALL HIOXXX(W(1,1),W(1,7),MGVX494,Msl2,Wsl2,W(1,3))
CALL IXXXXX(P(0,3),zero,NHEL(3),-1*IC(3),W(1,7))
CALL FSICXX(W(1,7),W(1,4),MGVX350,Mneu1,Wneu1,W(1,1))
# Amplitude(s) for diagram number 2
CALL IOSXXX(W(1,1),W(1,2),W(1,3),MGVX350,AMP(2))""".split('\n'))

        exporter = export_v4.ProcessExporterFortranME()

        self.assertEqual(exporter.get_JAMP_lines(me)[0],
                         "JAMP(1)=+AMP(1)-AMP(2)")

        # e- e+ > n1 n1 / z sl5-, n1 > e- sl2+, n1 > e+ sl2-

        myleglist = base_objects.LegList()

        myleglist.append(base_objects.Leg({'id':1000022,
                                         'state':False}))
        myleglist.append(base_objects.Leg({'id':-11,
                                         'state':True}))
        myleglist.append(base_objects.Leg({'id':1000011,
                                         'state':True}))

        mydecay2 = base_objects.Process({'legs':myleglist,
                                         'model':mymodel})

        mycoreproc.set('decay_chains', base_objects.ProcessList([\
            mydecay1, mydecay2]))

        myamplitude = diagram_generation.DecayChainAmplitude(mycoreproc)

        matrix_element = helas_objects.HelasDecayChainProcess(myamplitude)

        matrix_elements = matrix_element.combine_decay_chain_processes()

        me = matrix_elements[0]

        myfortranmodel = helas_call_writers.FortranHelasCallWriter(mymodel)

        # This has been checked against v4
        self.assertEqual(myfortranmodel.get_matrix_element_calls(me),
        """CALL IXXXXX(P(0,1),zero,NHEL(1),+1*IC(1),W(1,1))
CALL OXXXXX(P(0,2),zero,NHEL(2),-1*IC(2),W(1,2))
CALL OXXXXX(P(0,3),zero,NHEL(3),+1*IC(3),W(1,3))
CALL SXXXXX(P(0,4),+1*IC(4),W(1,4))
CALL FSOXXX(W(1,3),W(1,4),MGVX350,Mneu1,Wneu1,W(1,5))
CALL IXXXXX(P(0,5),zero,NHEL(5),-1*IC(5),W(1,3))
CALL SXXXXX(P(0,6),+1*IC(6),W(1,6))
CALL FSIXXX(W(1,3),W(1,6),MGVX494,Mneu1,Wneu1,W(1,7))
CALL HIOXXX(W(1,1),W(1,5),MGVX494,Msl2,Wsl2,W(1,3))
# Amplitude(s) for diagram number 1
CALL IOSXXX(W(1,7),W(1,2),W(1,3),MGVX350,AMP(1))
CALL OXXXXX(P(0,5),zero,NHEL(5),+1*IC(5),W(1,3))
CALL FSOCXX(W(1,3),W(1,6),MGVX494,Mneu1,Wneu1,W(1,7))
CALL HIOXXX(W(1,1),W(1,7),MGVX494,Msl2,Wsl2,W(1,3))
CALL IXXXXX(P(0,3),zero,NHEL(3),-1*IC(3),W(1,7))
CALL FSICXX(W(1,7),W(1,4),MGVX350,Mneu1,Wneu1,W(1,1))
# Amplitude(s) for diagram number 2
CALL IOSXXX(W(1,1),W(1,2),W(1,3),MGVX350,AMP(2))""".split('\n'))

        self.assertEqual(exporter.get_JAMP_lines(me)[0],
                         "JAMP(1)=+AMP(1)-AMP(2)")


        # e- e+ > n1 n1 / z sl5-, n1 > e- sl2+ a $ sl2+

        myleglist = base_objects.LegList()

        myleglist.append(base_objects.Leg({'id':1000022,
                                         'state':False}))
        myleglist.append(base_objects.Leg({'id':11,
                                         'state':True}))
        myleglist.append(base_objects.Leg({'id':-1000011,
                                         'state':True}))
        myleglist.append(base_objects.Leg({'id':22,
                                         'state':True}))

        mydecay3 = base_objects.Process({'legs':myleglist,
                                         'model':mymodel,
                                         'forbidden_onsh_s_channels':[-1000011]})

        me3 = helas_objects.HelasMatrixElement(\
            diagram_generation.Amplitude(mydecay3))

        mycoreproc.set('decay_chains', base_objects.ProcessList([\
            mydecay3]))

        myamplitude = diagram_generation.DecayChainAmplitude(mycoreproc)

        matrix_element = helas_objects.HelasDecayChainProcess(myamplitude)

        matrix_elements = matrix_element.combine_decay_chain_processes()

        me = matrix_elements[0]

        #print me.get_base_amplitude().nice_string()

        # This has been checked against v4
        self.assertEqual(myfortranmodel.get_matrix_element_calls(me),
                         """CALL IXXXXX(P(0,1),zero,NHEL(1),+1*IC(1),W(1,1))
CALL OXXXXX(P(0,2),zero,NHEL(2),-1*IC(2),W(1,2))
CALL OXXXXX(P(0,3),zero,NHEL(3),+1*IC(3),W(1,3))
CALL SXXXXX(P(0,4),+1*IC(4),W(1,4))
CALL VXXXXX(P(0,5),zero,NHEL(5),+1*IC(5),W(1,5))
CALL FVOXXX(W(1,3),W(1,5),MGVX12,zero,zero,W(1,6))
CALL FSOXXX(W(1,6),W(1,4),MGVX350,Mneu1,Wneu1,W(1,7))
CALL IXXXXX(P(0,6),zero,NHEL(6),-1*IC(6),W(1,6))
CALL SXXXXX(P(0,7),+1*IC(7),W(1,8))
CALL VXXXXX(P(0,8),zero,NHEL(8),+1*IC(8),W(1,9))
CALL FVICXX(W(1,6),W(1,9),MGVX12,zero,zero,W(1,10))
CALL FSICXX(W(1,10),W(1,8),MGVX350,Mneu1,Wneu1,W(1,11))
CALL HIOXXX(W(1,1),W(1,7),MGVX494,Msl2,Wsl2,W(1,10))
# Amplitude(s) for diagram number 1
CALL IOSXXX(W(1,11),W(1,2),W(1,10),MGVX350,AMP(1))
CALL HVSXXX(W(1,9),W(1,8),MGVX56,Msl2,Wsl2,W(1,7))
CALL FSICXX(W(1,6),W(1,7),MGVX350,Mneu1,Wneu1,W(1,12))
# Amplitude(s) for diagram number 2
CALL IOSXXX(W(1,12),W(1,2),W(1,10),MGVX350,AMP(2))
CALL HVSXXX(W(1,5),W(1,4),MGVX56,Msl2,Wsl2,W(1,10))
CALL FSOXXX(W(1,3),W(1,10),MGVX350,Mneu1,Wneu1,W(1,6))
CALL HIOXXX(W(1,1),W(1,6),MGVX494,Msl2,Wsl2,W(1,3))
# Amplitude(s) for diagram number 3
CALL IOSXXX(W(1,11),W(1,2),W(1,3),MGVX350,AMP(3))
# Amplitude(s) for diagram number 4
CALL IOSXXX(W(1,12),W(1,2),W(1,3),MGVX350,AMP(4))
CALL OXXXXX(P(0,6),zero,NHEL(6),+1*IC(6),W(1,3))
CALL FVOXXX(W(1,3),W(1,9),MGVX12,zero,zero,W(1,12))
CALL FSOXXX(W(1,12),W(1,8),MGVX350,Mneu1,Wneu1,W(1,9))
CALL HIOXXX(W(1,1),W(1,9),MGVX494,Msl2,Wsl2,W(1,12))
CALL IXXXXX(P(0,3),zero,NHEL(3),-1*IC(3),W(1,9))
CALL FVICXX(W(1,9),W(1,5),MGVX12,zero,zero,W(1,8))
CALL FSICXX(W(1,8),W(1,4),MGVX350,Mneu1,Wneu1,W(1,5))
# Amplitude(s) for diagram number 5
CALL IOSXXX(W(1,5),W(1,2),W(1,12),MGVX350,AMP(5))
CALL FSOXXX(W(1,3),W(1,7),MGVX350,Mneu1,Wneu1,W(1,8))
CALL HIOXXX(W(1,1),W(1,8),MGVX494,Msl2,Wsl2,W(1,3))
# Amplitude(s) for diagram number 6
CALL IOSXXX(W(1,5),W(1,2),W(1,3),MGVX350,AMP(6))
CALL FSICXX(W(1,9),W(1,10),MGVX350,Mneu1,Wneu1,W(1,5))
# Amplitude(s) for diagram number 7
CALL IOSXXX(W(1,5),W(1,2),W(1,12),MGVX350,AMP(7))
# Amplitude(s) for diagram number 8
CALL IOSXXX(W(1,5),W(1,2),W(1,3),MGVX350,AMP(8))""".split('\n'))

        # Test amp2 lines        
        amp2_lines = \
                 exporter.get_amp2_lines(me)
        self.assertEqual(amp2_lines,
                         ['AMP2(1)=AMP2(1)+AMP(1)*dconjg(AMP(1))',
                          'AMP2(2)=AMP2(2)+AMP(2)*dconjg(AMP(2))',
                          'AMP2(3)=AMP2(3)+AMP(3)*dconjg(AMP(3))',
                          'AMP2(4)=AMP2(4)+AMP(4)*dconjg(AMP(4))',
                          'AMP2(5)=AMP2(5)+AMP(5)*dconjg(AMP(5))',
                          'AMP2(6)=AMP2(6)+AMP(6)*dconjg(AMP(6))',
                          'AMP2(7)=AMP2(7)+AMP(7)*dconjg(AMP(7))',
                          'AMP2(8)=AMP2(8)+AMP(8)*dconjg(AMP(8))'])
        
        # Test jamp lines        
        self.assertEqual(exporter.get_JAMP_lines(me)[0],
                         "JAMP(1)=+AMP(1)+AMP(2)+AMP(3)+AMP(4)-AMP(5)-AMP(6)-AMP(7)-AMP(8)")

        writer = writers.FortranWriter(self.give_pos('test'))

        # Test configs.inc file
        mapconfigs, s_and_t_channels = exporter.write_configs_file(writer,
                                     me)
        writer.close()
        #print open(self.give_pos('test')).read()
        
        self.assertFileContains('test',
                         """C     Diagram 1
      DATA MAPCONFIG(1)/1/
      DATA (IFOREST(I,-1,1),I=1,2)/8,6/
      DATA (SPROP(I,-1,1),I=1,1)/11/
      DATA TPRID(-1,1)/0/
      DATA (IFOREST(I,-2,1),I=1,2)/7,-1/
      DATA (SPROP(I,-2,1),I=1,1)/1000022/
      DATA TPRID(-2,1)/0/
      DATA (IFOREST(I,-3,1),I=1,2)/5,3/
      DATA (SPROP(I,-3,1),I=1,1)/11/
      DATA TPRID(-3,1)/0/
      DATA (IFOREST(I,-4,1),I=1,2)/4,-3/
      DATA (SPROP(I,-4,1),I=1,1)/1000022/
      DATA TPRID(-4,1)/0/
      DATA (IFOREST(I,-5,1),I=1,2)/1,-4/
      DATA TPRID(-5,1)/1000011/
      DATA (SPROP(I,-5,1),I=1,1)/0/
      DATA (IFOREST(I,-6,1),I=1,2)/-5,-2/
C     Diagram 2
      DATA MAPCONFIG(2)/2/
      DATA (IFOREST(I,-1,2),I=1,2)/8,7/
      DATA (SPROP(I,-1,2),I=1,1)/-1000011/
      DATA TPRID(-1,2)/0/
      DATA (IFOREST(I,-2,2),I=1,2)/-1,6/
      DATA (SPROP(I,-2,2),I=1,1)/1000022/
      DATA TPRID(-2,2)/0/
      DATA (IFOREST(I,-3,2),I=1,2)/5,3/
      DATA (SPROP(I,-3,2),I=1,1)/11/
      DATA TPRID(-3,2)/0/
      DATA (IFOREST(I,-4,2),I=1,2)/4,-3/
      DATA (SPROP(I,-4,2),I=1,1)/1000022/
      DATA TPRID(-4,2)/0/
      DATA (IFOREST(I,-5,2),I=1,2)/1,-4/
      DATA TPRID(-5,2)/1000011/
      DATA (SPROP(I,-5,2),I=1,1)/0/
      DATA (IFOREST(I,-6,2),I=1,2)/-5,-2/
C     Diagram 3
      DATA MAPCONFIG(3)/3/
      DATA (IFOREST(I,-1,3),I=1,2)/8,6/
      DATA (SPROP(I,-1,3),I=1,1)/11/
      DATA TPRID(-1,3)/0/
      DATA (IFOREST(I,-2,3),I=1,2)/7,-1/
      DATA (SPROP(I,-2,3),I=1,1)/1000022/
      DATA TPRID(-2,3)/0/
      DATA (IFOREST(I,-3,3),I=1,2)/5,4/
      DATA (SPROP(I,-3,3),I=1,1)/-1000011/
      DATA TPRID(-3,3)/0/
      DATA (IFOREST(I,-4,3),I=1,2)/-3,3/
      DATA (SPROP(I,-4,3),I=1,1)/1000022/
      DATA TPRID(-4,3)/0/
      DATA (IFOREST(I,-5,3),I=1,2)/1,-4/
      DATA TPRID(-5,3)/1000011/
      DATA (SPROP(I,-5,3),I=1,1)/0/
      DATA (IFOREST(I,-6,3),I=1,2)/-5,-2/
C     Diagram 4
      DATA MAPCONFIG(4)/4/
      DATA (IFOREST(I,-1,4),I=1,2)/8,7/
      DATA (SPROP(I,-1,4),I=1,1)/-1000011/
      DATA TPRID(-1,4)/0/
      DATA (IFOREST(I,-2,4),I=1,2)/-1,6/
      DATA (SPROP(I,-2,4),I=1,1)/1000022/
      DATA TPRID(-2,4)/0/
      DATA (IFOREST(I,-3,4),I=1,2)/5,4/
      DATA (SPROP(I,-3,4),I=1,1)/-1000011/
      DATA TPRID(-3,4)/0/
      DATA (IFOREST(I,-4,4),I=1,2)/-3,3/
      DATA (SPROP(I,-4,4),I=1,1)/1000022/
      DATA TPRID(-4,4)/0/
      DATA (IFOREST(I,-5,4),I=1,2)/1,-4/
      DATA TPRID(-5,4)/1000011/
      DATA (SPROP(I,-5,4),I=1,1)/0/
      DATA (IFOREST(I,-6,4),I=1,2)/-5,-2/
C     Diagram 5
      DATA MAPCONFIG(5)/5/
      DATA (IFOREST(I,-1,5),I=1,2)/8,6/
      DATA (SPROP(I,-1,5),I=1,1)/11/
      DATA TPRID(-1,5)/0/
      DATA (IFOREST(I,-2,5),I=1,2)/7,-1/
      DATA (SPROP(I,-2,5),I=1,1)/1000022/
      DATA TPRID(-2,5)/0/
      DATA (IFOREST(I,-3,5),I=1,2)/5,3/
      DATA (SPROP(I,-3,5),I=1,1)/11/
      DATA TPRID(-3,5)/0/
      DATA (IFOREST(I,-4,5),I=1,2)/4,-3/
      DATA (SPROP(I,-4,5),I=1,1)/1000022/
      DATA TPRID(-4,5)/0/
      DATA (IFOREST(I,-5,5),I=1,2)/1,-2/
      DATA TPRID(-5,5)/1000011/
      DATA (SPROP(I,-5,5),I=1,1)/0/
      DATA (IFOREST(I,-6,5),I=1,2)/-5,-4/
C     Diagram 6
      DATA MAPCONFIG(6)/6/
      DATA (IFOREST(I,-1,6),I=1,2)/8,7/
      DATA (SPROP(I,-1,6),I=1,1)/-1000011/
      DATA TPRID(-1,6)/0/
      DATA (IFOREST(I,-2,6),I=1,2)/-1,6/
      DATA (SPROP(I,-2,6),I=1,1)/1000022/
      DATA TPRID(-2,6)/0/
      DATA (IFOREST(I,-3,6),I=1,2)/5,3/
      DATA (SPROP(I,-3,6),I=1,1)/11/
      DATA TPRID(-3,6)/0/
      DATA (IFOREST(I,-4,6),I=1,2)/4,-3/
      DATA (SPROP(I,-4,6),I=1,1)/1000022/
      DATA TPRID(-4,6)/0/
      DATA (IFOREST(I,-5,6),I=1,2)/1,-2/
      DATA TPRID(-5,6)/1000011/
      DATA (SPROP(I,-5,6),I=1,1)/0/
      DATA (IFOREST(I,-6,6),I=1,2)/-5,-4/
C     Diagram 7
      DATA MAPCONFIG(7)/7/
      DATA (IFOREST(I,-1,7),I=1,2)/8,6/
      DATA (SPROP(I,-1,7),I=1,1)/11/
      DATA TPRID(-1,7)/0/
      DATA (IFOREST(I,-2,7),I=1,2)/7,-1/
      DATA (SPROP(I,-2,7),I=1,1)/1000022/
      DATA TPRID(-2,7)/0/
      DATA (IFOREST(I,-3,7),I=1,2)/5,4/
      DATA (SPROP(I,-3,7),I=1,1)/-1000011/
      DATA TPRID(-3,7)/0/
      DATA (IFOREST(I,-4,7),I=1,2)/-3,3/
      DATA (SPROP(I,-4,7),I=1,1)/1000022/
      DATA TPRID(-4,7)/0/
      DATA (IFOREST(I,-5,7),I=1,2)/1,-2/
      DATA TPRID(-5,7)/1000011/
      DATA (SPROP(I,-5,7),I=1,1)/0/
      DATA (IFOREST(I,-6,7),I=1,2)/-5,-4/
C     Diagram 8
      DATA MAPCONFIG(8)/8/
      DATA (IFOREST(I,-1,8),I=1,2)/8,7/
      DATA (SPROP(I,-1,8),I=1,1)/-1000011/
      DATA TPRID(-1,8)/0/
      DATA (IFOREST(I,-2,8),I=1,2)/-1,6/
      DATA (SPROP(I,-2,8),I=1,1)/1000022/
      DATA TPRID(-2,8)/0/
      DATA (IFOREST(I,-3,8),I=1,2)/5,4/
      DATA (SPROP(I,-3,8),I=1,1)/-1000011/
      DATA TPRID(-3,8)/0/
      DATA (IFOREST(I,-4,8),I=1,2)/-3,3/
      DATA (SPROP(I,-4,8),I=1,1)/1000022/
      DATA TPRID(-4,8)/0/
      DATA (IFOREST(I,-5,8),I=1,2)/1,-2/
      DATA TPRID(-5,8)/1000011/
      DATA (SPROP(I,-5,8),I=1,1)/0/
      DATA (IFOREST(I,-6,8),I=1,2)/-5,-4/
C     Number of configs
      DATA MAPCONFIG(0)/8/
""")

        writer = writers.FortranWriter(self.give_pos('test'))

        # Test decayBW file
        exporter.write_decayBW_file(writer,
                                     s_and_t_channels)

        writer.close()
        #print open(self.give_pos('test')).read()
        self.assertFileContains('test',
                         """      DATA GFORCEBW(-1,1)/0/
      DATA GFORCEBW(-2,1)/1/
      DATA GFORCEBW(-3,1)/0/
      DATA GFORCEBW(-4,1)/1/
      DATA GFORCEBW(-1,2)/2/
      DATA GFORCEBW(-2,2)/1/
      DATA GFORCEBW(-3,2)/0/
      DATA GFORCEBW(-4,2)/1/
      DATA GFORCEBW(-1,3)/0/
      DATA GFORCEBW(-2,3)/1/
      DATA GFORCEBW(-3,3)/2/
      DATA GFORCEBW(-4,3)/1/
      DATA GFORCEBW(-1,4)/2/
      DATA GFORCEBW(-2,4)/1/
      DATA GFORCEBW(-3,4)/2/
      DATA GFORCEBW(-4,4)/1/
      DATA GFORCEBW(-1,5)/0/
      DATA GFORCEBW(-2,5)/1/
      DATA GFORCEBW(-3,5)/0/
      DATA GFORCEBW(-4,5)/1/
      DATA GFORCEBW(-1,6)/2/
      DATA GFORCEBW(-2,6)/1/
      DATA GFORCEBW(-3,6)/0/
      DATA GFORCEBW(-4,6)/1/
      DATA GFORCEBW(-1,7)/0/
      DATA GFORCEBW(-2,7)/1/
      DATA GFORCEBW(-3,7)/2/
      DATA GFORCEBW(-4,7)/1/
      DATA GFORCEBW(-1,8)/2/
      DATA GFORCEBW(-2,8)/1/
      DATA GFORCEBW(-3,8)/2/
      DATA GFORCEBW(-4,8)/1/
""")

        fortran_model = helas_call_writers.FortranHelasCallWriter(mymodel)

        # Test dname.mg
        writer = writers.FileWriter(self.give_pos('test'))
        exporter.write_dname_file(writer,
                                  "P"+me.get('processes')[0].shell_string())
        writer.close()
        self.assertFileContains('test', "DIRNAME=P0_emep_n1n1_n1_emsl2pa_n1_emsl2pa\n")
        # Test iproc.inc
        writer = writers.FortranWriter(self.give_pos('test'))
        exporter.write_iproc_file(writer, 0)
        writer.close()
        self.assertFileContains('test', "      1\n")
        # Test maxamps.inc
        writer = writers.FortranWriter(self.give_pos('test'))
        # Extract ncolor
        ncolor = max(1, len(me.get('color_basis')))
        exporter.write_maxamps_file(writer,
                                     len(me.get_all_amplitudes()),
                                     ncolor,
                                     len(me.get('processes')),
                                     1)
        writer.close()
        self.assertFileContains('test',
                                "      INTEGER    MAXAMPS, MAXFLOW, " + \
                                "MAXPROC, MAXSPROC\n" + \
                                "      PARAMETER (MAXAMPS=8, MAXFLOW=1)\n" + \
                                "      PARAMETER (MAXPROC=1, MAXSPROC=1)\n")
        # Test mg.sym
        writer = writers.FortranWriter(self.give_pos('test'))
        exporter.write_mg_sym_file(writer, me)
        writer.close()
        self.assertFileContains('test', """      3
      2
      3
      6
      2
      4
      7
      2
      5
      8\n""")
        # Test ncombs.inc
        nexternal, ninitial = me.get_nexternal_ninitial()
        writer = writers.FortranWriter(self.give_pos('test'))
        exporter.write_ncombs_file(writer, nexternal)
        writer.close()
        self.assertFileContains('test',
                         """      INTEGER    N_MAX_CL
      PARAMETER (N_MAX_CL=256)\n""")
        # Test nexternal.inc
        writer = writers.FortranWriter(self.give_pos('test'))
        exporter.write_nexternal_file(writer, nexternal, ninitial)
        writer.close()
        self.assertFileContains('test',
                         """      INTEGER    NEXTERNAL
      PARAMETER (NEXTERNAL=8)
      INTEGER    NINCOMING
      PARAMETER (NINCOMING=2)\n""")
        # Test ngraphs.inc
        writer = writers.FortranWriter(self.give_pos('test'))
        exporter.write_ngraphs_file(writer, len(mapconfigs))
        writer.close()
        self.assertFileContains('test',
                         """      INTEGER    N_MAX_CG
      PARAMETER (N_MAX_CG=8)\n""")
        # Test props.inc
        writer = writers.FortranWriter(self.give_pos('test'))
        exporter.write_props_file(writer, me, s_and_t_channels)
        writer.close()
        #print open(self.give_pos('test')).read()
        self.assertFileContains('test',
                         """      PRMASS(-1,1)  = ZERO
      PRWIDTH(-1,1) = ZERO
      POW(-1,1) = 1
      PRMASS(-2,1)  = ABS(MNEU1)
      PRWIDTH(-2,1) = ABS(WNEU1)
      POW(-2,1) = 1
      PRMASS(-3,1)  = ZERO
      PRWIDTH(-3,1) = ZERO
      POW(-3,1) = 1
      PRMASS(-4,1)  = ABS(MNEU1)
      PRWIDTH(-4,1) = ABS(WNEU1)
      POW(-4,1) = 1
      PRMASS(-5,1)  = ABS(MSL2)
      PRWIDTH(-5,1) = ABS(WSL2)
      POW(-5,1) = 2
      PRMASS(-1,2)  = ABS(MSL2)
      PRWIDTH(-1,2) = ABS(WSL2)
      POW(-1,2) = 2
      PRMASS(-2,2)  = ABS(MNEU1)
      PRWIDTH(-2,2) = ABS(WNEU1)
      POW(-2,2) = 1
      PRMASS(-3,2)  = ZERO
      PRWIDTH(-3,2) = ZERO
      POW(-3,2) = 1
      PRMASS(-4,2)  = ABS(MNEU1)
      PRWIDTH(-4,2) = ABS(WNEU1)
      POW(-4,2) = 1
      PRMASS(-5,2)  = ABS(MSL2)
      PRWIDTH(-5,2) = ABS(WSL2)
      POW(-5,2) = 2
      PRMASS(-1,3)  = ZERO
      PRWIDTH(-1,3) = ZERO
      POW(-1,3) = 1
      PRMASS(-2,3)  = ABS(MNEU1)
      PRWIDTH(-2,3) = ABS(WNEU1)
      POW(-2,3) = 1
      PRMASS(-3,3)  = ABS(MSL2)
      PRWIDTH(-3,3) = ABS(WSL2)
      POW(-3,3) = 2
      PRMASS(-4,3)  = ABS(MNEU1)
      PRWIDTH(-4,3) = ABS(WNEU1)
      POW(-4,3) = 1
      PRMASS(-5,3)  = ABS(MSL2)
      PRWIDTH(-5,3) = ABS(WSL2)
      POW(-5,3) = 2
      PRMASS(-1,4)  = ABS(MSL2)
      PRWIDTH(-1,4) = ABS(WSL2)
      POW(-1,4) = 2
      PRMASS(-2,4)  = ABS(MNEU1)
      PRWIDTH(-2,4) = ABS(WNEU1)
      POW(-2,4) = 1
      PRMASS(-3,4)  = ABS(MSL2)
      PRWIDTH(-3,4) = ABS(WSL2)
      POW(-3,4) = 2
      PRMASS(-4,4)  = ABS(MNEU1)
      PRWIDTH(-4,4) = ABS(WNEU1)
      POW(-4,4) = 1
      PRMASS(-5,4)  = ABS(MSL2)
      PRWIDTH(-5,4) = ABS(WSL2)
      POW(-5,4) = 2
      PRMASS(-1,5)  = ZERO
      PRWIDTH(-1,5) = ZERO
      POW(-1,5) = 1
      PRMASS(-2,5)  = ABS(MNEU1)
      PRWIDTH(-2,5) = ABS(WNEU1)
      POW(-2,5) = 1
      PRMASS(-3,5)  = ZERO
      PRWIDTH(-3,5) = ZERO
      POW(-3,5) = 1
      PRMASS(-4,5)  = ABS(MNEU1)
      PRWIDTH(-4,5) = ABS(WNEU1)
      POW(-4,5) = 1
      PRMASS(-5,5)  = ABS(MSL2)
      PRWIDTH(-5,5) = ABS(WSL2)
      POW(-5,5) = 2
      PRMASS(-1,6)  = ABS(MSL2)
      PRWIDTH(-1,6) = ABS(WSL2)
      POW(-1,6) = 2
      PRMASS(-2,6)  = ABS(MNEU1)
      PRWIDTH(-2,6) = ABS(WNEU1)
      POW(-2,6) = 1
      PRMASS(-3,6)  = ZERO
      PRWIDTH(-3,6) = ZERO
      POW(-3,6) = 1
      PRMASS(-4,6)  = ABS(MNEU1)
      PRWIDTH(-4,6) = ABS(WNEU1)
      POW(-4,6) = 1
      PRMASS(-5,6)  = ABS(MSL2)
      PRWIDTH(-5,6) = ABS(WSL2)
      POW(-5,6) = 2
      PRMASS(-1,7)  = ZERO
      PRWIDTH(-1,7) = ZERO
      POW(-1,7) = 1
      PRMASS(-2,7)  = ABS(MNEU1)
      PRWIDTH(-2,7) = ABS(WNEU1)
      POW(-2,7) = 1
      PRMASS(-3,7)  = ABS(MSL2)
      PRWIDTH(-3,7) = ABS(WSL2)
      POW(-3,7) = 2
      PRMASS(-4,7)  = ABS(MNEU1)
      PRWIDTH(-4,7) = ABS(WNEU1)
      POW(-4,7) = 1
      PRMASS(-5,7)  = ABS(MSL2)
      PRWIDTH(-5,7) = ABS(WSL2)
      POW(-5,7) = 2
      PRMASS(-1,8)  = ABS(MSL2)
      PRWIDTH(-1,8) = ABS(WSL2)
      POW(-1,8) = 2
      PRMASS(-2,8)  = ABS(MNEU1)
      PRWIDTH(-2,8) = ABS(WNEU1)
      POW(-2,8) = 1
      PRMASS(-3,8)  = ABS(MSL2)
      PRWIDTH(-3,8) = ABS(WSL2)
      POW(-3,8) = 2
      PRMASS(-4,8)  = ABS(MNEU1)
      PRWIDTH(-4,8) = ABS(WNEU1)
      POW(-4,8) = 1
      PRMASS(-5,8)  = ABS(MSL2)
      PRWIDTH(-5,8) = ABS(WSL2)
      POW(-5,8) = 2
""")

        # Test reversed order of decay specifications
        # e- e+ > se+ se-, se- > e- n1, se+ > e+ n1

        myleglist = base_objects.LegList()

        myleglist.append(base_objects.Leg({'id':11,
                                         'state':False}))
        myleglist.append(base_objects.Leg({'id':-11,
                                         'state':False}))
        myleglist.append(base_objects.Leg({'id':1000011,
                                         'state':True}))
        myleglist.append(base_objects.Leg({'id':-1000011,
                                         'state':True}))

        mycoreproc = base_objects.Process({'legs':myleglist,
                                       'model':mymodel})

        myleglist = base_objects.LegList()

        myleglist.append(base_objects.Leg({'id':1000011,
                                         'state':False}))
        myleglist.append(base_objects.Leg({'id':11,
                                         'state':True}))
        myleglist.append(base_objects.Leg({'id':1000022,
                                         'state':True}))

        mydecay1 = base_objects.Process({'legs':myleglist,
                                         'model':mymodel})

        myleglist = base_objects.LegList()

        myleglist.append(base_objects.Leg({'id':-1000011,
                                         'state':False}))
        myleglist.append(base_objects.Leg({'id':-11,
                                         'state':True}))
        myleglist.append(base_objects.Leg({'id':1000022,
                                         'state':True}))

        mydecay2 = base_objects.Process({'legs':myleglist,
                                         'model':mymodel})

        mycoreproc.set('decay_chains', base_objects.ProcessList([\
            mydecay2, mydecay1]))

        myamplitude = diagram_generation.DecayChainAmplitude(mycoreproc)

        matrix_element = helas_objects.HelasDecayChainProcess(myamplitude)

        matrix_elements = matrix_element.combine_decay_chain_processes()

        me = matrix_elements[0]

        myfortranmodel = helas_call_writers.FortranHelasCallWriter(mymodel)

        self.assertEqual(myfortranmodel.get_matrix_element_calls(me),
                         """CALL IXXXXX(P(0,1),zero,NHEL(1),+1*IC(1),W(1,1))
CALL OXXXXX(P(0,2),zero,NHEL(2),-1*IC(2),W(1,2))
CALL OXXXXX(P(0,3),zero,NHEL(3),+1*IC(3),W(1,3))
CALL IXXXXX(P(0,4),Mneu1,NHEL(4),-1*IC(4),W(1,4))
CALL HIOXXX(W(1,4),W(1,3),MGVX350,Msl2,Wsl2,W(1,5))
CALL IXXXXX(P(0,5),zero,NHEL(5),-1*IC(5),W(1,4))
CALL OXXXXX(P(0,6),Mneu1,NHEL(6),+1*IC(6),W(1,3))
CALL HIOXXX(W(1,4),W(1,3),MGVX494,Msl2,Wsl2,W(1,6))
CALL JIOXXX(W(1,1),W(1,2),MGVX12,zero,zero,W(1,3))
# Amplitude(s) for diagram number 1
CALL VSSXXX(W(1,3),W(1,6),W(1,5),MGVX56,AMP(1))
CALL FSIXXX(W(1,1),W(1,5),MGVX494,Mneu1,Wneu1,W(1,3))
# Amplitude(s) for diagram number 2
CALL IOSXXX(W(1,3),W(1,2),W(1,6),MGVX350,AMP(2))""".split('\n'))

    def test_export_complicated_majorana_decay_chain(self):
        """Test complicated decay chain z e+ > n2 el+, n2 > e- e+ n1
        """

        mypartlist = base_objects.ParticleList()
        myinterlist = base_objects.InteractionList()

        # A electron and positron
        mypartlist.append(base_objects.Particle({'name':'e-',
                      'antiname':'e+',
                      'spin':2,
                      'color':1,
                      'mass':'zero',
                      'width':'zero',
                      'texname':'e^-',
                      'antitexname':'e^+',
                      'line':'straight',
                      'charge':-1.,
                      'pdg_code':11,
                      'propagating':True,
                      'is_part':True,
                      'self_antipart':False}))
        eminus = mypartlist[len(mypartlist) - 1]
        eplus = copy.copy(eminus)
        eplus.set('is_part', False)

        # A E slepton and its antiparticle
        mypartlist.append(base_objects.Particle({'name':'el-',
                      'antiname':'el+',
                      'spin':1,
                      'color':1,
                      'mass':'Msl2',
                      'width':'Wsl2',
                      'texname':'\tilde e^-',
                      'antitexname':'\tilde e^+',
                      'line':'dashed',
                      'charge':1.,
                      'pdg_code':1000011,
                      'propagating':True,
                      'is_part':True,
                      'self_antipart':False}))
        seminus = mypartlist[len(mypartlist) - 1]
        seplus = copy.copy(seminus)
        seplus.set('is_part', False)

        # Neutralinos
        mypartlist.append(base_objects.Particle({'name':'n1',
                      'antiname':'n1',
                      'spin':2,
                      'color':1,
                      'mass':'mn1',
                      'width':'zero',
                      'texname':'\chi_0^1',
                      'antitexname':'\chi_0^1',
                      'line':'straight',
                      'charge':0.,
                      'pdg_code':1000022,
                      'propagating':True,
                      'is_part':True,
                      'self_antipart':True}))
        n1 = mypartlist[len(mypartlist) - 1]

        mypartlist.append(base_objects.Particle({'name':'n2',
                      'antiname':'n2',
                      'spin':2,
                      'color':1,
                      'mass':'mn2',
                      'width':'wn2',
                      'texname':'\chi_0^2',
                      'antitexname':'\chi_0^2',
                      'line':'straight',
                      'charge':0.,
                      'pdg_code':1000023,
                      'propagating':True,
                      'is_part':True,
                      'self_antipart':True}))
        n2 = mypartlist[len(mypartlist) - 1]

        # A z
        mypartlist.append(base_objects.Particle({'name':'z',
                      'antiname':'z',
                      'spin':3,
                      'color':1,
                      'mass':'zmass',
                      'width':'zwidth',
                      'texname':'\gamma',
                      'antitexname':'\gamma',
                      'line':'wavy',
                      'charge':0.,
                      'pdg_code':23,
                      'propagating':True,
                      'is_part':True,
                      'self_antipart':True}))
        z = mypartlist[len(mypartlist) - 1]

        # Coupling of e to Z
        myinterlist.append(base_objects.Interaction({
                      'id': 1,
                      'particles': base_objects.ParticleList(\
                                            [eplus, \
                                             eminus, \
                                             z]),
                      'color': [],
                      'lorentz':[''],
                      'couplings':{(0, 0):'GZL'},
                      'orders':{'QED':1}}))

        # Coupling of n1 to n2 and z
        myinterlist.append(base_objects.Interaction({
                      'id': 2,
                      'particles': base_objects.ParticleList(\
                                            [n1, \
                                             n2, \
                                             z]),
                      'color': [],
                      'lorentz':[''],
                      'couplings':{(0, 0):'GZN12'},
                      'orders':{'QED':1}}))

        # Coupling of n1 and n2 to e and el
        myinterlist.append(base_objects.Interaction({
                      'id': 3,
                      'particles': base_objects.ParticleList(\
                                            [eplus, \
                                             n1, \
                                             seminus]),
                      'color': [],
                      'lorentz':[''],
                      'couplings':{(0, 0):'GELN1M'},
                      'orders':{'QED':1}}))

        myinterlist.append(base_objects.Interaction({
                      'id': 4,
                      'particles': base_objects.ParticleList(\
                                            [n1, \
                                             eminus, \
                                             seplus]),
                      'color': [],
                      'lorentz':[''],
                      'couplings':{(0, 0):'GELN1P'},
                      'orders':{'QED':1}}))

        myinterlist.append(base_objects.Interaction({
                      'id': 5,
                      'particles': base_objects.ParticleList(\
                                            [eplus, \
                                             n2, \
                                             seminus]),
                      'color': [],
                      'lorentz':[''],
                      'couplings':{(0, 0):'GELN2M'},
                      'orders':{'QED':1}}))

        myinterlist.append(base_objects.Interaction({
                      'id': 6,
                      'particles': base_objects.ParticleList(\
                                            [n2, \
                                             eminus, \
                                             seplus]),
                      'color': [],
                      'lorentz':[''],
                      'couplings':{(0, 0):'GELN2P'},
                      'orders':{'QED':1}}))

        # Coupling of n2 to z
        myinterlist.append(base_objects.Interaction({
                      'id': 7,
                      'particles': base_objects.ParticleList(\
                                            [n2, \
                                             n2, \
                                             z]),
                      'color': [],
                      'lorentz':[''],
                      'couplings':{(0, 0):'GZN22'},
                      'orders':{'QED':1}}))

        # Coupling of el to z
        myinterlist.append(base_objects.Interaction({
                      'id': 8,
                      'particles': base_objects.ParticleList(\
                                            [z, \
                                             seminus, \
                                             seplus]),
                      'color': [],
                      'lorentz':[''],
                      'couplings':{(0, 0):'GZELEL'},
                      'orders':{'QED':1}}))


        mymodel = base_objects.Model()
        mymodel.set('particles', mypartlist)
        mymodel.set('interactions', myinterlist)

        myleglist = base_objects.LegList()

        myleglist.append(base_objects.Leg({'id':23,
                                         'state':False}))
        myleglist.append(base_objects.Leg({'id':-11,
                                         'state':False}))
        myleglist.append(base_objects.Leg({'id':1000023,
                                         'state':True}))
        myleglist.append(base_objects.Leg({'id':-1000011,
                                         'state':True}))

        mycoreproc = base_objects.Process({'legs':myleglist,
                                           'model':mymodel,
                                           'forbidden_particles':[1000022]})

        myleglist = base_objects.LegList()

        myleglist.append(base_objects.Leg({'id':1000023,
                                         'state':False}))
        myleglist.append(base_objects.Leg({'id':11,
                                         'state':True}))
        myleglist.append(base_objects.Leg({'id':-11,
                                         'state':True}))
        myleglist.append(base_objects.Leg({'id':1000022,
                                         'state':True}))

        mydecay1 = base_objects.Process({'legs':myleglist,
                                         'model':mymodel})

        mycoreproc.set('decay_chains', base_objects.ProcessList([\
            mydecay1]))

        myamplitude = diagram_generation.DecayChainAmplitude(mycoreproc)

        matrix_element = helas_objects.HelasDecayChainProcess(myamplitude)

        matrix_elements = matrix_element.combine_decay_chain_processes()

        me = matrix_elements[0]

        myfortranmodel = helas_call_writers.FortranHelasCallWriter(mymodel)

        result = myfortranmodel.get_matrix_element_calls(me)
        goal = """CALL VXXXXX(P(0,1),zmass,NHEL(1),-1*IC(1),W(1,1))
CALL OXXXXX(P(0,2),zero,NHEL(2),-1*IC(2),W(1,2))
CALL OXXXXX(P(0,3),zero,NHEL(3),+1*IC(3),W(1,3))
CALL IXXXXX(P(0,4),zero,NHEL(4),-1*IC(4),W(1,4))
CALL IXXXXX(P(0,5),mn1,NHEL(5),-1*IC(5),W(1,5))
CALL JIOXXX(W(1,4),W(1,3),GZL,zmass,zwidth,W(1,6))
CALL FVIXXX(W(1,5),W(1,6),GZN12,mn2,wn2,W(1,7))
CALL SXXXXX(P(0,6),+1*IC(6),W(1,6))
CALL FVOXXX(W(1,2),W(1,1),GZL,zero,zero,W(1,8))
# Amplitude(s) for diagram number 1
CALL IOSXXX(W(1,7),W(1,8),W(1,6),GELN2P,AMP(1))
CALL HIOXXX(W(1,5),W(1,3),GELN1P,Msl2,Wsl2,W(1,9))
CALL FSIXXX(W(1,4),W(1,9),GELN2M,mn2,wn2,W(1,5))
# Amplitude(s) for diagram number 2
CALL IOSXXX(W(1,5),W(1,8),W(1,6),GELN2P,AMP(2))
CALL OXXXXX(P(0,5),mn1,NHEL(5),+1*IC(5),W(1,9))
CALL HIOXXX(W(1,4),W(1,9),GELN1M,Msl2,Wsl2,W(1,3))
CALL IXXXXX(P(0,3),zero,NHEL(3),-1*IC(3),W(1,9))
CALL FSICXX(W(1,9),W(1,3),GELN2P,mn2,wn2,W(1,4))
# Amplitude(s) for diagram number 3
CALL IOSXXX(W(1,4),W(1,8),W(1,6),GELN2P,AMP(3))
CALL FVIXXX(W(1,7),W(1,1),GZN22,mn2,wn2,W(1,8))
# Amplitude(s) for diagram number 4
CALL IOSXXX(W(1,8),W(1,2),W(1,6),GELN2P,AMP(4))
CALL FVIXXX(W(1,5),W(1,1),GZN22,mn2,wn2,W(1,8))
# Amplitude(s) for diagram number 5
CALL IOSXXX(W(1,8),W(1,2),W(1,6),GELN2P,AMP(5))
CALL FVIXXX(W(1,4),W(1,1),GZN22,mn2,wn2,W(1,8))
# Amplitude(s) for diagram number 6
CALL IOSXXX(W(1,8),W(1,2),W(1,6),GELN2P,AMP(6))
CALL HVSXXX(W(1,1),W(1,6),-GZELEL,Msl2,Wsl2,W(1,8))
# Amplitude(s) for diagram number 7
CALL IOSXXX(W(1,7),W(1,2),W(1,8),GELN2P,AMP(7))
# Amplitude(s) for diagram number 8
CALL IOSXXX(W(1,5),W(1,2),W(1,8),GELN2P,AMP(8))
# Amplitude(s) for diagram number 9
CALL IOSXXX(W(1,4),W(1,2),W(1,8),GELN2P,AMP(9))""".split('\n')


        self.assertEqual(result, goal)

        exporter = export_v4.ProcessExporterFortranME()

        self.assertEqual(exporter.get_JAMP_lines(me)[0],
                         "JAMP(1)=+AMP(1)-AMP(2)-AMP(3)+AMP(4)-AMP(5)-AMP(6)+AMP(7)-AMP(8)-AMP(9)")


    def test_duplicate_lorentz_structures(self):
        """Test duplicate Lorentz structure with only one color structure.
        """

        mypartlist = base_objects.ParticleList()
        myinterlist = base_objects.InteractionList()

        # A quark U and its antiparticle
        mypartlist.append(base_objects.Particle({'name':'u',
                      'antiname':'u~',
                      'spin':2,
                      'color':3,
                      'mass':'zero',
                      'width':'zero',
                      'texname':'u',
                      'antitexname':'\bar u',
                      'line':'straight',
                      'charge':2. / 3.,
                      'pdg_code':2,
                      'propagating':True,
                      'is_part':True,
                      'self_antipart':False}))
        u = mypartlist[len(mypartlist) - 1]
        antiu = copy.copy(u)
        antiu.set('is_part', False)

        # A z
        mypartlist.append(base_objects.Particle({'name':'z',
                      'antiname':'z',
                      'spin':3,
                      'mass':'zmass',
                      'width':'zwidth',
                      'texname':'\gamma',
                      'antitexname':'\gamma',
                      'line':'wavy',
                      'charge':0.,
                      'pdg_code':23,
                      'propagating':True,
                      'is_part':True,
                      'self_antipart':True}))
        z = mypartlist[len(mypartlist) - 1]

        # u ubar z coupling
        myinterlist.append(base_objects.Interaction({
                      'id': 1,
                      'particles': base_objects.ParticleList(\
                                            [u, \
                                             antiu, \
                                             z]),
                      'color': [color.ColorString([color.T(0, 1)])],
                      'lorentz':['L4', 'L7'],
                      'couplings':{(0,0):'GC_23',(0,1):'GC_24'},
                      'orders':{'QED':1}}))



        mymodel = base_objects.Model()
        mymodel.set('particles', mypartlist)
        mymodel.set('interactions', myinterlist)

        myleglist = base_objects.LegList()

        myleglist.append(base_objects.Leg({'id':2,
                                         'state':False}))
        myleglist.append(base_objects.Leg({'id':-2,
                                         'state':False}))
        myleglist.append(base_objects.Leg({'id':2,
                                         'state':True}))
        myleglist.append(base_objects.Leg({'id':-2,
                                         'state':True}))

        myproc = base_objects.Process({'legs':myleglist,
                                           'model':mymodel})
        myamplitude = diagram_generation.Amplitude({'process': myproc})

        self.assertEqual(len(myamplitude.get('diagrams')), 2)

        me = helas_objects.HelasMatrixElement(myamplitude,
                                              gen_color=True)

        self.assertEqual(sum([len(diagram.get('amplitudes')) for diagram in \
                          me.get('diagrams')]), 2)

        for i, amp in enumerate(me.get_all_amplitudes()):
            self.assertEqual(amp.get('number'), i + 1)

        self.assertEqual(len(me.get('color_basis')), 2)

        exporter = export_v4.ProcessExporterFortranME()

        self.assertEqual(exporter.get_JAMP_lines(me),
                         ["JAMP(1)=-AMP(1)",
                         "JAMP(2)=+AMP(2)"])

    def test_generate_helas_diagrams_gg_gogo(self):
        """Testing the v4 helas diagram generation g g > go go,
        where there is no extra sign.
        """

        # Set up model

        mypartlist = base_objects.ParticleList()
        myinterlist = base_objects.InteractionList()

        # A gluon
        mypartlist.append(base_objects.Particle({'name': 'g',
                                                 'antiname': 'g',
                                                 'spin': 3,
                                                 'color': 8,
                                                 'charge': 0.00,
                                                 'mass': 'ZERO',
                                                 'width': 'ZERO',
                                                 'pdg_code': 21,
                                                 'texname': '_',
                                                 'antitexname': '_',
                                                 'line': 'curly',
                                                 'propagating': True,
                                                 'is_part': True,
                                                 'self_antipart': True}))

        g = mypartlist[len(mypartlist) - 1]

        # A gluino
        mypartlist.append(base_objects.Particle({'name': 'go',
                                                 'antiname': 'go',
                                                 'spin': 2,
                                                 'color': 8,
                                                 'charge': 0.00,
                                                 'mass': 'MGO',
                                                 'width': 'WGO',
                                                 'pdg_code': 1000021,
                                                 'texname': 'go',
                                                 'antitexname': 'go',
                                                 'line': 'straight',
                                                 'propagating': True,
                                                 'is_part': True,
                                                 'self_antipart': True}))
        go = mypartlist[len(mypartlist) - 1]

        # Triple glue coupling
        myinterlist.append(base_objects.Interaction({
            'id': 1,
            'particles': base_objects.ParticleList([g, g, g]),
            'lorentz': [''],
            'couplings': {(0, 0): 'G'},
            'orders': {'QCD': 1}
            }))

        # go-go-g coupling
        myinterlist.append(base_objects.Interaction({
            'id': 2,
            'particles': base_objects.ParticleList([go, go, g]),
            'lorentz': [''],
            'couplings': {(0, 0): 'GGI'},
            'orders': {'QCD': 1}
            }))

        mybasemodel = base_objects.Model()
        mybasemodel.set('particles', mypartlist)
        mybasemodel.set('interactions', myinterlist)

        myleglist = base_objects.LegList()

        myleglist.append(base_objects.Leg({'id':21,
                                         'state':False}))
        myleglist.append(base_objects.Leg({'id':21,
                                         'state':False}))
        myleglist.append(base_objects.Leg({'id':1000021,
                                         'state':True}))
        myleglist.append(base_objects.Leg({'id':1000021,
                                         'state':True}))

        myproc = base_objects.Process({'legs':myleglist,
                                       'model':mybasemodel})

        myamplitude = diagram_generation.Amplitude(myproc)

        matrix_element = helas_objects.HelasMatrixElement(myamplitude,
                                                          gen_color=False)

        goal_string = """CALL VXXXXX(P(0,1),ZERO,NHEL(1),-1*IC(1),W(1,1))
CALL VXXXXX(P(0,2),ZERO,NHEL(2),-1*IC(2),W(1,2))
CALL IXXXXX(P(0,3),MGO,NHEL(3),-1*IC(3),W(1,3))
CALL OXXXXX(P(0,4),MGO,NHEL(4),+1*IC(4),W(1,4))
CALL JVVXXX(W(1,1),W(1,2),G,ZERO,ZERO,W(1,5))
# Amplitude(s) for diagram number 1
CALL IOVXXX(W(1,3),W(1,4),W(1,5),GGI,AMP(1))
CALL FVIXXX(W(1,3),W(1,1),GGI,MGO,WGO,W(1,5))
# Amplitude(s) for diagram number 2
CALL IOVXXX(W(1,5),W(1,4),W(1,2),GGI,AMP(2))
CALL FVOXXX(W(1,4),W(1,1),GGI,MGO,WGO,W(1,5))
# Amplitude(s) for diagram number 3
CALL IOVXXX(W(1,3),W(1,5),W(1,2),GGI,AMP(3))""".split('\n')

        result = helas_call_writers.FortranHelasCallWriter(mybasemodel).\
                 get_matrix_element_calls(matrix_element)
        for i in range(max(len(goal_string),len(result))):
            self.assertEqual(result[i], goal_string[i])

    def test_generate_ufo_helas_diagrams_gg_gogo(self):
        """Testing minus sign on the FFV_1 UFO helas go-go-g coupling.
        """

        # Set up model

        mypartlist = base_objects.ParticleList()
        myinterlist = base_objects.InteractionList()

        # A gluon
        mypartlist.append(base_objects.Particle({'name': 'g',
                                                 'antiname': 'g',
                                                 'spin': 3,
                                                 'color': 8,
                                                 'charge': 0.00,
                                                 'mass': 'ZERO',
                                                 'width': 'ZERO',
                                                 'pdg_code': 21,
                                                 'texname': '_',
                                                 'antitexname': '_',
                                                 'line': 'curly',
                                                 'propagating': True,
                                                 'is_part': True,
                                                 'self_antipart': True}))

        g = mypartlist[len(mypartlist) - 1]

        # A gluino
        mypartlist.append(base_objects.Particle({'name': 'go',
                                                 'antiname': 'go',
                                                 'spin': 2,
                                                 'color': 8,
                                                 'charge': 0.00,
                                                 'mass': 'MGO',
                                                 'width': 'WGO',
                                                 'pdg_code': 1000021,
                                                 'texname': 'go',
                                                 'antitexname': 'go',
                                                 'line': 'straight',
                                                 'propagating': True,
                                                 'is_part': True,
                                                 'self_antipart': True}))
        go = mypartlist[len(mypartlist) - 1]

        # Triple glue coupling
        myinterlist.append(base_objects.Interaction({
            'id': 1,
            'particles': base_objects.ParticleList([g, g, g]),
            'lorentz': ['VVV1'],
            'couplings': {(0, 0): 'G'},
            'orders': {'QCD': 1}
            }))

        # go-go-g coupling
        myinterlist.append(base_objects.Interaction({
            'id': 2,
            'particles': base_objects.ParticleList([go, go, g]),
            'lorentz': ['FFV1'],
            'couplings': {(0, 0): 'GGI'},
            'orders': {'QCD': 1}
            }))

        mybasemodel = base_objects.Model()
        mybasemodel.set('particles', mypartlist)
        mybasemodel.set('interactions', myinterlist)

        myleglist = base_objects.LegList()

        myleglist.append(base_objects.Leg({'id':21,
                                         'state':False}))
        myleglist.append(base_objects.Leg({'id':21,
                                         'state':False}))
        myleglist.append(base_objects.Leg({'id':1000021,
                                         'state':True}))
        myleglist.append(base_objects.Leg({'id':1000021,
                                         'state':True}))

        myproc = base_objects.Process({'legs':myleglist,
                                       'model':mybasemodel})

        myamplitude = diagram_generation.Amplitude(myproc)

        matrix_element = helas_objects.HelasMatrixElement(myamplitude,
                                                          gen_color=False)

        goal_string = """CALL VXXXXX(P(0,1),ZERO,NHEL(1),-1*IC(1),W(1,1))
CALL VXXXXX(P(0,2),ZERO,NHEL(2),-1*IC(2),W(1,2))
CALL IXXXXX(P(0,3),MGO,NHEL(3),-1*IC(3),W(1,3))
CALL OXXXXX(P(0,4),MGO,NHEL(4),+1*IC(4),W(1,4))
CALL VVV1_1(W(1,1),W(1,2),G,ZERO,ZERO,W(1,5))
# Amplitude(s) for diagram number 1
CALL FFV1_0(W(1,3),W(1,4),W(1,5),GGI,AMP(1))
CALL FFV1_2(W(1,3),W(1,1),-GGI,MGO,WGO,W(1,5))
# Amplitude(s) for diagram number 2
CALL FFV1_0(W(1,5),W(1,4),W(1,2),GGI,AMP(2))
CALL FFV1_1(W(1,4),W(1,1),GGI,MGO,WGO,W(1,5))
# Amplitude(s) for diagram number 3
CALL FFV1_0(W(1,3),W(1,5),W(1,2),GGI,AMP(3))""".split('\n')

        result = helas_call_writers.FortranUFOHelasCallWriter(mybasemodel).\
                 get_matrix_element_calls(matrix_element)
        for i in range(max(len(goal_string),len(result))):
            self.assertEqual(result[i], goal_string[i])

    def test_majorana_conjugate_process(self):
        """Test process e+ e- > n1 n2 z, which needs conjugate wfs.
        """

        mypartlist = base_objects.ParticleList()
        myinterlist = base_objects.InteractionList()

        # A electron and positron
        mypartlist.append(base_objects.Particle({'name':'e-',
                      'antiname':'e+',
                      'spin':2,
                      'color':1,
                      'mass':'zero',
                      'width':'zero',
                      'texname':'e^-',
                      'antitexname':'e^+',
                      'line':'straight',
                      'charge':-1.,
                      'pdg_code':11,
                      'propagating':True,
                      'is_part':True,
                      'self_antipart':False}))
        eminus = mypartlist[len(mypartlist) - 1]
        eplus = copy.copy(eminus)
        eplus.set('is_part', False)

        # A E slepton and its antiparticle
        mypartlist.append(base_objects.Particle({'name':'el-',
                      'antiname':'el+',
                      'spin':1,
                      'color':1,
                      'mass':'Msl2',
                      'width':'Wsl2',
                      'texname':'\tilde e^-',
                      'antitexname':'\tilde e^+',
                      'line':'dashed',
                      'charge':1.,
                      'pdg_code':1000011,
                      'propagating':True,
                      'is_part':True,
                      'self_antipart':False}))
        seminus = mypartlist[len(mypartlist) - 1]
        seplus = copy.copy(seminus)
        seplus.set('is_part', False)

        # Neutralinos
        mypartlist.append(base_objects.Particle({'name':'n1',
                      'antiname':'n1',
                      'spin':2,
                      'color':1,
                      'mass':'mn1',
                      'width':'zero',
                      'texname':'\chi_0^1',
                      'antitexname':'\chi_0^1',
                      'line':'straight',
                      'charge':0.,
                      'pdg_code':1000022,
                      'propagating':True,
                      'is_part':True,
                      'self_antipart':True}))
        n1 = mypartlist[len(mypartlist) - 1]

        mypartlist.append(base_objects.Particle({'name':'n2',
                      'antiname':'n2',
                      'spin':2,
                      'color':1,
                      'mass':'mn2',
                      'width':'wn2',
                      'texname':'\chi_0^2',
                      'antitexname':'\chi_0^2',
                      'line':'straight',
                      'charge':0.,
                      'pdg_code':1000023,
                      'propagating':True,
                      'is_part':True,
                      'self_antipart':True}))
        n2 = mypartlist[len(mypartlist) - 1]

        # A z
        mypartlist.append(base_objects.Particle({'name':'z',
                      'antiname':'z',
                      'spin':3,
                      'color':1,
                      'mass':'zmass',
                      'width':'zwidth',
                      'texname':'\gamma',
                      'antitexname':'\gamma',
                      'line':'wavy',
                      'charge':0.,
                      'pdg_code':23,
                      'propagating':True,
                      'is_part':True,
                      'self_antipart':True}))
        z = mypartlist[len(mypartlist) - 1]

        # Coupling of n1 to n2 and z
        myinterlist.append(base_objects.Interaction({
                      'id': 2,
                      'particles': base_objects.ParticleList(\
                                            [n1, \
                                             n2, \
                                             z]),
                      'color': [],
                      'lorentz':['FFV1'],
                      'couplings':{(0, 0):'GZN12'},
                      'orders':{'QED':1}}))

        # Coupling of n1 and n2 to e and el
        myinterlist.append(base_objects.Interaction({
                      'id': 3,
                      'particles': base_objects.ParticleList(\
                                            [eplus, \
                                             n1, \
                                             seminus]),
                      'color': [],
                      'lorentz':['FFS1'],
                      'couplings':{(0, 0):'GELN1M'},
                      'orders':{'QED':1}}))

        myinterlist.append(base_objects.Interaction({
                      'id': 4,
                      'particles': base_objects.ParticleList(\
                                            [n1, \
                                             eminus, \
                                             seplus]),
                      'color': [],
                      'lorentz':['FFS1'],
                      'couplings':{(0, 0):'GELN1P'},
                      'orders':{'QED':1}}))

        myinterlist.append(base_objects.Interaction({
                      'id': 5,
                      'particles': base_objects.ParticleList(\
                                            [eplus, \
                                             n2, \
                                             seminus]),
                      'color': [],
                      'lorentz':['FFS1'],
                      'couplings':{(0, 0):'GELN2M'},
                      'orders':{'QED':1}}))

        myinterlist.append(base_objects.Interaction({
                      'id': 6,
                      'particles': base_objects.ParticleList(\
                                            [n2, \
                                             eminus, \
                                             seplus]),
                      'color': [],
                      'lorentz':['FFS1'],
                      'couplings':{(0, 0):'GELN2P'},
                      'orders':{'QED':1}}))


        mymodel = base_objects.Model()
        mymodel.set('particles', mypartlist)
        mymodel.set('interactions', myinterlist)

        myleglist = base_objects.LegList()

        myleglist.append(base_objects.Leg({'id':11,
                                           'state':False}))
        myleglist.append(base_objects.Leg({'id':-11,
                                           'state':False}))
        myleglist.append(base_objects.Leg({'id':1000023,
                                           'state':True}))
        myleglist.append(base_objects.Leg({'id':1000022,
                                           'state':True}))
        myleglist.append(base_objects.Leg({'id':23,
                                           'state':True}))
        myleglist.append(base_objects.Leg({'id':23,
                                           'state':True}))

        myproc = base_objects.Process({'legs':myleglist,
                                       'model':mymodel})

        myamplitude = diagram_generation.Amplitude(myproc)

        matrix_element = helas_objects.HelasMatrixElement(myamplitude)

        myfortranmodel = helas_call_writers.FortranUFOHelasCallWriter(mymodel)

        result = myfortranmodel.get_matrix_element_calls(matrix_element)

        #print "\n".join(result)

        goal = """CALL IXXXXX(P(0,1),zero,NHEL(1),+1*IC(1),W(1,1))
CALL IXXXXX(P(0,2),zero,NHEL(2),+1*IC(2),W(1,2))
CALL OXXXXX(P(0,3),mn2,NHEL(3),+1*IC(3),W(1,3))
CALL OXXXXX(P(0,4),mn1,NHEL(4),+1*IC(4),W(1,4))
CALL VXXXXX(P(0,5),zmass,NHEL(5),+1*IC(5),W(1,5))
CALL VXXXXX(P(0,6),zmass,NHEL(6),+1*IC(6),W(1,6))
CALL FFS1_3(W(1,1),W(1,3),GELN2M,Msl2,Wsl2,W(1,7))
CALL FFV1C1_1(W(1,4),W(1,5),GZN12,mn2,wn2,W(1,8))
CALL FFS1C1_2(W(1,2),W(1,7),GELN1P,mn1,zero,W(1,9))
# Amplitude(s) for diagram number 1
CALL FFV1_0(W(1,9),W(1,8),W(1,6),GZN12,AMP(1))
CALL FFV1C1_1(W(1,4),W(1,6),GZN12,mn2,wn2,W(1,7))
# Amplitude(s) for diagram number 2
CALL FFV1_0(W(1,9),W(1,7),W(1,5),GZN12,AMP(2))
CALL FFS1_3(W(1,1),W(1,4),GELN1M,Msl2,Wsl2,W(1,9))
CALL FFV1_1(W(1,3),W(1,5),GZN12,mn1,zero,W(1,10))
CALL FFS1C1_2(W(1,2),W(1,9),GELN2P,mn2,wn2,W(1,11))
# Amplitude(s) for diagram number 3
CALL FFV1C1_0(W(1,11),W(1,10),W(1,6),GZN12,AMP(3))
CALL FFV1_1(W(1,3),W(1,6),GZN12,mn1,zero,W(1,9))
# Amplitude(s) for diagram number 4
CALL FFV1C1_0(W(1,11),W(1,9),W(1,5),GZN12,AMP(4))
CALL FFS1C1_3(W(1,2),W(1,3),GELN2P,Msl2,Wsl2,W(1,11))
CALL FFS1_2(W(1,1),W(1,11),GELN1M,mn1,zero,W(1,3))
# Amplitude(s) for diagram number 5
CALL FFV1_0(W(1,3),W(1,8),W(1,6),GZN12,AMP(5))
# Amplitude(s) for diagram number 6
CALL FFV1_0(W(1,3),W(1,7),W(1,5),GZN12,AMP(6))
CALL FFS1C1_3(W(1,2),W(1,4),GELN1P,Msl2,Wsl2,W(1,3))
CALL FFS1_2(W(1,1),W(1,3),GELN2M,mn2,wn2,W(1,4))
# Amplitude(s) for diagram number 7
CALL FFV1C1_0(W(1,4),W(1,10),W(1,6),GZN12,AMP(7))
# Amplitude(s) for diagram number 8
CALL FFV1C1_0(W(1,4),W(1,9),W(1,5),GZN12,AMP(8))
CALL FFS1_3(W(1,1),W(1,10),GELN1M,Msl2,Wsl2,W(1,4))
# Amplitude(s) for diagram number 9
CALL FFS1C1_0(W(1,2),W(1,7),W(1,4),GELN2P,AMP(9))
CALL FFS1_3(W(1,1),W(1,7),GELN2M,Msl2,Wsl2,W(1,4))
# Amplitude(s) for diagram number 10
CALL FFS1C1_0(W(1,2),W(1,10),W(1,4),GELN1P,AMP(10))
CALL FFS1_3(W(1,1),W(1,9),GELN1M,Msl2,Wsl2,W(1,4))
# Amplitude(s) for diagram number 11
CALL FFS1C1_0(W(1,2),W(1,8),W(1,4),GELN2P,AMP(11))
CALL FFS1_3(W(1,1),W(1,8),GELN2M,Msl2,Wsl2,W(1,4))
# Amplitude(s) for diagram number 12
CALL FFS1C1_0(W(1,2),W(1,9),W(1,4),GELN1P,AMP(12))""".split('\n')

        for i in range(max(len(result), len(goal))):
             self.assertEqual(result[i], goal[i])

    def test_configs_ug_ttxz(self):
        """Test configs.inc which previously failed.
        """

        mypartlist = base_objects.ParticleList()
        myinterlist = base_objects.InteractionList()

        # u and t quarks
        mypartlist.append(base_objects.Particle({'name':'u',
                      'antiname':'u~',
                      'spin':2,
                      'color':3,
                      'mass':'zero',
                      'width':'zero',
                      'texname':'u',
                      'antitexname':'\bar u',
                      'line':'straight',
                      'charge':2. / 3.,
                      'pdg_code':2,
                      'propagating':True,
                      'is_part':True,
                      'self_antipart':False}))
        u = mypartlist[len(mypartlist) - 1]
        antiu = copy.copy(u)
        antiu.set('is_part', False)

        mypartlist.append(base_objects.Particle({'name':'t',
                      'antiname':'t~',
                      'spin':2,
                      'color':3,
                      'mass':'MT',
                      'width':'WT',
                      'texname':'y',
                      'antitexname':'\bar t',
                      'line':'straight',
                      'charge':2. / 3.,
                      'pdg_code':6,
                      'propagating':True,
                      'is_part':True,
                      'self_antipart':False}))
        t = mypartlist[len(mypartlist) - 1]
        antit = copy.copy(t)
        antit.set('is_part', False)

        # A z
        mypartlist.append(base_objects.Particle({'name':'z',
                      'antiname':'z',
                      'spin':3,
                      'mass':'zmass',
                      'width':'zwidth',
                      'texname':'\gamma',
                      'antitexname':'\gamma',
                      'line':'wavy',
                      'charge':0.,
                      'pdg_code':23,
                      'propagating':True,
                      'is_part':True,
                      'self_antipart':True}))
        z = mypartlist[len(mypartlist) - 1]

        # A gluon
        mypartlist.append(base_objects.Particle({'name': 'g',
                                                 'antiname': 'g',
                                                 'spin': 3,
                                                 'color': 8,
                                                 'charge': 0.00,
                                                 'mass': 'ZERO',
                                                 'width': 'ZERO',
                                                 'pdg_code': 21,
                                                 'texname': '_',
                                                 'antitexname': '_',
                                                 'line': 'curly',
                                                 'propagating': True,
                                                 'is_part': True,
                                                 'self_antipart': True}))

        g = mypartlist[len(mypartlist) - 1]

        # t tbar z couplings
        myinterlist.append(base_objects.Interaction({
                      'id': 1,
                      'particles': base_objects.ParticleList(\
                                            [t, \
                                             antit, \
                                             z]),
                      'color': [color.ColorString([color.T(0, 1)])],
                      'lorentz':['L1'],
                      'couplings':{(0,0):'GC_23'},
                      'orders':{'QED':1}}))

        # Gluon couplings to quarks
        myinterlist.append(base_objects.Interaction({
                      'id': 2,
                      'particles': base_objects.ParticleList(\
                                            [antiu, \
                                             u, \
                                             g]),
                      'color': [color.ColorString([color.T(2, 1, 0)])],
                      'lorentz':[''],
                      'couplings':{(0, 0):'GG'},
                      'orders':{'QCD':1}}))

        myinterlist.append(base_objects.Interaction({
                      'id': 3,
                      'particles': base_objects.ParticleList(\
                                            [antit, \
                                             t, \
                                             g]),
                      'color': [color.ColorString([color.T(2, 1, 0)])],
                      'lorentz':[''],
                      'couplings':{(0, 0):'GG'},
                      'orders':{'QCD':1}}))

        mymodel = base_objects.Model()
        mymodel.set('particles', mypartlist)
        mymodel.set('interactions', myinterlist)

        myleglist = base_objects.LegList()

        myleglist.append(base_objects.Leg({'id':2,
                                         'state':False}))
        myleglist.append(base_objects.Leg({'id':21,
                                         'state':False}))
        myleglist.append(base_objects.Leg({'id':6}))
        myleglist.append(base_objects.Leg({'id':-6}))
        myleglist.append(base_objects.Leg({'id':23}))
        myleglist.append(base_objects.Leg({'id':2}))

        myproc = base_objects.Process({'legs':myleglist,
                                           'model':mymodel})
        myamplitude = diagram_generation.Amplitude({'process': myproc})

        me = helas_objects.HelasMatrixElement(myamplitude,
                                              gen_color=False)

        myfortranmodel = helas_call_writers.FortranHelasCallWriter(mymodel)
        writer = writers.FortranWriter(self.give_pos('test'))

        exporter = export_v4.ProcessExporterFortranME()

        # Test configs file
        nconfig, s_and_t_channels = exporter.write_configs_file(writer,
                                                                 me)
        writer.close()
        #print open(self.give_pos('test')).read()

        # 2 21 > 6 -6 23  2
        # 1  2   3  4  5  6
        self.assertFileContains('test',
"""C     Diagram 1
      DATA MAPCONFIG(1)/1/
      DATA (IFOREST(I,-1,1),I=1,2)/5,3/
      DATA (SPROP(I,-1,1),I=1,1)/6/
      DATA TPRID(-1,1)/0/
      DATA (IFOREST(I,-2,1),I=1,2)/4,-1/
      DATA (SPROP(I,-2,1),I=1,1)/21/
      DATA TPRID(-2,1)/0/
      DATA (IFOREST(I,-3,1),I=1,2)/6,-2/
      DATA (SPROP(I,-3,1),I=1,1)/2/
      DATA TPRID(-3,1)/0/
C     Diagram 2
      DATA MAPCONFIG(2)/2/
      DATA (IFOREST(I,-1,2),I=1,2)/5,4/
      DATA (SPROP(I,-1,2),I=1,1)/-6/
      DATA TPRID(-1,2)/0/
      DATA (IFOREST(I,-2,2),I=1,2)/-1,3/
      DATA (SPROP(I,-2,2),I=1,1)/21/
      DATA TPRID(-2,2)/0/
      DATA (IFOREST(I,-3,2),I=1,2)/6,-2/
      DATA (SPROP(I,-3,2),I=1,1)/2/
      DATA TPRID(-3,2)/0/
C     Diagram 3
      DATA MAPCONFIG(3)/3/
      DATA (IFOREST(I,-1,3),I=1,2)/1,6/
      DATA TPRID(-1,3)/21/
      DATA (SPROP(I,-1,3),I=1,1)/0/
      DATA (IFOREST(I,-2,3),I=1,2)/-1,4/
      DATA TPRID(-2,3)/6/
      DATA (SPROP(I,-2,3),I=1,1)/0/
      DATA (IFOREST(I,-3,3),I=1,2)/-2,5/
      DATA TPRID(-3,3)/6/
      DATA (SPROP(I,-3,3),I=1,1)/0/
      DATA (IFOREST(I,-4,3),I=1,2)/-3,3/
C     Diagram 4
      DATA MAPCONFIG(4)/4/
      DATA (IFOREST(I,-1,4),I=1,2)/5,4/
      DATA (SPROP(I,-1,4),I=1,1)/-6/
      DATA TPRID(-1,4)/0/
      DATA (IFOREST(I,-2,4),I=1,2)/1,6/
      DATA TPRID(-2,4)/21/
      DATA (SPROP(I,-2,4),I=1,1)/0/
      DATA (IFOREST(I,-3,4),I=1,2)/-2,-1/
      DATA TPRID(-3,4)/6/
      DATA (SPROP(I,-3,4),I=1,1)/0/
      DATA (IFOREST(I,-4,4),I=1,2)/-3,3/
C     Diagram 5
      DATA MAPCONFIG(5)/5/
      DATA (IFOREST(I,-1,5),I=1,2)/1,6/
      DATA TPRID(-1,5)/21/
      DATA (SPROP(I,-1,5),I=1,1)/0/
      DATA (IFOREST(I,-2,5),I=1,2)/-1,3/
      DATA TPRID(-2,5)/6/
      DATA (SPROP(I,-2,5),I=1,1)/0/
      DATA (IFOREST(I,-3,5),I=1,2)/-2,5/
      DATA TPRID(-3,5)/6/
      DATA (SPROP(I,-3,5),I=1,1)/0/
      DATA (IFOREST(I,-4,5),I=1,2)/-3,4/
C     Diagram 6
      DATA MAPCONFIG(6)/6/
      DATA (IFOREST(I,-1,6),I=1,2)/5,3/
      DATA (SPROP(I,-1,6),I=1,1)/6/
      DATA TPRID(-1,6)/0/
      DATA (IFOREST(I,-2,6),I=1,2)/1,6/
      DATA TPRID(-2,6)/21/
      DATA (SPROP(I,-2,6),I=1,1)/0/
      DATA (IFOREST(I,-3,6),I=1,2)/-2,-1/
      DATA TPRID(-3,6)/6/
      DATA (SPROP(I,-3,6),I=1,1)/0/
      DATA (IFOREST(I,-4,6),I=1,2)/-3,4/
C     Diagram 7
      DATA MAPCONFIG(7)/7/
      DATA (IFOREST(I,-1,7),I=1,2)/5,3/
      DATA (SPROP(I,-1,7),I=1,1)/6/
      DATA TPRID(-1,7)/0/
      DATA (IFOREST(I,-2,7),I=1,2)/1,6/
      DATA TPRID(-2,7)/21/
      DATA (SPROP(I,-2,7),I=1,1)/0/
      DATA (IFOREST(I,-3,7),I=1,2)/-2,4/
      DATA TPRID(-3,7)/6/
      DATA (SPROP(I,-3,7),I=1,1)/0/
      DATA (IFOREST(I,-4,7),I=1,2)/-3,-1/
C     Diagram 8
      DATA MAPCONFIG(8)/8/
      DATA (IFOREST(I,-1,8),I=1,2)/5,4/
      DATA (SPROP(I,-1,8),I=1,1)/-6/
      DATA TPRID(-1,8)/0/
      DATA (IFOREST(I,-2,8),I=1,2)/1,6/
      DATA TPRID(-2,8)/21/
      DATA (SPROP(I,-2,8),I=1,1)/0/
      DATA (IFOREST(I,-3,8),I=1,2)/-2,3/
      DATA TPRID(-3,8)/6/
      DATA (SPROP(I,-3,8),I=1,1)/0/
      DATA (IFOREST(I,-4,8),I=1,2)/-3,-1/
C     Diagram 9
      DATA MAPCONFIG(9)/9/
      DATA (IFOREST(I,-1,9),I=1,2)/5,3/
      DATA (SPROP(I,-1,9),I=1,1)/6/
      DATA TPRID(-1,9)/0/
      DATA (IFOREST(I,-2,9),I=1,2)/4,-1/
      DATA (SPROP(I,-2,9),I=1,1)/21/
      DATA TPRID(-2,9)/0/
      DATA (IFOREST(I,-3,9),I=1,2)/1,-2/
      DATA TPRID(-3,9)/2/
      DATA (SPROP(I,-3,9),I=1,1)/0/
      DATA (IFOREST(I,-4,9),I=1,2)/-3,6/
C     Diagram 10
      DATA MAPCONFIG(10)/10/
      DATA (IFOREST(I,-1,10),I=1,2)/5,4/
      DATA (SPROP(I,-1,10),I=1,1)/-6/
      DATA TPRID(-1,10)/0/
      DATA (IFOREST(I,-2,10),I=1,2)/-1,3/
      DATA (SPROP(I,-2,10),I=1,1)/21/
      DATA TPRID(-2,10)/0/
      DATA (IFOREST(I,-3,10),I=1,2)/1,-2/
      DATA TPRID(-3,10)/2/
      DATA (SPROP(I,-3,10),I=1,1)/0/
      DATA (IFOREST(I,-4,10),I=1,2)/-3,6/
C     Number of configs
      DATA MAPCONFIG(0)/10/
""")
        
        # Test maxconfigs.inc
        writer = writers.FortranWriter(self.give_pos('test'))
        exporter.write_maxconfigs_file(writer, [me])
        writer.close()
        self.assertFileContains('test',
                                """      INTEGER LMAXCONFIGS
      PARAMETER(LMAXCONFIGS=18)
""")

    def test_configs_4f_decay(self):
        """Test configs.inc for 4f decay process that failed in v. 1.3.27
        """

        mypartlist = base_objects.ParticleList()
        myinterlist = base_objects.InteractionList()

        # u, b and t quarks
        mypartlist.append(base_objects.Particle({'name':'u',
                      'antiname':'u~',
                      'spin':2,
                      'color':3,
                      'mass':'zero',
                      'width':'zero',
                      'texname':'u',
                      'antitexname':'\bar u',
                      'line':'straight',
                      'charge':2. / 3.,
                      'pdg_code':2,
                      'propagating':True,
                      'is_part':True,
                      'self_antipart':False}))
        u = mypartlist[len(mypartlist) - 1]
        antiu = copy.copy(u)
        antiu.set('is_part', False)

        mypartlist.append(base_objects.Particle({'name':'b',
                      'antiname':'b~',
                      'spin':2,
                      'color':3,
                      'mass':'MB',
                      'width':'zero',
                      'texname':'b',
                      'antitexname':'\bar b',
                      'line':'straight',
                      'charge':-1. / 3.,
                      'pdg_code':5,
                      'propagating':True,
                      'is_part':True,
                      'self_antipart':False}))
        b = mypartlist[len(mypartlist) - 1]
        antib = copy.copy(b)
        antib.set('is_part', False)

        mypartlist.append(base_objects.Particle({'name':'t',
                      'antiname':'t~',
                      'spin':2,
                      'color':3,
                      'mass':'MT',
                      'width':'WT',
                      'texname':'y',
                      'antitexname':'\bar t',
                      'line':'straight',
                      'charge':2. / 3.,
                      'pdg_code':6,
                      'propagating':True,
                      'is_part':True,
                      'self_antipart':False}))
        t = mypartlist[len(mypartlist) - 1]
        antit = copy.copy(t)
        antit.set('is_part', False)

        # W+/-
        mypartlist.append(base_objects.Particle({'name':'w+',
                      'antiname':'w-',
                      'spin':3,
                      'color':1,
                      'mass':'WMASS',
                      'width':'WWIDTH',
                      'texname':'w+',
                      'antitexname':'w-',
                      'line':'wavy',
                      'charge':1.,
                      'pdg_code':24,
                      'propagating':True,
                      'is_part':True,
                      'self_antipart':False}))
        wplus = mypartlist[len(mypartlist) - 1]
        wminus = copy.copy(wplus)
        wminus.set('is_part', False)

        # t b w couplings
        myinterlist.append(base_objects.Interaction({
                      'id': 1,
                      'particles': base_objects.ParticleList(\
                                            [t, \
                                             antib, \
                                             wminus]),
                      'color': [color.ColorString([color.T(0, 1)])],
                      'lorentz':['L1'],
                      'couplings':{(0,0):'GC_23'},
                      'orders':{'QED':1}}))

        myinterlist.append(base_objects.Interaction({
                      'id': 2,
                      'particles': base_objects.ParticleList(\
                                            [antit, \
                                             b, \
                                             wplus]),
                      'color': [color.ColorString([color.T(0, 1)])],
                      'lorentz':['L1'],
                      'couplings':{(0,0):'GC_23'},
                      'orders':{'QED':1}}))

        # t t u u 4F couplings

        myinterlist.append(base_objects.Interaction({
                      'id': 3,
                      'particles': base_objects.ParticleList(\
                                            [antiu,
                                             t,
                                             antiu,
                                             t]),
                      'color': [color.ColorString([color.T(1,0),color.T(3,2)])],
                      'lorentz':['FFFF1'],
                      'couplings':{(0,0):'GC_27'},
                      'orders':{'NP':2}}))

        myinterlist.append(base_objects.Interaction({
                      'id': 4,
                      'particles': base_objects.ParticleList(\
                                            [antit,
                                             u,
                                             antit,
                                             u]),
                      'color': [color.ColorString([color.T(1,0),color.T(3,2)])],
                      'lorentz':['FFFF1'],
                      'couplings':{(0,0):'GC_27'},
                      'orders':{'NP':2}}))

        mymodel = base_objects.Model()
        mymodel.set('particles', mypartlist)
        mymodel.set('interactions', myinterlist)

        myleglist = base_objects.LegList()
        myleglist.append(base_objects.Leg({'id':2,
                                         'state':False}))
        myleglist.append(base_objects.Leg({'id':2,
                                         'state':False}))
        myleglist.append(base_objects.Leg({'id':6}))
        myleglist.append(base_objects.Leg({'id':6}))

        myproc = base_objects.Process({'legs':myleglist,
                                       'model':mymodel})
        myleglist = base_objects.LegList()
        myleglist.append(base_objects.Leg({'id':6,
                                         'state':False}))
        myleglist.append(base_objects.Leg({'id':-6}))
        myleglist.append(base_objects.Leg({'id':2}))
        myleglist.append(base_objects.Leg({'id':2}))

        mydecay1 = base_objects.Process({'legs':myleglist,
                                         'model':mymodel})

        myleglist = base_objects.LegList()
        myleglist.append(base_objects.Leg({'id':-6,
                                         'state':False}))
        myleglist.append(base_objects.Leg({'id':-5}))
        myleglist.append(base_objects.Leg({'id':-24}))

        mydecay2 = base_objects.Process({'legs':myleglist,
                                         'model':mymodel})

        mydecay1.set('decay_chains', base_objects.ProcessList([mydecay2]))
        myproc.set('decay_chains', base_objects.ProcessList([mydecay1]))

        myamplitude = diagram_generation.DecayChainAmplitude(myproc)

        helas_decay_chain = helas_objects.HelasDecayChainProcess(myamplitude)
        me = helas_decay_chain.combine_decay_chain_processes()[0]

        myfortranmodel = helas_call_writers.FortranUFOHelasCallWriter(mymodel)
        writer = writers.FortranWriter(self.give_pos('test'))

        exporter = export_v4.ProcessExporterFortranME()

        # Test configs file
        nconfig, s_and_t_channels = exporter.write_configs_file(writer,
                                                                me)
        writer.close()
        #print open(self.give_pos('test')).read()

        # 2  2 > -24 -5 2 2 -24 -5 2 2
        # 1  2     3  4 5 6   7  8 9 10
        self.assertFileContains('test',
"""C     Diagram 1
      DATA MAPCONFIG(1)/1/
      DATA (IFOREST(I,-1,1),I=1,2)/8,7/
      DATA (SPROP(I,-1,1),I=1,1)/-6/
      DATA TPRID(-1,1)/0/
      DATA (IFOREST(I,-2,1),I=1,2)/9,-1/
      DATA (SPROP(I,-2,1),I=1,1)/1/
      DATA TPRID(-2,1)/0/
      DATA (IFOREST(I,-3,1),I=1,2)/10,-2/
      DATA (SPROP(I,-3,1),I=1,1)/6/
      DATA TPRID(-3,1)/0/
      DATA (IFOREST(I,-4,1),I=1,2)/4,3/
      DATA (SPROP(I,-4,1),I=1,1)/-6/
      DATA TPRID(-4,1)/0/
      DATA (IFOREST(I,-5,1),I=1,2)/5,-4/
      DATA (SPROP(I,-5,1),I=1,1)/1/
      DATA TPRID(-5,1)/0/
      DATA (IFOREST(I,-6,1),I=1,2)/6,-5/
      DATA (SPROP(I,-6,1),I=1,1)/6/
      DATA TPRID(-6,1)/0/
      DATA (IFOREST(I,-7,1),I=1,2)/-3,-6/
      DATA (SPROP(I,-7,1),I=1,1)/1/
      DATA TPRID(-7,1)/0/
C     Number of configs
      DATA MAPCONFIG(0)/1/
""")
        
    def test_configs_long_decay(self):
        """Test configs.inc which previously failed.
        """

        mypartlist = base_objects.ParticleList()
        myinterlist = base_objects.InteractionList()

        # b and t quarks
        mypartlist.append(base_objects.Particle({'name':'b',
                      'antiname':'b~',
                      'spin':2,
                      'color':3,
                      'mass':'zero',
                      'width':'zero',
                      'texname':'b',
                      'antitexname':'\bar b',
                      'line':'straight',
                      'charge':-1. / 3.,
                      'pdg_code':5,
                      'propagating':True,
                      'is_part':True,
                      'self_antipart':False}))
        b = mypartlist[len(mypartlist) - 1]
        antib = copy.copy(b)
        antib.set('is_part', False)

        mypartlist.append(base_objects.Particle({'name':'t',
                      'antiname':'t~',
                      'spin':2,
                      'color':3,
                      'mass':'MT',
                      'width':'WT',
                      'texname':'y',
                      'antitexname':'\bar t',
                      'line':'straight',
                      'charge':2. / 3.,
                      'pdg_code':6,
                      'propagating':True,
                      'is_part':True,
                      'self_antipart':False}))
        t = mypartlist[len(mypartlist) - 1]
        antit = copy.copy(t)
        antit.set('is_part', False)

        # A w
        mypartlist.append(base_objects.Particle({'name':'w+',
                      'antiname':'w+',
                      'spin':3,
                      'mass':'wmass',
                      'width':'wwidth',
                      'texname':'\gamma',
                      'antitexname':'\gamma',
                      'line':'wavy',
                      'charge':1.,
                      'pdg_code':24,
                      'propagating':True,
                      'is_part':True,
                      'self_antipart':True}))
        wplus = mypartlist[len(mypartlist) - 1]
        wminus = copy.copy(wplus)
        wplus.set('is_part', False)

        # A gluon
        mypartlist.append(base_objects.Particle({'name': 'g',
                                                 'antiname': 'g',
                                                 'spin': 3,
                                                 'color': 8,
                                                 'charge': 0.00,
                                                 'mass': 'ZERO',
                                                 'width': 'ZERO',
                                                 'pdg_code': 21,
                                                 'texname': '_',
                                                 'antitexname': '_',
                                                 'line': 'curly',
                                                 'propagating': True,
                                                 'is_part': True,
                                                 'self_antipart': True}))

        g = mypartlist[len(mypartlist) - 1]

        # t b w couplings
        myinterlist.append(base_objects.Interaction({
                      'id': 1,
                      'particles': base_objects.ParticleList(\
                                            [t, \
                                             antib, \
                                             wminus]),
                      'color': [color.ColorString([color.T(0, 1)])],
                      'lorentz':['L1'],
                      'couplings':{(0,0):'GC_23'},
                      'orders':{'QED':1}}))

        myinterlist.append(base_objects.Interaction({
                      'id': 2,
                      'particles': base_objects.ParticleList(\
                                            [antit, \
                                             b, \
                                             wplus]),
                      'color': [color.ColorString([color.T(0, 1)])],
                      'lorentz':['L1'],
                      'couplings':{(0,0):'GC_23'},
                      'orders':{'QED':1}}))

        # Gluon couplings to quarks
        myinterlist.append(base_objects.Interaction({
                      'id': 3,
                      'particles': base_objects.ParticleList(\
                                            [antib, \
                                             b, \
                                             g]),
                      'color': [color.ColorString([color.T(2, 1, 0)])],
                      'lorentz':[''],
                      'couplings':{(0, 0):'GG'},
                      'orders':{'QCD':1}}))

        myinterlist.append(base_objects.Interaction({
                      'id': 4,
                      'particles': base_objects.ParticleList(\
                                            [antit, \
                                             t, \
                                             g]),
                      'color': [color.ColorString([color.T(2, 1, 0)])],
                      'lorentz':[''],
                      'couplings':{(0, 0):'GG'},
                      'orders':{'QCD':1}}))

        mymodel = base_objects.Model()
        mymodel.set('particles', mypartlist)
        mymodel.set('interactions', myinterlist)

        myleglist = base_objects.LegList()

        myleglist.append(base_objects.Leg({'id':6,
                                         'state':False}))
        myleglist.append(base_objects.Leg({'id':21}))
        myleglist.append(base_objects.Leg({'id':5}))
        myleglist.append(base_objects.Leg({'id':24}))
        myleglist.append(base_objects.Leg({'id':21}))
        
        myproc = base_objects.Process({'legs':myleglist,
                                       'model':mymodel})
        myamplitude = diagram_generation.Amplitude({'process': myproc})

        me = helas_objects.HelasMatrixElement(myamplitude,
                                              gen_color=False)

        myfortranmodel = helas_call_writers.FortranHelasCallWriter(mymodel)
        writer = writers.FortranWriter(self.give_pos('test'))

        exporter = export_v4.ProcessExporterFortranME()

        # Test configs file
        nconfig, s_and_t_channels = exporter.write_configs_file(writer, me)
        writer.close()

        #print open(self.give_pos('test')).read()

        self.assertFileContains('test',
"""C     Diagram 1
      DATA MAPCONFIG(1)/1/
      DATA (IFOREST(I,-1,1),I=1,2)/3,2/
      DATA (SPROP(I,-1,1),I=1,1)/5/
      DATA TPRID(-1,1)/0/
      DATA (IFOREST(I,-2,1),I=1,2)/4,-1/
      DATA (SPROP(I,-2,1),I=1,1)/6/
      DATA TPRID(-2,1)/0/
      DATA (IFOREST(I,-3,1),I=1,2)/5,-2/
      DATA (SPROP(I,-3,1),I=1,1)/6/
      DATA TPRID(-3,1)/0/
C     Diagram 2
      DATA MAPCONFIG(2)/2/
      DATA (IFOREST(I,-1,2),I=1,2)/3,2/
      DATA (SPROP(I,-1,2),I=1,1)/5/
      DATA TPRID(-1,2)/0/
      DATA (IFOREST(I,-2,2),I=1,2)/5,-1/
      DATA (SPROP(I,-2,2),I=1,1)/5/
      DATA TPRID(-2,2)/0/
      DATA (IFOREST(I,-3,2),I=1,2)/4,-2/
      DATA (SPROP(I,-3,2),I=1,1)/6/
      DATA TPRID(-3,2)/0/
C     Diagram 3
      DATA MAPCONFIG(3)/3/
      DATA (IFOREST(I,-1,3),I=1,2)/4,3/
      DATA (SPROP(I,-1,3),I=1,1)/6/
      DATA TPRID(-1,3)/0/
      DATA (IFOREST(I,-2,3),I=1,2)/-1,2/
      DATA (SPROP(I,-2,3),I=1,1)/6/
      DATA TPRID(-2,3)/0/
      DATA (IFOREST(I,-3,3),I=1,2)/5,-2/
      DATA (SPROP(I,-3,3),I=1,1)/6/
      DATA TPRID(-3,3)/0/
C     Diagram 4
      DATA MAPCONFIG(4)/4/
      DATA (IFOREST(I,-1,4),I=1,2)/4,3/
      DATA (SPROP(I,-1,4),I=1,1)/6/
      DATA TPRID(-1,4)/0/
      DATA (IFOREST(I,-2,4),I=1,2)/5,-1/
      DATA (SPROP(I,-2,4),I=1,1)/6/
      DATA TPRID(-2,4)/0/
      DATA (IFOREST(I,-3,4),I=1,2)/-2,2/
      DATA (SPROP(I,-3,4),I=1,1)/6/
      DATA TPRID(-3,4)/0/
C     Diagram 5
      DATA MAPCONFIG(5)/5/
      DATA (IFOREST(I,-1,5),I=1,2)/5,3/
      DATA (SPROP(I,-1,5),I=1,1)/5/
      DATA TPRID(-1,5)/0/
      DATA (IFOREST(I,-2,5),I=1,2)/-1,2/
      DATA (SPROP(I,-2,5),I=1,1)/5/
      DATA TPRID(-2,5)/0/
      DATA (IFOREST(I,-3,5),I=1,2)/4,-2/
      DATA (SPROP(I,-3,5),I=1,1)/6/
      DATA TPRID(-3,5)/0/
C     Diagram 6
      DATA MAPCONFIG(6)/6/
      DATA (IFOREST(I,-1,6),I=1,2)/5,3/
      DATA (SPROP(I,-1,6),I=1,1)/5/
      DATA TPRID(-1,6)/0/
      DATA (IFOREST(I,-2,6),I=1,2)/4,-1/
      DATA (SPROP(I,-2,6),I=1,1)/6/
      DATA TPRID(-2,6)/0/
      DATA (IFOREST(I,-3,6),I=1,2)/-2,2/
      DATA (SPROP(I,-3,6),I=1,1)/6/
      DATA TPRID(-3,6)/0/
C     Number of configs
      DATA MAPCONFIG(0)/6/
""")

    def test_configs_8fs(self):
        """Test configs.inc for 8fs process which previously failed.
        """

        diagrams = save_load_object.load_from_file(\
                                              os.path.join(_input_file_path,
                                                           'test_8fs.pkl'))

        goal_schannels = [[[8, 6, -1], [7, -1, -2], [-2, 5, -3],
                           [-3, 3, -4], [4, -4, -5]],
                          [],
                          [[6, 5, -1], [8, -1, -2], [7, -2, -3], [-3, 3, -4]],
                          [[6, 5, -1]]]
        goal_tchannels = [[[1, -5, -6]],
                          [[1, 4, -1], [-1, 7, -2], [-2, 3, -3],
                           [-3, 6, -4], [-4, 5, -5], [-5, 8, -6]],
                          [[1, 4, -5], [-5, -4, -6]],
                          [[1, 4, -2], [-2, 7, -3], [-3, 8, -4],
                           [-4, 3, -5], [-5, -1, -6]]]
                          

        for (idiag, diagram) in enumerate(diagrams):

            schannels, tchannels = diagram.get('amplitudes')[0].\
                                         get_s_and_t_channels(2, 20)

            self.assertEqual([[l.get('number') for l in v.get('legs')] for v \
                              in schannels],
                             goal_schannels[idiag])
            self.assertEqual([[l.get('number') for l in v.get('legs')] for v \
                              in tchannels],
                             goal_tchannels[idiag]) 

    def test_get_color_pdg_antipdg(self):
        """Testing that both pdg and antipdg are included in get_color
        """

        # Set up model

        mypartlist = base_objects.ParticleList()
        myinterlist = base_objects.InteractionList()

        # A electron and positron
        mypartlist.append(base_objects.Particle({'name':'e-',
                      'antiname':'e+',
                      'spin':2,
                      'color':1,
                      'mass':'me',
                      'width':'zero',
                      'texname':'e^-',
                      'antitexname':'e^+',
                      'line':'straight',
                      'charge':-1.,
                      'pdg_code':11,
                      'propagating':True,
                      'is_part':True,
                      'self_antipart':False}))
        eminus = mypartlist[len(mypartlist) - 1]
        eplus = copy.copy(eminus)
        eplus.set('is_part', False)

        # A neutrino
        mypartlist.append(base_objects.Particle({'name':'ve',
                      'antiname':'ve~',
                      'spin':2,
                      'color':1,
                      'mass':'zero',
                      'width':'zero',
                      'texname':'\nu_e',
                      'antitexname':'\bar\nu_e',
                      'line':'straight',
                      'charge':0.,
                      'pdg_code':12,
                      'propagating':True,
                      'is_part':True,
                      'self_antipart':False}))
        nu = mypartlist[len(mypartlist) - 1]
        nubar = copy.copy(nu)
        nubar.set('is_part', False)

        # A W
        mypartlist.append(base_objects.Particle({'name':'W+',
                      'antiname':'W-',
                      'spin':3,
                      'color':1,
                      'mass':'MW',
                      'width':'WW',
                      'texname':'W^+',
                      'antitexname':'W^-',
                     'line':'wavy',
                      'charge':1.,
                      'pdg_code':24,
                      'propagating':True,
                      'is_part':True,
                      'self_antipart':False}))
        Wplus = mypartlist[len(mypartlist) - 1]
        Wminus = copy.copy(Wplus)
        Wminus.set('is_part', False)

        # A photon
        mypartlist.append(base_objects.Particle({'name':'a',
                      'antiname':'a',
                      'spin':3,
                      'color':1,
                      'mass':'zero',
                      'width':'zero',
                      'texname':'\gamma',
                      'antitexname':'\gamma',
                      'line':'wavy',
                      'charge':0.,
                      'pdg_code':22,
                      'propagating':True,
                      'is_part':True,
                      'self_antipart':True}))
        a = mypartlist[len(mypartlist) - 1]

        # Coupling of W- e+ nu_e

        myinterlist.append(base_objects.Interaction({
            'id': 1,
            'particles': base_objects.ParticleList(\
                                            [eplus, \
                                             nu, \
                                             Wminus]),
            'color': [],
            'lorentz':[''],
            'couplings':{(0, 0):'MGVX27'},
            'orders':{'QED':1}}))

        myinterlist.append(base_objects.Interaction({
            'id': 2,
            'particles': base_objects.ParticleList(\
                                            [nubar, \
                                             eminus, \
                                             Wplus]),
            'color': [],
            'lorentz':[''],
            'couplings':{(0, 0):'MGVX27'},
            'orders':{'QED':1}}))

        # Coupling of e to gamma
        myinterlist.append(base_objects.Interaction({
                      'id': 3,
                      'particles': base_objects.ParticleList(\
                                            [eplus, \
                                             eminus, \
                                             a]),
                      'color': [],
                      'lorentz':[''],
                      'couplings':{(0, 0):'MGVX12'},
                      'orders':{'QED':1}}))

        mybasemodel = base_objects.Model()
        mybasemodel.set('particles', mypartlist)
        mybasemodel.set('interactions', myinterlist)

        myleglist = base_objects.LegList()

        myleglist.append(base_objects.Leg({'id':22,
                                         'state':False}))
        myleglist.append(base_objects.Leg({'id':24,
                                         'state':False}))
        myleglist.append(base_objects.Leg({'id':12,
                                         'state':True}))
        myleglist.append(base_objects.Leg({'id':-11,
                                         'state':True}))

        myproc = base_objects.Process({'legs':myleglist,
                                       'model':mybasemodel})

        myamplitude = diagram_generation.Amplitude({'process': myproc})

        matrix_element = helas_objects.HelasMatrixElement(myamplitude, gen_color=False)

        myfortranmodel = helas_call_writers.FortranHelasCallWriter(mybasemodel)
        writer = writers.FortranWriter(self.give_pos('test'))

        exporter = export_v4.ProcessExporterFortranME()

        # Test configs file
        nconfig, s_and_t_channels = exporter.write_configs_file(writer,
                                                                matrix_element)
        writer.close()
#        print open(self.give_pos('test')).read()
        self.assertFileContains('test',
        """C     Diagram 1
      DATA MAPCONFIG(1)/1/
      DATA (IFOREST(I,-1,1),I=1,2)/1,4/
      DATA TPRID(-1,1)/11/
      DATA (SPROP(I,-1,1),I=1,1)/0/
      DATA (IFOREST(I,-2,1),I=1,2)/-1,3/
C     Number of configs
      DATA MAPCONFIG(0)/1/
""")
        
        # Test get_color.f output
        writer = writers.FortranWriter(self.give_pos('test'))
        exporter.write_colors_file(writer, matrix_element)
        writer.close()
        #print open(self.give_pos('test')).read()
        self.assertFileContains('test',
        """      FUNCTION GET_COLOR(IPDG)
      IMPLICIT NONE
      INTEGER GET_COLOR, IPDG

      IF(IPDG.EQ.-24)THEN
        GET_COLOR=1
        RETURN
      ELSE IF(IPDG.EQ.-12)THEN
        GET_COLOR=1
        RETURN
      ELSE IF(IPDG.EQ.-11)THEN
        GET_COLOR=1
        RETURN
      ELSE IF(IPDG.EQ.11)THEN
        GET_COLOR=1
        RETURN
      ELSE IF(IPDG.EQ.12)THEN
        GET_COLOR=1
        RETURN
      ELSE IF(IPDG.EQ.22)THEN
        GET_COLOR=1
        RETURN
      ELSE IF(IPDG.EQ.24)THEN
        GET_COLOR=1
        RETURN
      ELSE IF(IPDG.EQ.1)THEN
C       This is dummy particle used in multiparticle vertices
        GET_COLOR=2
        RETURN
      ELSE
        WRITE(*,*)'Error: No color given for pdg ',IPDG
        GET_COLOR=0
        RETURN
      ENDIF
      END

""")

class AlohaFortranWriterTest(unittest.TestCase):
    """ A basic test to see if the Aloha Fortran Writter is working """
    
    def setUp(self):
        """ check that old file are remove """
        try:
            os.remove('/tmp/FFV1_1.f')
        except:
            pass
    
    def test_header(self):
        """ test the header of a file """
        
        from models.sm.object_library import Lorentz
        import aloha.create_aloha as create_aloha
        
        FFV1 = Lorentz(name = 'FFV1',
               spins = [ 2, 2, 3 ],
               structure = 'Gamma(3,2,1)')
        
        solution="""C     This File is Automatically generated by ALOHA 
C     The process calculated in this file is: 
C     Gamma(3,2,1)
C     
      SUBROUTINE FFV1_1(F2, V3, COUP, M1, W1,F1)
      IMPLICIT NONE
      COMPLEX*16 CI
      PARAMETER (CI=(0D0,1D0))
      COMPLEX*16 F2(*)
      COMPLEX*16 V3(*)
      REAL*8 P1(0:3)
      REAL*8 M1
      REAL*8 W1
      COMPLEX*16 F1(6)
      COMPLEX*16 DENOM
      COMPLEX*16 COUP
      ENTRY FFV1_2(F2, V3, COUP, M1, W1,F1)

      F1(1) = +F2(1)+V3(1)
      F1(2) = +F2(2)+V3(2)
      P1(0) = -DBLE(F1(1))
      P1(1) = -DBLE(F1(2))
      P1(2) = -DIMAG(F1(2))
      P1(3) = -DIMAG(F1(1))
      DENOM = COUP/(P1(0)**2-P1(1)**2-P1(2)**2-P1(3)**2 - M1 * (M1 
     $ -CI* W1))"""

        abstract_M = create_aloha.AbstractRoutineBuilder(FFV1).compute_routine(1)
        abstract_M.add_symmetry(2)
        abstract_M.write('/tmp','Fortran')
        
        self.assertTrue(os.path.exists('/tmp/FFV1_1.f'))
        textfile = open('/tmp/FFV1_1.f','r').read()
        split_sol = solution.split('\n')
        self.assertEqual(split_sol, textfile.split('\n')[:len(split_sol)])


class UFO_model_to_mg4_Test(unittest.TestCase):
    """Check the conversion model from UFO to MG4"""
    
    def setUp(self):
        import models.import_ufo
        self.mymodel = models.import_ufo.import_model('sm')
    
    
    def test_refactorize(self):
        """ test the separation of variable """
        
        mg4_model = export_v4.UFO_model_to_mg4(self.mymodel,'/dev/null')
        mg4_model.refactorize()
        
        # external parameters
        expected = ['aEWM1', 'Gf', 'aS', 'ymb', 'ymt', 'ymtau', 'MTA', 'MT', 'MB', 'MZ', 'MH', 'WT', 'WZ', 'WW', 'WH']
        expected.sort()
        solution = [param.name for param in mg4_model.params_ext]
        solution.sort()
        self.assertEqual(expected, solution)
        
        #  internal params
        self.assertEqual(len(mg4_model.params_dep), 2)
        self.assertEqual(len(mg4_model.params_indep), 31)
        
        # couplings
        self.assertEqual(len(mg4_model.coups_dep), 3)
        sol =['GC_1', 'GC_2', 'GC_3', 'GC_5', 'GC_6', 'GC_7', 'GC_8', 'GC_13', 'GC_14', 'GC_15', 'GC_16', 'GC_17', 'GC_18', 'GC_19', 'GC_20', 'GC_21', 'GC_22', 'GC_23', 'GC_34', 'GC_35', 'GC_36', 'GC_37', 'GC_38', 'GC_39', 'GC_40', 'GC_41', 'GC_42', 'GC_43', 'GC_44', 'GC_45', 'GC_46', 'GC_47', 'GC_48', 'GC_49', 'GC_50', 'GC_51', 'GC_52', 'GC_53', 'GC_54', 'GC_55', 'GC_56', 'GC_57', 'GC_58', 'GC_59', 'GC_60', 'GC_61', 'GC_62', 'GC_63', 'GC_64', 'GC_67', 'GC_68', 'GC_69', 'GC_72', 'GC_86', 'GC_87', 'GC_90', 'GC_91', 'GC_92', 'GC_93', 'GC_94', 'GC_101', 'GC_111', 'GC_112']
        self.assertEqual(sol, [ p.name for p in mg4_model.coups_indep])

        
        # MG4 use G and not aS as it basic object for alphas related computation
        # G is out of any list!
        self.assertFalse('G' in [p.name for p in mg4_model.params_dep])
        self.assertFalse('G' in [p.name for p in mg4_model.params_indep])
        # check that sqrt__aS is correctly set
        self.assertTrue('sqrt__aS' in [p.name for p in mg4_model.params_dep])
        self.assertTrue('sqrt__aS' not in [p.name for p in mg4_model.params_indep])
        
        
    def test_case_sensitive(self):
        """ test that the case clash are dealt correctly """  
        
        mg4_model = export_v4.UFO_model_to_mg4(self.mymodel,'/dev/null')
        
        #check that they are no crash for normal model
        mg4_model.pass_parameter_to_case_insensitive()
        
        # edit model in order to add new parameter with name: CW / Cw / Mz / Mz2
        CW = base_objects.ModelVariable( 'CW', 'Mz**2 * Mz2' , 'real')
        Cw = base_objects.ModelVariable( 'Cw', 'Mz**2 * Mz2 * CW' , 'real')
        Mz = base_objects.ParamCardVariable('Mz', 100, 'MASS', 41)
        Mz2 = base_objects.ParamCardVariable('Mz2', 100, 'MASS', 43)
        
        mg4_model.model['parameters'][()].append(CW)
        mg4_model.model['parameters'][()].append(Cw)
        mg4_model.model['parameters'][('external',)].append(Mz)
        mg4_model.model['parameters'][('external',)].append(Mz2)


        mg4_model.pass_parameter_to_case_insensitive()

        self.assertEqual(CW.name,'cw__2')
        self.assertEqual(CW.expr,'mz__2**2 * Mz2')
        self.assertEqual(Cw.name,'cw__3')
        self.assertEqual(Cw.expr,'mz__2**2 * Mz2 * cw__2')
        
        self.assertEqual(Mz.name,'mz__2')
        


if __name__ == '__main__':
        """Write out pkl file with helas diagram for test_configs_8fs
        """

        import models.import_ufo
        mymodel = models.import_ufo.import_model('sm')
        
        myleglist = base_objects.LegList()

        myleglist.append(base_objects.Leg({'id':2,
                                         'state':False}))
        myleglist.append(base_objects.Leg({'id':21,
                                         'state':False}))
        myleglist.append(base_objects.Leg({'id':1}))
        myleglist.append(base_objects.Leg({'id':24}))
        myleglist.append(base_objects.Leg({'id':5}))
        myleglist.append(base_objects.Leg({'id':-5}))
        myleglist.append(base_objects.Leg({'id':21}))
        myleglist.append(base_objects.Leg({'id':21}))

        myproc = base_objects.Process({'legs':myleglist,
                                       'model':mymodel})
        myamplitude = diagram_generation.Amplitude({'process': myproc})

        me = helas_objects.HelasMatrixElement(myamplitude,
                                              gen_color=False)

        import madgraph.iolibs.drawing_eps as draw
        filename = os.path.join('diagrams_' + \
                                myamplitude.get('process').shell_string() + ".eps")
        plot = draw.MultiEpsDiagramDrawer(myamplitude.get('diagrams'),
                                          filename,
                                          model=mymodel,
                                                amplitude='',
                                          legend=myamplitude.get('process').input_string())

        plot.draw()  



        me = save_load_object.save_to_file(\
                       os.path.join(_input_file_path, 'test_8fs.pkl'),
                       [me.get('diagrams')[323], me.get('diagrams')[954],
                        me.get('diagrams')[1123], me.get('diagrams')[1139]])
        <|MERGE_RESOLUTION|>--- conflicted
+++ resolved
@@ -1031,15 +1031,9 @@
       CALL FFV1_0(W(1,4),W(1,2),W(1,5),GQED,AMP(5))
       CALL FFV1_2_3(W(1,1),W(1,3),GUZ1,GUZ2,MZ,WZ,W(1,5))
 C     Amplitude(s) for diagram number 6
-<<<<<<< HEAD
-      CALL FFV1_2_0(W(1,4),W(1,2),W(1,10),GUZ1,GUZ2,AMP(6))
+      CALL FFV1_2_0(W(1,4),W(1,2),W(1,5),GUZ1,GUZ2,AMP(6))
       JAMP(1)=+1D0/6D0*AMP(1)-AMP(2)-AMP(3)+1D0/2D0*AMP(4)
       JAMP(2)=-1D0/2D0*AMP(1)-1D0/6D0*AMP(4)+AMP(5)+AMP(6)
-=======
-      CALL FFV1_2_0(W(1,4),W(1,2),W(1,5),GUZ1,GUZ2,AMP(6))
-      JAMP(1)=+1./6.*AMP(1)-AMP(2)-AMP(3)+1./2.*AMP(4)
-      JAMP(2)=-1./2.*AMP(1)-1./6.*AMP(4)+AMP(5)+AMP(6)
->>>>>>> 55c2d250
       MATRIX1 = 0.D0
       DO I = 1, NCOLOR
         ZTEMP = (0.D0,0.D0)

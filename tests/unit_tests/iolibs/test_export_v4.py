--- conflicted
+++ resolved
@@ -348,92 +348,6 @@
         self.assertEqual(export_v4.coeff(-1,
                                          fractions.Fraction(3, 5),
                                          True, -2), '-1./15.*imag1*')
-<<<<<<< HEAD
-=======
-
-
-#===============================================================================
-# FullHelasOutputTest
-#===============================================================================
-class FullHelasOutputTest(test_helas_call_writers.HelasModelTestSetup,
-                          test_file_writers.CheckFileCreate):
-    """Test class for the output of various processes. In practice,
-    tests both HelasObject generation and MG4 output."""
-
-    created_files = ['leshouche'
-                    ]
-
-    tearDown = test_file_writers.CheckFileCreate.clean_files
-
-    def test_generate_helas_diagrams_ea_ae(self):
-        """Testing the helas diagram generation e- a > a e-
-        """
-
-        # Test e- a > a e-
-
-        myleglist = base_objects.LegList()
-
-        myleglist.append(base_objects.Leg({'id':11,
-                                         'state':False}))
-        myleglist.append(base_objects.Leg({'id':22,
-                                         'state':False}))
-        myleglist.append(base_objects.Leg({'id':22,
-                                         'state':True}))
-        myleglist.append(base_objects.Leg({'id':11,
-                                         'state':True}))
-
-        myproc = base_objects.Process({'legs':myleglist,
-                                       'model':self.mybasemodel})
-
-        myamplitude = diagram_generation.Amplitude({'process': myproc})
-
-        matrix_element = helas_objects.HelasMatrixElement(myamplitude, 1)
-
-        # I have checked that the resulting Helas calls
-        # below give identical result as MG4
-        self.assertEqual("\n".join(\
-            helas_call_writers.FortranHelasCallWriter(self.mymodel).\
-            get_matrix_element_calls(matrix_element)),
-                         """CALL IXXXXX(P(0,1),me,NHEL(1),+1*IC(1),W(1,1))
-CALL VXXXXX(P(0,2),zero,NHEL(2),-1*IC(2),W(1,2))
-CALL VXXXXX(P(0,3),zero,NHEL(3),+1*IC(3),W(1,3))
-CALL OXXXXX(P(0,4),me,NHEL(4),+1*IC(4),W(1,4))
-CALL FVIXXX(W(1,1),W(1,2),MGVX12,me,zero,W(1,5))
-# Amplitude(s) for diagram number 1
-CALL IOVXXX(W(1,5),W(1,4),W(1,3),MGVX12,AMP(1))
-CALL FVIXXX(W(1,1),W(1,3),MGVX12,me,zero,W(1,6))
-# Amplitude(s) for diagram number 2
-CALL IOVXXX(W(1,6),W(1,4),W(1,2),MGVX12,AMP(2))""")
-
-    def test_generate_helas_diagrams_uux_gepem_no_optimization(self):
-        """Testing the helas diagram generation u u~ > g e+ e-
-        """
-
-        # Test u u~ > g e+ e-
-
-        myleglist = base_objects.LegList()
-
-        myleglist.append(base_objects.Leg({'id':2,
-                                         'state':False}))
-        myleglist.append(base_objects.Leg({'id':-2,
-                                         'state':False}))
-        myleglist.append(base_objects.Leg({'id':21,
-                                         'state':True}))
-        myleglist.append(base_objects.Leg({'id':11,
-                                         'state':True}))
-        myleglist.append(base_objects.Leg({'id':-11,
-                                         'state':True}))
-
-        myproc = base_objects.Process({'legs':myleglist,
-                                       'model':self.mybasemodel})
-
-        myamplitude = diagram_generation.Amplitude({'process': myproc})
-
-        matrix_element = helas_objects.HelasMatrixElement(\
-            myamplitude,
-            0)
->>>>>>> 072603e4
-
 
     def test_export_matrix_element_v4_madevent_group(self):
         """Test the result of exporting a subprocess group matrix element"""
@@ -2587,13 +2501,10 @@
                           'AMP2(3)=AMP2(3)+AMP(5)*dconjg(AMP(5))',
                           'AMP2(4)=AMP2(4)+AMP(6)*dconjg(AMP(6))'])
         
-<<<<<<< HEAD
-=======
         # Test configs file
         writer = writers.FortranWriter(self.give_pos('test'))
         nconfig, s_and_t_channels = export_v4.write_configs_file(writer,
-                                     matrix_element,
-                                     fortran_model)
+                                     matrix_element)
         writer.close()
         self.assertFileContains('test',
 """C     Diagram 2
@@ -2613,7 +2524,6 @@
 C     Number of configs
       DATA MAPCONFIG(0)/3/
 """)
->>>>>>> 072603e4
 
     def test_generate_helas_diagrams_uu_susu(self):
         """Testing the helas diagram generation u u > su su with t-channel n1
@@ -4340,435 +4250,6 @@
         result = helas_call_writers.FortranUFOHelasCallWriter(mybasemodel).\
                                    get_matrix_element_calls(matrix_element)
 
-<<<<<<< HEAD
-        goal = """CALL IXXXXX(P(0,1),zero,NHEL(1),+1*IC(1),W(1,1))
-CALL OXXXXX(P(0,2),zero,NHEL(2),-1*IC(2),W(1,2))
-CALL IXXXXX(P(0,3),MT,NHEL(3),-1*IC(3),W(1,3))
-CALL OXXXXX(P(0,4),MT,NHEL(4),+1*IC(4),W(1,4))
-CALL VXXXXX(P(0,5),zero,NHEL(5),+1*IC(5),W(1,5))
-CALL FFV1_2(W(1,1),W(1,5),GG,zero, zero, W(1,6))
-=======
-        goal = """CALL VXXXXX(P(0,1),MW,NHEL(1),-1*IC(1),W(1,1))
-CALL VXXXXX(P(0,2),MW,NHEL(2),-1*IC(2),W(1,2))
-CALL VXXXXX(P(0,3),MZ,NHEL(3),+1*IC(3),W(1,3))
-CALL IXXXXX(P(0,4),Mx1p,NHEL(4),-1*IC(4),W(1,4))
-CALL OXXXXX(P(0,5),Mx1p,NHEL(5),+1*IC(5),W(1,5))
-CALL VVV1_2(W(1,1),W(1,3),GC_214,MW, WW, W(1,6))
-CALL FFV2C1_2(W(1,4),W(1,2),GC_422,Mneu1, Wneu1, W(1,7))
-CALL FFV3C1_2(W(1,4),W(1,2),GC_628,Mneu1, Wneu1, W(1,8))
->>>>>>> 072603e4
-# Amplitude(s) for diagram number 1
-CALL FFFF1C1C2_0(W(1,6),W(1,2),W(1,3),W(1,4),GEFF,AMP(1))
-CALL FFFF1C1C2_4(W(1,1),W(1,2),W(1,3),GEFF,MT, WT, W(1,7))
-# Amplitude(s) for diagram number 2
-<<<<<<< HEAD
-CALL FFV1_0(W(1,7),W(1,4),W(1,5),GG,AMP(2))
-CALL FFFF1C1C2_3(W(1,1),W(1,2),W(1,4),GEFF,MT, WT, W(1,8))
-=======
-CALL FFV2C1_0(W(1,4),W(1,9),W(1,6),GC_422,AMP(5))
-CALL FFV3C1_0(W(1,4),W(1,9),W(1,6),GC_628,AMP(6))
-CALL FFV2C1_0(W(1,4),W(1,10),W(1,6),GC_422,AMP(7))
-CALL FFV3C1_0(W(1,4),W(1,10),W(1,6),GC_628,AMP(8))
-CALL FFV2C1_2(W(1,4),W(1,1),GC_422,Mneu1, Wneu1, W(1,11))
-CALL FFV3C1_2(W(1,4),W(1,1),GC_628,Mneu1, Wneu1, W(1,12))
-CALL VVV1_2(W(1,2),W(1,3),GC_214,MW, WW, W(1,13))
->>>>>>> 072603e4
-# Amplitude(s) for diagram number 3
-CALL FFV1C1_0(W(1,3),W(1,8),W(1,5),GG,AMP(3))
-CALL FFFF1C1C2_2(W(1,1),W(1,3),W(1,4),GEFF,zero, zero, W(1,9))
-# Amplitude(s) for diagram number 4
-CALL FFV1C1_0(W(1,9),W(1,2),W(1,5),GG,AMP(4))""".split('\n')
-
-        for i in range(len(goal)):
-            self.assertEqual(result[i], goal[i])
-
-        # Test amp2 lines        
-        amp2_lines = \
-                 export_v4.get_amp2_lines(matrix_element)
-        self.assertEqual(amp2_lines,
-<<<<<<< HEAD
-=======
-                         ['AMP2(1)=AMP2(1)+AMP(1)*dconjg(AMP(1))+AMP(2)*dconjg(AMP(2))+AMP(3)*dconjg(AMP(3))+AMP(4)*dconjg(AMP(4))',
-                          'AMP2(2)=AMP2(2)+AMP(5)*dconjg(AMP(5))+AMP(6)*dconjg(AMP(6))+AMP(7)*dconjg(AMP(7))+AMP(8)*dconjg(AMP(8))',
-                          'AMP2(3)=AMP2(3)+AMP(9)*dconjg(AMP(9))+AMP(10)*dconjg(AMP(10))+AMP(11)*dconjg(AMP(11))+AMP(12)*dconjg(AMP(12))',
-                          'AMP2(4)=AMP2(4)+AMP(13)*dconjg(AMP(13))+AMP(14)*dconjg(AMP(14))+AMP(15)*dconjg(AMP(15))+AMP(16)*dconjg(AMP(16))',
-                          'AMP2(5)=AMP2(5)+AMP(17)*dconjg(AMP(17))+AMP(18)*dconjg(AMP(18))+AMP(19)*dconjg(AMP(19))+AMP(20)*dconjg(AMP(20))',
-                          'AMP2(6)=AMP2(6)+AMP(21)*dconjg(AMP(21))+AMP(22)*dconjg(AMP(22))+AMP(23)*dconjg(AMP(23))+AMP(24)*dconjg(AMP(24))'])
-
-    def test_four_fermion_vertex_normal_fermion_flow(self):
-        """Testing process u u > t t g with fermion flow (u~t)(u~t)
-        """
-
-        # Set up model
-
-        mypartlist = base_objects.ParticleList()
-        myinterlist = base_objects.InteractionList()
-
-        # A u quark and its antiparticle
-        mypartlist.append(base_objects.Particle({'name':'u',
-                      'antiname':'u~',
-                      'spin':2,
-                      'color':3,
-                      'mass':'zero',
-                      'width':'zero',
-                      'texname':'u',
-                      'antitexname':'\bar u',
-                      'line':'straight',
-                      'charge':2. / 3.,
-                      'pdg_code':2,
-                      'propagating':True,
-                      'is_part':True,
-                      'self_antipart':False}))
-        u = mypartlist[len(mypartlist) - 1]
-        antiu = copy.copy(u)
-        antiu.set('is_part', False)
-
-        # A t quark and its antiparticle
-        mypartlist.append(base_objects.Particle({'name':'t',
-                      'antiname':'t~',
-                      'spin':2,
-                      'color':3,
-                      'mass':'MT',
-                      'width':'WT',
-                      'texname':'t',
-                      'antitexname':'\bar t',
-                      'line':'straight',
-                      'charge':2. / 3.,
-                      'pdg_code':6,
-                      'propagating':True,
-                      'is_part':True,
-                      'self_antipart':False}))
-        t = mypartlist[len(mypartlist) - 1]
-        antit = copy.copy(t)
-        antit.set('is_part', False)
-
-        # A gluon
-        mypartlist.append(base_objects.Particle({'name':'g',
-                      'antiname':'g',
-                      'spin':3,
-                      'color':8,
-                      'mass':'zero',
-                      'width':'zero',
-                      'texname':'g',
-                      'antitexname':'g',
-                      'line':'curly',
-                      'charge':0.,
-                      'pdg_code':21,
-                      'propagating':True,
-                      'is_part':True,
-                      'self_antipart':True}))
-
-        g = mypartlist[len(mypartlist) - 1]
-
-        # Gluon couplings to quarks
-        myinterlist.append(base_objects.Interaction({
-                      'id': 1,
-                      'particles': base_objects.ParticleList(\
-                                            [antiu, \
-                                             u, \
-                                             g]),
-                      'color': [color.ColorString([color.T(2, 1, 0)])],
-                      'lorentz':['FFV1'],
-                      'couplings':{(0, 0):'GG'},
-                      'orders':{'QCD':1}}))
-
-        myinterlist.append(base_objects.Interaction({
-                      'id': 2,
-                      'particles': base_objects.ParticleList(\
-                                            [antit, \
-                                             t, \
-                                             g]),
-                      'color': [color.ColorString([color.T(2, 1, 0)])],
-                      'lorentz':['FFV1'],
-                      'couplings':{(0, 0):'GG'},
-                      'orders':{'QCD':1}}))
-
-        # Four fermion vertex
-        myinterlist.append(base_objects.Interaction({
-                      'id': 3,
-                      'particles': base_objects.ParticleList(\
-                                            [antiu,
-                                             t,
-                                             antiu,
-                                             t]),
-                      'color': [color.ColorString([color.T(1, 0),
-                                                   color.T(3, 2)])],
-                      'lorentz':['FFFF1'],
-                      'couplings':{(0, 0):'GEFF'},
-                      'orders':{'NP':2}}))
-
-        mybasemodel = base_objects.Model()
-        mybasemodel.set('particles', mypartlist)
-        mybasemodel.set('interactions', myinterlist)
-
-        myleglist = base_objects.LegList()
-
-        myleglist.append(base_objects.Leg({'id':2,
-                                         'state':False}))
-        myleglist.append(base_objects.Leg({'id':2,
-                                         'state':False}))
-        myleglist.append(base_objects.Leg({'id':6,
-                                         'state':True}))
-        myleglist.append(base_objects.Leg({'id':6,
-                                         'state':True}))
-        myleglist.append(base_objects.Leg({'id':21,
-                                         'state':True}))
-
-        myproc = base_objects.Process({'legs':myleglist,
-                                       'model':mybasemodel})
-
-        myamplitude = diagram_generation.Amplitude({'process': myproc})
-
-        self.assertEqual(len(myamplitude.get('diagrams')), 4)
-
-        matrix_element = helas_objects.HelasMatrixElement(myamplitude)
-
-        result = helas_call_writers.FortranUFOHelasCallWriter(mybasemodel).\
-                                   get_matrix_element_calls(matrix_element)
-
-        goal = """CALL IXXXXX(P(0,1),zero,NHEL(1),+1*IC(1),W(1,1))
-CALL IXXXXX(P(0,2),zero,NHEL(2),+1*IC(2),W(1,2))
-CALL OXXXXX(P(0,3),MT,NHEL(3),+1*IC(3),W(1,3))
-CALL OXXXXX(P(0,4),MT,NHEL(4),+1*IC(4),W(1,4))
-CALL VXXXXX(P(0,5),zero,NHEL(5),+1*IC(5),W(1,5))
-CALL FFV1_2(W(1,1),W(1,5),GG,zero, zero, W(1,6))
-# Amplitude(s) for diagram number 1
-CALL FFFF1_0(W(1,2),W(1,3),W(1,6),W(1,4),GEFF,AMP(1))
-CALL FFFF1_2(W(1,1),W(1,2),W(1,3),GEFF,MT, WT, W(1,7))
-# Amplitude(s) for diagram number 2
-CALL FFV1_0(W(1,7),W(1,4),W(1,5),GG,AMP(2))
-CALL FFFF1_2(W(1,1),W(1,2),W(1,4),GEFF,MT, WT, W(1,8))
-# Amplitude(s) for diagram number 3
-CALL FFV1_0(W(1,8),W(1,3),W(1,5),GG,AMP(3))
-CALL FFFF1_1(W(1,3),W(1,1),W(1,4),GEFF,zero, zero, W(1,9))
-# Amplitude(s) for diagram number 4
-CALL FFV1_0(W(1,2),W(1,9),W(1,5),GG,AMP(4))""".split('\n')
-
-        for i in range(len(goal)):
-            self.assertEqual(result[i], goal[i])
-
-        # Test amp2 lines        
-        amp2_lines = \
-                 export_v4.get_amp2_lines(matrix_element)
-        self.assertEqual(amp2_lines,
->>>>>>> 072603e4
-                         ['AMP2(1)=AMP2(1)+AMP(1)*dconjg(AMP(1))',
-                          'AMP2(2)=AMP2(2)+AMP(2)*dconjg(AMP(2))',
-                          'AMP2(3)=AMP2(3)+AMP(3)*dconjg(AMP(3))',
-                          'AMP2(4)=AMP2(4)+AMP(4)*dconjg(AMP(4))'])
-<<<<<<< HEAD
-
-=======
-        # Check fermion factors
-        self.assertEqual([d.get('amplitudes')[0].get('fermionfactor') \
-                          for d in matrix_element.get('diagrams')],
-                         [1, 1, -1, 1])
-        
-        writer = writers.FortranWriter(self.give_pos('test'))
-        myfortranmodel = helas_call_writers.FortranHelasCallWriter(mybasemodel)
-
-        # Test configs file
-        nconfig, s_and_t_channels = export_v4.write_configs_file(writer,
-                                     matrix_element,
-                                     myfortranmodel)
-        writer.close()
-
-        #print open(self.give_pos('test')).read()
-        self.assertFileContains('test',
-"""C     Diagram 1
-      DATA MAPCONFIG(1)/1/
-      DATA (IFOREST(I,-1,1),I=1,2)/4,3/
-      DATA SPROP(-1,1)/21/
-      DATA (IFOREST(I,-2,1),I=1,2)/1,5/
-      DATA TPRID(-2,1)/2/
-      DATA (IFOREST(I,-3,1),I=1,2)/-2,-1/
-C     Diagram 2
-      DATA MAPCONFIG(2)/2/
-      DATA (IFOREST(I,-1,2),I=1,2)/5,4/
-      DATA SPROP(-1,2)/6/
-      DATA (IFOREST(I,-2,2),I=1,2)/-1,3/
-      DATA SPROP(-2,2)/21/
-C     Diagram 3
-      DATA MAPCONFIG(3)/3/
-      DATA (IFOREST(I,-1,3),I=1,2)/5,3/
-      DATA SPROP(-1,3)/6/
-      DATA (IFOREST(I,-2,3),I=1,2)/4,-1/
-      DATA SPROP(-2,3)/21/
-C     Diagram 4
-      DATA MAPCONFIG(4)/4/
-      DATA (IFOREST(I,-1,4),I=1,2)/4,3/
-      DATA SPROP(-1,4)/21/
-      DATA (IFOREST(I,-2,4),I=1,2)/1,-1/
-      DATA TPRID(-2,4)/2/
-      DATA (IFOREST(I,-3,4),I=1,2)/-2,5/
-C     Number of configs
-      DATA MAPCONFIG(0)/4/
-""")
-
-        writer = writers.FortranWriter(self.give_pos('test'))
-        export_v4.write_props_file(writer, matrix_element,
-                                   myfortranmodel, s_and_t_channels)
-        writer.close()
-        #print open(self.give_pos('test')).read()
-        self.assertFileContains('test',
-"""      PMASS(-1,1)  = ZERO
-      PWIDTH(-1,1) = ZERO
-      POW(-1,1) = 2
-      PMASS(-2,1)  = ZERO
-      PWIDTH(-2,1) = ZERO
-      POW(-2,1) = 1
-      PMASS(-1,2)  = ABS(MT)
-      PWIDTH(-1,2) = ABS(WT)
-      POW(-1,2) = 1
-      PMASS(-2,2)  = ZERO
-      PWIDTH(-2,2) = ZERO
-      POW(-2,2) = 2
-      PMASS(-1,3)  = ABS(MT)
-      PWIDTH(-1,3) = ABS(WT)
-      POW(-1,3) = 1
-      PMASS(-2,3)  = ZERO
-      PWIDTH(-2,3) = ZERO
-      POW(-2,3) = 2
-      PMASS(-1,4)  = ZERO
-      PWIDTH(-1,4) = ZERO
-      POW(-1,4) = 2
-      PMASS(-2,4)  = ZERO
-      PWIDTH(-2,4) = ZERO
-      POW(-2,4) = 1
-""")
-
-
-    def test_four_fermion_vertex_strange_fermion_flow(self):
-        """Testing process u u > t t g with fermion flow (u~u~)(tt)
-        """
-
-        # Set up model
-
-        mypartlist = base_objects.ParticleList()
-        myinterlist = base_objects.InteractionList()
-
-        # A u quark and its antiparticle
-        mypartlist.append(base_objects.Particle({'name':'u',
-                      'antiname':'u~',
-                      'spin':2,
-                      'color':3,
-                      'mass':'zero',
-                      'width':'zero',
-                      'texname':'u',
-                      'antitexname':'\bar u',
-                      'line':'straight',
-                      'charge':2. / 3.,
-                      'pdg_code':2,
-                      'propagating':True,
-                      'is_part':True,
-                      'self_antipart':False}))
-        u = mypartlist[len(mypartlist) - 1]
-        antiu = copy.copy(u)
-        antiu.set('is_part', False)
-
-        # A t quark and its antiparticle
-        mypartlist.append(base_objects.Particle({'name':'t',
-                      'antiname':'t~',
-                      'spin':2,
-                      'color':3,
-                      'mass':'MT',
-                      'width':'WT',
-                      'texname':'t',
-                      'antitexname':'\bar t',
-                      'line':'straight',
-                      'charge':2. / 3.,
-                      'pdg_code':6,
-                      'propagating':True,
-                      'is_part':True,
-                      'self_antipart':False}))
-        t = mypartlist[len(mypartlist) - 1]
-        antit = copy.copy(t)
-        antit.set('is_part', False)
-
-        # A gluon
-        mypartlist.append(base_objects.Particle({'name':'g',
-                      'antiname':'g',
-                      'spin':3,
-                      'color':8,
-                      'mass':'zero',
-                      'width':'zero',
-                      'texname':'g',
-                      'antitexname':'g',
-                      'line':'curly',
-                      'charge':0.,
-                      'pdg_code':21,
-                      'propagating':True,
-                      'is_part':True,
-                      'self_antipart':True}))
-
-        g = mypartlist[len(mypartlist) - 1]
-
-        # Gluon couplings to quarks
-        myinterlist.append(base_objects.Interaction({
-                      'id': 1,
-                      'particles': base_objects.ParticleList(\
-                                            [antiu, \
-                                             u, \
-                                             g]),
-                      'color': [color.ColorString([color.T(2, 1, 0)])],
-                      'lorentz':['FFV1'],
-                      'couplings':{(0, 0):'GG'},
-                      'orders':{'QCD':1}}))
-
-        myinterlist.append(base_objects.Interaction({
-                      'id': 2,
-                      'particles': base_objects.ParticleList(\
-                                            [antit, \
-                                             t, \
-                                             g]),
-                      'color': [color.ColorString([color.T(2, 1, 0)])],
-                      'lorentz':['FFV1'],
-                      'couplings':{(0, 0):'GG'},
-                      'orders':{'QCD':1}}))
-
-        # Four fermion vertex
-        myinterlist.append(base_objects.Interaction({
-                      'id': 3,
-                      'particles': base_objects.ParticleList(\
-                                            [antiu,
-                                             antiu,
-                                             t,
-                                             t]),
-                      'color': [color.ColorString([color.K6(-1, 1, 0),
-                                                   color.K6Bar(-1,3, 2)])],
-                      'lorentz':['FFFF1'],
-                      'couplings':{(0, 0):'GEFF'},
-                      'orders':{'NP':2}}))
-
-        mybasemodel = base_objects.Model()
-        mybasemodel.set('particles', mypartlist)
-        mybasemodel.set('interactions', myinterlist)
-
-        myleglist = base_objects.LegList()
-
-        myleglist.append(base_objects.Leg({'id':2,
-                                         'state':False}))
-        myleglist.append(base_objects.Leg({'id':2,
-                                         'state':False}))
-        myleglist.append(base_objects.Leg({'id':6,
-                                         'state':True}))
-        myleglist.append(base_objects.Leg({'id':6,
-                                         'state':True}))
-        myleglist.append(base_objects.Leg({'id':21,
-                                         'state':True}))
-
-        myproc = base_objects.Process({'legs':myleglist,
-                                       'model':mybasemodel})
-
-        myamplitude = diagram_generation.Amplitude({'process': myproc})
-
-        self.assertEqual(len(myamplitude.get('diagrams')), 4)
-
-        matrix_element = helas_objects.HelasMatrixElement(myamplitude)
-
-        result = helas_call_writers.FortranUFOHelasCallWriter(mybasemodel).\
-                                   get_matrix_element_calls(matrix_element)
-
         goal = """CALL IXXXXX(P(0,1),zero,NHEL(1),+1*IC(1),W(1,1))
 CALL OXXXXX(P(0,2),zero,NHEL(2),-1*IC(2),W(1,2))
 CALL IXXXXX(P(0,3),MT,NHEL(3),-1*IC(3),W(1,3))
@@ -4798,7 +4279,7 @@
                           'AMP2(2)=AMP2(2)+AMP(2)*dconjg(AMP(2))',
                           'AMP2(3)=AMP2(3)+AMP(3)*dconjg(AMP(3))',
                           'AMP2(4)=AMP2(4)+AMP(4)*dconjg(AMP(4))'])
->>>>>>> 072603e4
+
         # Check fermion factors
         self.assertEqual([d.get('amplitudes')[0].get('fermionfactor') \
                           for d in matrix_element.get('diagrams')],

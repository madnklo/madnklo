################################################################################
#
# Copyright (c) 2009 The MadGraph Development team and Contributors
#
# This file is a part of the MadGraph 5 project, an application which 
# automatically generates Feynman diagrams and matrix elements for arbitrary
# high-energy processes in the Standard Model and beyond.
#
# It is subject to the MadGraph license which should accompany this 
# distribution.
#
# For more information, please visit: http://madgraph.phys.ucl.ac.be
#
################################################################################
"""Unit test Library for testing the Creation of Helas Amplitude created from 
the output of the Feynman Rules."""
from __future__ import division

import math
import os
import time

import aloha
import aloha.aloha_object as aloha_obj
import aloha.aloha_lib as aloha_lib
from aloha.aloha_lib import *
import aloha.create_aloha as create_aloha
import aloha.aloha_writers as aloha_writers
import models.sm.object_library as object_library
import tests.unit_tests as unittest


class TestVariable(unittest.TestCase):

    def setUp(self):
        self.var1 = 2 * aloha_lib.Variable('var1')
        self.var2 = 3 * aloha_lib.Variable('var2')
        self.var3 = 11 * aloha_lib.Variable('var3')
        
    
    def test_power(self):
        """check that the power is correctly update"""
        
        a = aloha_lib.Variable('P3_0')
        b = a ** 2 * a ** 2

        b = b.simplify()
        self.assertTrue(isinstance(b, aloha_lib.MultVariable))
        self.assertEqual(4, len(b))
        for i in b:
            self.assertEqual(a[0], i)
    
    def testsumvarvar (self):
        """ test the sum of two Variable Object"""
        
        #Sum of Two Variable
        sum = self.var1 + self.var2
        
        #check sanity
        self.assertEquals(sum.__class__,aloha_lib.AddVariable)
        self.assertTrue(self.var1 in sum)        
        self.assertTrue(self.var2 in sum)
        self.assertEquals(len(sum),2)
        
        #test prefactor, constant term treatment
        self.assertEquals(sum.prefactor,1)
        self.assertTrue(self.var1 in sum)
        #for term in sum:
        #    if term == self.var1:
        #        #self.assertEqual(term.prefactor, 2)
        #        self.assertFalse(term is self.var1)
        #    elif term == self.var2:
        #        #self.assertEqual(term.prefactor, 3)
        #        self.assertFalse(term is self.var2)
                
        #self.assertEquals(self.var1.prefactor, 2) #prefactor is preserve
        #self.assertEquals(self.var2.prefactor, 3)   
         
    def testrsumvarvar (self):
        """ test the sum of two Variable Object (inverse order)"""
        
        #Sum of Two Variable
        sum = self.var2 + self.var1        
        #check sanity
        self.assertEquals(sum.__class__,aloha_lib.AddVariable)
        self.assertTrue(self.var1 in sum)        
        self.assertTrue(self.var2 in sum)
        self.assertEquals(len(sum),2)
        
        #test prefactor, constant term treatment
        self.assertEquals(sum.prefactor,1)
        #self.assertTrue(self.var1 in sum)
        #for term in sum:
        #    if term == self.var1:
        #        self.assertEqual(term.prefactor, 2)
        #        self.assertFalse(term is self.var1)
        #    elif term == self.var2:
        #        self.assertEqual(term.prefactor, 3)
        #        self.assertFalse(term is self.var2)
                                  
        #self.assertEquals(self.var1.prefactor,2) #prefactor is preserve
        #self.assertEquals(self.var2.prefactor,3)   
 
    def testsumvarint(self):
        """ test the sum of one Variable with an integer"""

        sum = self.var1 + 4
        self.assertEqual(sum.__class__, aloha_lib.AddVariable)
        return
    
    def testsumvaradd(self):
        """ test the sum of one Variable with an AddVariable"""        

        add = aloha_lib.AddVariable()
        add.append(self.var1)
        add.append(self.var2)

        sum = self.var3 + add
        
        self.assertEquals(sum.__class__,aloha_lib.AddVariable)
        self.assertTrue(self.var3 in sum)
        self.assertEquals(len(sum), 3)
        #for data in sum:
        #    if data == self.var3:
        #        self.assertFalse(data is self.var3)
        #    else:
        #        self.assertTrue(data is self.var1 or data is self.var2)
                    
                
        #test prefactor- constant_term
        #self.assertEquals(sum.prefactor, 1)
        #self.assertEquals(self.var1.prefactor,2)
        
    def testsumvarmult(self):
        """ test the sum of one Variable with an MultVariable"""        
        
        mult = self.var1 * self.var2 
        sum = self.var3 + mult
        
        self.assertEquals(sum.__class__,aloha_lib.AddVariable)
        self.assertTrue(self.var3 in sum)

                
        #test prefactor- constant_term
        #self.assertEquals(sum.prefactor, 1)
        #self.assertEquals(self.var3.prefactor, 11)
         
    def testmultvarvar(self):
        """product of Two Variable"""
        
        prod = self.var1 * self.var2
        prod.simplify()
        #check sanity
        self.assertEquals(prod.__class__,aloha_lib.MultVariable)
        self.assertEquals(len(prod),2)
        
        
        self.assertEquals(prod.prefactor,6)


    def testmultvarAdd(self):
        """product of Variable with an AddVariable"""
        
        add = self.var1 + self.var2
        prod = self.var3 * add
        #sanity check
        self.assertEquals(prod.__class__, aloha_lib.AddVariable)
        self.assertEquals(len(prod), 2)
        prod.simplify()
        #check prefactor of each term
        for term in prod:
            if prod.prefactor * term.prefactor == 22:
                self.assertEqual(set(term), set([self.var1[0], self.var3[0]]))
            elif prod.prefactor * term.prefactor == 33:
                self.assertEqual(set(term),set([self.var2[0], self.var3[0]]))
            else:
                raise Exception('not valid term')
                
    
    def testmultvarMult(self):
        """product of Variable with an MultVariable"""
        
        var1 = 2
        var2 = 3*aloha_lib.Variable('y')
        mult = var1 * var2
        prod = self.var1 * mult
        prod.simplify()
        #Sanity
        self.assertEquals(prod.__class__, aloha_lib.MultVariable)
        self.assertEquals(len(prod), 2)
        
        #check prefactor
        self.assertEquals(prod.prefactor, 12)
        
               
    def testmultvarint(self):
        """product of Var with an integer"""
        
        prod1 = self.var1 * 2
        prod2 = 2 * self.var2
        prod1.simplify()
        prod2.simplify()
        
        #check prefactor - constant term
        self.assertEquals(prod1.prefactor, 4)
        self.assertEquals(prod2.prefactor, 6)

class TestAddVariable(unittest.TestCase):

    def setUp(self):
        """Initialize basic object"""
        self.var1 = 2 * aloha_lib.Variable('var1')
        self.var2 = 3 * aloha_lib.Variable('var2')
        self.add1 = aloha_lib.AddVariable()
        self.add1 += self.var1
        self.add1 += self.var2

        self.var3 = 11 * aloha_lib.Variable( 'var3')
        self.var4 = 4 * aloha_lib.Variable( 'var4')
        self.add2 = aloha_lib.AddVariable()
        self.add2 += self.var3
        self.add2 += self.var4        
    
    def testsumaddint(self):
        """Test the sum of an Add variable with an integer"""
        
        add2 = self.add1 + 5
        self.assertEqual(type(add2), aloha_lib.AddVariable)
        self.assertEqual(len(add2), 3)
        for term in add2:
            if term == self.var1:
                self.assertTrue(term.prefactor, 2)
            elif term == self.var2:
                self.assertTrue(term.prefactor, 3)
            else:
                self.assertEqual(term, 5)
            
        return
                
    def testsumaddmult(self):
        """Test the sum of an AddVariable with a MultVariable."""
        
        var1 = aloha_lib.Variable('v2')
        var2 = aloha_lib.Variable('v3')
        mult = var1 * var2 + 2
        sum = self.add1 + mult
        #Sanity Check
        self.assertEquals(sum.__class__, aloha_lib.AddVariable)
        self.assertEqual(len(sum), 4)
        self.assertTrue(2 in sum)
        self.assertTrue('v2 * v3' in str(sum))
        
        #check new term 
        for term in sum:
            if term.__class__ == aloha_lib.AddVariable:
                self.assertTrue(term.prefactor, 6)
                self.assertTrue(term.constant_term, 0)
                
    def testsumaddvar(self):
        """Test the sum of an AddVariable with a Variable."""
        
        var3 = 11 * aloha_lib.Variable( 'var3')
        sum = self.add1 + var3
        self.assertEquals(sum.__class__,aloha_lib.AddVariable)
        self.assertTrue(self.var1 in sum)
        self.assertTrue(self.var2 in sum)
        self.assertTrue(self.var3 in sum)        
        self.assertEquals(len(sum), 3)
        for data in sum:
            if data == self.var1:
                self.assertEquals(data.prefactor,2)
            elif data == self.var2:
                self.assertEquals(data.prefactor,3)
            elif data == self.var3:
                self.assertEquals(data.prefactor,11)
                
        #test prefactor- constant_term
        self.assertEquals(sum.prefactor, 1)
    
    def testsumaddadd(self):
        """Test the sum of two add object"""
        
        sum = self.add1 + self.add2
        
        self.assertEquals(sum.__class__, aloha_lib.AddVariable)
        self.assertEquals(len(sum), 4)
        
        self.assertTrue(self.var1 in sum)
        self.assertTrue(self.var2 in sum)
        self.assertTrue(self.var3 in sum)
        self.assertTrue(self.var4 in sum)
        
        for data in sum:
            if data == self.var1:
                self.assertEquals(data.prefactor, 2)
            elif data == self.var2:
                self.assertEquals(data.prefactor, 3)
            elif data == self.var3:
                self.assertEquals(data.prefactor, 11)
            elif data == self.var4:
                self.assertEquals(data.prefactor, 4)
        #test prefactor- constant_term
        self.assertEquals(sum.prefactor, 1)
        
    def testmultaddint(self):
        """test the multiplication of an AddVariable by a Integer"""
        
        prod1 = 3 * self.add1
        prod2 = self.add2 * 2
        
        self.assertEquals(prod1.__class__, aloha_lib.AddVariable)
        self.assertEquals(prod2.__class__, aloha_lib.AddVariable)
        self.assertFalse(prod1 is self.add1)
        self.assertFalse(prod2 is self.add2)
        self.assertEquals(len(prod1), 2)
        self.assertEquals(len(prod2), 2)
        
        self.assertEquals(prod1.prefactor, 3)
        self.assertEquals(prod2.prefactor, 2)
                
        for data in prod1:
            if 'var1' in str(data):
                self.assertEquals(prod1.prefactor * data.prefactor, 6)
            elif 'var2' in str(data):
                self.assertEquals(prod1.prefactor * data.prefactor, 9)
        for data in prod2:
            if 'var3' in data:
                self.assertEquals(prod2.prefactor * data.prefactor, 22)
            elif 'var4' in data:
                self.assertEquals(prod2.prefactor * data.prefactor, 8)

    
    def testmultadd_legacy(self):
        """ int * AddVariable doens't change the content of AddVariable """
        
        var1 = aloha_obj.P(1,2)
        var2 = aloha_obj.P(2,2)
        prod = var1 * var2
        #assert(prod.__class__, aloha_lib.MultLorentz)
        var3 = aloha_obj.Metric(1,2)
        
        sum = (var3 + var1 * var2)    
        new_sum = 2 * sum
        
        self.assertEqual(new_sum.__class__, aloha_lib.AddVariable)
        self.assertEqual(len(new_sum), 2)
        self.assertEqual(new_sum.prefactor, 2)
        for term in new_sum:
            self.assertEqual(term.prefactor, 1)

            if str(term).startswith('(_ETA_'):
                self.assertFalse('var3' in term)
                self.assertTrue(var3 is term)
            else:
                self.assertEqual(term.__class__, aloha_lib.MultLorentz)
                self.assertEqual(prod, term)
                self.assertFalse(prod is term) 
    
    def testmultaddvar(self):
        """Test the multiplication of an Addvariable with a Variable"""
        
        var3 = 11 * aloha_lib.Variable('var3')
        prod = self.add1 * var3
        #sanity check
        self.assertEquals(prod.__class__, aloha_lib.AddVariable)
        self.assertEquals(len(prod), 2)
        
        #check prefactor of each term
        for term in prod:
            if 'var1' not in str(term):
                self.assertEquals(prod.prefactor * term.prefactor, 33)
            elif 'var2' not in str(term):
                self.assertEquals(prod.prefactor * term.prefactor, 22)
            else:
                raise Exception('not valid term')
                
    
    def testmultaddvar_legacy(self):
        """Test that the legacy is preserve for Add/var multiplication"""
        
        p1 = aloha_obj.P(1,1)
        p2 = aloha_obj.P(1,2)
        p3 = aloha_obj.P(3,3)
        
        #make (p1+p2)*p3
        add= p1+p2
        result= add *p3 
        
        self.assertEqual(result.__class__, aloha_lib.AddVariable)
        self.assertEqual(len(result), 2)
        for term in result:
            self.assertTrue('_P^3_3' in str(term))
            self.assertEqual(term.__class__,aloha_obj.P.mult_class)
        
        
        
        
    def testmultaddmult(self):
        """Test the multiplication of an AddVariable with a MultVariable."""
        
        var3 = 2 * aloha_lib.Variable( 'var3')
        var4 = 1 * aloha_lib.Variable( 'var4')
        prod = self.add1 * (var3 *var4)
        
        self.assertEqual(prod.__class__, aloha_lib.AddVariable)
        self.assertEqual(len(prod), 2)
        
        for data in prod:
            if 'var1' in str(data):
                self.assertEqual(data.__class__, aloha_lib.MultVariable)
                self.assertEqual(prod.prefactor * data.prefactor, 4)
            else:
                self.assertEqual(data.__class__, aloha_lib.MultVariable)
                self.assertEqual(prod.prefactor * data.prefactor, 6)
        self.assertEqual(prod.prefactor, 2)
        
                
    def testmultaddadd(self):
        """Test the multiplication between two AddVariable."""
        
        prod = self.add1 * self.add2
        self.assertEqual(prod.__class__, aloha_lib.AddVariable)
        self.assertEqual(len(prod), 4)
        
        for data in prod:
            sdata = str(data)
            if 'var1' in sdata and 'var3' in sdata:
                self.assertEqual(data.__class__, aloha_lib.MultVariable)
                self.assertEqual(data.prefactor, 22)
            elif 'var1' in sdata:
                self.assertEqual(data.__class__, aloha_lib.MultVariable)
                self.assertEqual(data.prefactor, 8)
            elif 'var2' in sdata and 'var3' in sdata:
                self.assertEqual(data.__class__, aloha_lib.MultVariable)
                self.assertEqual(data.prefactor, 33)
            else:
                self.assertEqual(data.__class__, aloha_lib.MultVariable)
                self.assertEqual(data.prefactor, 12)
        
    def test_replace(self):
        """test that the replace command works"""
        
        id = self.var1.get_id()
        new = self.add1.replace(id, self.add2)
        
        self.assertEqual(len(new),3)
        self.assertEqual(set([a.prefactor for a in new]),set([3,22,8]))
        for i in new:
            self.assertNotEqual(i,id)
        
        self.setUp()
        id = self.var1.get_id()
        new = self.add1.replace(id, self.var1 * self.var2)
        self.assertEqual(len(new),2)
        self.assertEqual(set([a.prefactor for a in new]),set([12,3]))

        self.setUp()
        add2 = 2 * self.add2
        id  = self.var1.get_id()
        new = self.var1.replace(id, add2)
        self.assertEqual(len(new),2)
        self.assertEqual(set([a.prefactor for a in new]),set([11,4]))
        for i in new:
            self.assertNotEqual(i,id)
        
        self.setUp()
        add1 = 5 * self.add1
        add2 = 2 * self.add2
        id  = self.var1.get_id()
        new = add1.replace(id, add2)
        self.assertEqual(len(new),3)
        self.assertEqual(set([a.prefactor*new.prefactor for a in new]),set([15,220,80]))
        for i in new:
            self.assertNotEqual(i,id)
        
           
    def test_factorization(self):
        """test the factorization"""
        
        p1 = aloha_lib.Variable('p1')
        p2 = aloha_lib.Variable('p2')        
        p3 = aloha_lib.Variable('p3')
        p4 = aloha_lib.Variable('p4')
        p5 = aloha_lib.Variable('p5')
        
        
        sum = p1 * p2 + p1 * p3
        sum = sum.factorize()
        self.assertEqual(sum.__class__,aloha_lib.MultContainer)
        self.assertEqual(len(sum),2)
        for fact in sum:
            if isinstance(fact, str):
                self.assertEqual(str(fact), 'p1')
            else:
                self.assertEqual(str(fact), '( (p2) + (p3) )') 
        
        
        sum = p1 * p2 + p1 * p3 + 2 * p1 + 2 *p1 * p2 * p4
        sum = sum.factorize()
        #Should return p1*(p2(2*p4 + 1) + p3 + 2)
        self.assertEqual(sum.__class__,aloha_lib.MultContainer)
        self.assertEqual(len(sum),2)
        self.assertEqual(str(sum), '(p1 * ( (p2 * 2 * ( 0.5 + (p4) )) + ( (p3) + 2 ) ))')

    def test_factorization2(self):
        """test the factorization with power and constant"""
        
        p1 = aloha_lib.Variable('p1')
        p2 = aloha_lib.Variable('p2')        
        p3 = aloha_lib.Variable('p3')
                
        sum = ( -2 * p1 **2 + -2 * p2 + 2 * ( p3 * p2 ) )
        sum = sum.factorize()
        #Should return p2*(2*p3-2)-2*p1**2
        self.assertEqual(str(sum), '( (p2 * 2 * ( -1.0 + (p3) )) + (-2 * p1 * p1) )')

    def test_factorization3(self):
        """test factorization with prefactor"""
        
        p1 = aloha_lib.Variable('p1')
        p2 = aloha_lib.Variable('p2')
        
        sum =2 * p2**2 + 2* p1 * p2
        sum = sum.factorize()
        #should be p2 (2 * p1 + 2 * p2)
        self.assertEqual(str(sum), '(p2 * 2 * ( (p2) + (p1) ))')
        
    
    def test_factorization4(self):
        """test the factorization with constant factor"""
        
        P1_0 = aloha_lib.Variable('p1')
        P1_1 = aloha_lib.Variable('p2')
        P1_2 = aloha_lib.Variable('p3')
        P1_3 = aloha_lib.Variable('p4')        
        OM1  = aloha_lib.Variable('om1') 
        
        expr1 = ( -1j * ( P1_3 * P1_1 * OM1 ) + 1j * ( P1_0**2 * P1_3 * P1_1 * OM1**2 ) + -1j * ( P1_1**3 * P1_3 * OM1**2 ) + -1j * ( P1_2**2 * P1_3 * P1_1 * OM1**2 ) + -1j * ( P1_3**3 * P1_1 * OM1**2 ) )

        p1, p2, p3, p4, om1 = 1,2,3,4,5
        value = eval(str(expr1))
        
        expr1 = expr1.factorize()
        self.assertEqual(eval(str(expr1)), value)


    def test_factorization5(self):
        """check that P [gamma + P/M] == (/p+M) [Onshell]"""

        P1_0 = aloha_lib.Variable('p1')
        P1_1 = aloha_lib.Variable('p2')
        P1_2 = aloha_lib.Variable('p3')
        P1_3 = aloha_lib.Variable('p4')        
        M1  = aloha_lib.Variable('m1') 
    
        p1, p2, p3, p4, m1 = 1,2,3,4,5
    
        data = (P1_0**2 * M1 - P1_1**2 * M1 + M1)
        value = eval(str(data))
        data2 = data.factorize()
        self.assertEqual(eval(str(data2)), value)
        



    




    
class TestMultVariable(unittest.TestCase):

    def setUp(self):
        self.var1 = 2*aloha_lib.Variable( 'var1')
        self.var2 = 3*aloha_lib.Variable( 'var2')
        self.var3 = 4*aloha_lib.Variable( 'var3')
        self.var4 = 5*aloha_lib.Variable( 'var4')
        
        self.mult1 = self.var1 * self.var2
        self.mult2 = self.var3 * self.var4
    
    def testequality(self):
        """test the definition of Equality"""

        #test with mult obj
        
        self.assertNotEqual(self.mult1, self.mult2)
                
        #test with other type of obj
        self.assertNotEqual(self.mult1, 32)
        self.assertNotEqual(self.mult1, self.var1)
        prov = self.var1 + self.var2
        self.assertNotEqual(self.mult1, prov )
        
                
    def testsummultmul(self):
        """Test the sum of two MultVariable"""
        
        sum = self.mult1 + self.mult2 
        self.assertEqual(sum.__class__, aloha_lib.AddVariable)
        self.assertEqual(len(sum),2)
        self.assertEqual(sum.prefactor, 1)
        
        for term in sum:
            if 'var1' in str(term):
                self.assertEqual(term.prefactor, 6)
                #self.assertFalse(term is self.mult1)
            else:
                self.assertEqual(term.prefactor, 20)
                #self.assertFalse(term is self.mult2)
                
        sum =  self.mult1 - self.mult1
        sum = sum.simplify()
        self.assertEqual(sum.__class__, int)
        self.assertEqual(sum,0)

        
    def testdealingwithpower1(self):
        """Check that the power is correctly set in a product"""
        
        p1 = aloha_lib.Variable('p1')
        p2 = aloha_lib.Variable('p2')
        
        prod = p1 * p1
        self.assertEqual(prod.__class__, aloha_lib.MultVariable)       
        prod = prod.simplify()
        self.assertEqual(prod.__class__, aloha_lib.MultVariable)
        self.assertEqual(len(prod), 2)
        self.assertEqual(len(p1), 1)
        
        prod *= p1
        prod = prod.simplify()
        self.assertEqual(prod.__class__, aloha_lib.MultVariable)
        self.assertEqual(len(prod), 3)
        self.assertEqual(len(p1), 1)
        
        prod *= p2
        prod.simplify()
        self.assertEqual(prod.__class__, aloha_lib.MultVariable)
        self.assertEqual(prod.count(p1.get_id()), 3)
        self.assertEqual(prod.count(p2.get_id()), 1)                                
        
        prod *= p1
        prod.simplify()
        self.assertEqual(prod.__class__, aloha_lib.MultVariable)
        self.assertEqual(prod.count(p1.get_id()), 4)
        self.assertEqual(prod.count(p2.get_id()), 1)  
                                 
                                
    def r_testdealingwithpower2(self):
        """Check that the power is correctly set in a product"""       
        
        p1 = aloha_lib.Variable('p1')
        p2 = aloha_lib.Variable('p2')
        p3 = aloha_lib.Variable('p3')
        p4 = aloha_lib.Variable('p2')
        p5 = aloha_lib.Variable('p5')
        sum1 = p1 + p2
        sum2 = p4 + p3

        prod = p3 * sum2 * sum1
        self.assertEqual(prod.__class__, aloha_lib.AddVariable)
        for term in sum1 + sum2:
            self.assertEqual(term.power, 1)
        
        obj1 = 0
        for term in prod:
            if p2 == term:
                self.assertEqual(term.power, 2)
            elif p1 in term and p2 in term and p3 in term:
                self.assertEqual(term[0].power, 1)
                self.assertEqual(term[1].power, 1)        
                self.assertEqual(term[2].power, 1)
                if not obj1:
                    obj1= term[1]
                else:
                    self.assertFalse(obj1 is term[1])
            elif p2 in term and p3 in term:
                self.assertEqual(term[0].power+term[1].power, 3)
                if not obj1:
                    obj1= term[1]
                else:
                    self.assertFalse(obj1 is term[1])                
        
    def testdealingwithpower3(self):
        """Check that the power is correctly set in a product in the full chain"""
        
        F1_1, F1_2, F1_3, F1_4 = 1,2,3,4
        
        P1_0, P1_1, P1_2, P1_3 = 12, 0, 0, 12
        P2_0, P2_1, P2_2, P2_3 = 12, 0, 12, 0
        P3_0, P3_1, P3_2, P3_3 = 20, 0, 12, 12
        M1, M2, M3 = 0, 0, 100 
        
        F2_1, F2_2, F2_3, F2_4 = 5,5,6,7
        T3_1, T3_2, T3_3, T3_4 = 8,9,10,11
        T3_5, T3_6, T3_7, T3_8 = 8,9,10,11
        T3_9, T3_10, T3_11, T3_12 = 8,9,10,11
        T3_13, T3_14, T3_15, T3_16 = 8,9,10,11
        
        
        
        p1 = aloha_obj.P('mu',2)
        gamma1 = aloha_obj.Gamma('mu','a','b')
        metric = aloha_obj.Spin2('nu','rho',3)
        p2 = aloha_obj.P('rho',2)
        gamma2 = aloha_obj.Gamma('nu','b','c')
        F1 = aloha_obj.Spinor('c',1) 
        
         
        lor1 = p1 * gamma1 * gamma2 * F1
        lor2 = metric * p2
        lor1.simplify()
        new_lor = lor1.expand()
        lor2.simplify()
        new_lor2 = lor2.expand()
        
        expr = new_lor * new_lor2
        self.assertEqual((-864+288j), eval(str(expr.get_rep([0]))))
        self.assertEqual((288+864j), eval(str(expr.get_rep([1]))))
        self.assertEqual((2016+288j), eval(str(expr.get_rep([2]))))
        self.assertEqual((-288+2016j), eval(str(expr.get_rep([3]))))
        
    
    def test_obj_are_not_modified(self):
        """Check that a sum-product-... doesn't change part of the objects"""
        
        sum = self.mult1 + self.mult2
        #for term in sum:
        #    self.assertFalse(term is self.mult1)
        #    self.assertFalse(term is self.mult2)
            
        
        sum2 = sum - (self.mult1 + self.mult2)
        #for term in sum:
        #    for term2 in sum2:
        #        self.assertFalse(term is term2)
        
        sum2 = sum2.simplify()
        
        #check that sum2 is zero
        self.assertEqual(sum2, 0)
        
        #check that the sum is not modify in this game      
        self.assertEqual(sum.__class__, aloha_lib.AddVariable)
        self.assertEqual(len(sum), 2)
        self.assertEqual(sum.prefactor, 1)
        
        for data in sum:
            self.assertEqual(len(data), 2)
            if 'var1' in str(data):
                self.assertEqual(data.prefactor, 6)
                self.assertTrue('var2' in str(data))
            else:
                self.assertEqual(data.prefactor, 20)
                self.assertTrue('var3' in str(data))
                self.assertTrue('var4' in str(data))
            
    def testsummultint(self):
        """Test the sum of a MultVariable object with a number"""
        
        add = self.mult1 + 2
        self.assertEqual(add.__class__, aloha_lib.AddVariable)
        self.assertEqual(len(add), 2)
        for term in add:
            if term.__class__ == aloha_lib.MultVariable:
                self.assertEqual(term.prefactor, 6)
                self.assertEqual(len(term), 2)
                #self.assertFalse(term is self.mult1)
            else:
                self.assertEqual(term.__class__, int)
                self.assertEqual(term, 2)
        
        return
        
    def testsummultadd(self):
        """Test the sum of an MultVariable with a AddVariable."""
        
        var1 = 2 * aloha_lib.Variable('xxx')
        var2 = 3 * aloha_lib.Variable('yyy')
        add = var1 + var2
                
        sum = self.mult2 + add
        #Sanity Check
        self.assertEquals(sum.__class__, aloha_lib.AddVariable)
        self.assertEqual(len(sum), 3)
        self.assertTrue(var1 in sum)
        self.assertTrue(var2 in sum)
        
        #check new term 
        for term in sum:
            if 'xxx' in str(term):
                self.assertEqual(term.prefactor, 2)
            elif 'yyy' in str(term):
                self.assertEqual(term.prefactor, 3)
            elif term.__class__ == aloha_lib.MultVariable:
                self.assertEqual(term.prefactor, 20)
                self.assertTrue('var3' in str(term))
                self.assertTrue('var4' in str(term))
                
            self.assertEqual(sum.prefactor, 1)
            
    def testsummulvar(self):
        """Test the sum of a MultVariable with a Variable"""
        
        
        var = 3 * aloha_lib.Variable('xxx')
        sum = self.mult2 + var
        sum.simplify()
        self.assertEquals(sum.__class__,aloha_lib.AddVariable)
        self.assertTrue(var in sum)
        self.assertEquals(len(sum), 2)
        for term in sum:
            self.assertTrue(term.prefactor in [3,20])

                
        #test prefactor- constant_term
        self.assertEquals(sum.prefactor, 1)
        self.assertEquals(var.prefactor, 3)
        self.assertEquals(self.mult2.prefactor, 20)
        
    def testmultmultint(self):
        """Test the multiplication of an MultVariable with an integer"""
        
        prod1 = self.mult1 * 2
        
        self.assertEqual(prod1.__class__, aloha_lib.MultVariable)
        self.assertEqual(len(prod1), 2)
        self.assertFalse(prod1 is self.mult1)
        self.assertEqual(prod1.prefactor, 12)
        for fact in prod1:
            if fact == self.var1:
                self.assertEqual(fact.prefactor, 1)
            if fact == self.var2:
                self.assertEqual(fact.prefactor, 1)
                            
        prod2 = 2 * self.mult1

        self.assertEqual(prod2.__class__, aloha_lib.MultVariable)
        self.assertEqual(len(prod2), 2)
        self.assertEqual(prod2.prefactor, 12)
        for fact in prod1:
            if fact == self.var1:
                self.assertEqual(fact.prefactor, 1)
            if fact == self.var2:
                self.assertEqual(fact.prefactor, 1)
        
                
    def testmultmultmult(self):
        """test the multiplication of two MultVariable"""
        
        prod1 = self.mult1 * self.mult2
        self.assertEqual(prod1.__class__, aloha_lib.MultVariable)
        self.assertEqual(len(prod1), 4)
        self.assertTrue('var1' in str(prod1))
        self.assertTrue('var2' in str(prod1))
        self.assertTrue('var3' in str(prod1))
        self.assertTrue('var4' in str(prod1))        
        self.assertEqual(prod1.prefactor, 120)

        
        
                

        

        
        
class testLorentzObject(unittest.TestCase):
    """ Class to test the Operation linked to a Lorentz Object"""
    
    def setUp(self):
        aloha_lib.KERNEL.clean()
        self.p1= aloha_obj.P(1,2)
        self.p2= aloha_obj.P(1,3)
        self.p3= aloha_obj.P(2,2)
        self.p4= aloha_obj.P(2,3)
                
    def testbasicoperation(self):       
        """Test the sum/product run correctly on High level object.
        Those test will be basic since everything should derive from particle
        """
       
        new = self.p1 * self.p2 + self.p3 * self.p4       
        self.assertEqual(new.__class__, aloha_lib.AddVariable)
        self.assertEqual(len(new), 2)
       
        new2 =  aloha_obj.Gamma(1,2,3) * aloha_obj.P(1,2) 

        self.assertEqual(new2.__class__, aloha_lib.MultLorentz)
        self.assertEqual(len(new2), 2)         
        
        new2 += aloha_obj.Gamma(1,2,3) * aloha_obj.P(1,3)
        self.assertEqual(new2.__class__, aloha_lib.AddVariable) 
        self.assertEqual(len(new2), 2)
        self.assertNotEqual(new, new2)
    
    def test_power(self):
        """ Test that we can take a square of an object --fully auto contracted"""

        product = self.p2 * self.p2
        power = self.p2**2

        self.assertEqual(power.__class__, aloha_lib.MultLorentz)        
        self.assertEqual(product, power)
        power = power.expand(veto=range(100))

        keys= power.keys()
        keys.sort()
        self.assertEqual(keys, [(0,)])
        solution = '( (P3_0 * P3_0) + (-1 * P3_1 * P3_1) + (-1 * P3_2 * P3_2) + (-1 * P3_3 * P3_3) )'
        
        self.assertEqual(str(power[(0,)]), solution)
        
    def test_equality(self):
        """test the equality of Lorentz Object"""
        
        self.assertEqual(self.p1,self.p1)
        self.assertNotEqual(self.p1,self.p2)
        self.assertNotEqual(self.p1,self.p3)
        self.assertNotEqual(self.p1,self.p4)
        self.assertEqual(self.p1, aloha_obj.P(1,2))
        
        self.assertNotEqual(self.p1, aloha_obj.Gamma(1,2,3))
        
        new = aloha_obj.Gamma(1,2,3) * aloha_obj.P(1,2)
        new2 = aloha_obj.Gamma(1,2,3) * aloha_obj.P(1,2)
        self.assertEqual(new, new2)
        
        #Check that sum indices are  consider for equality
        new3 = aloha_obj.Gamma(3,2,3) * aloha_obj.P(3,2)
        self.assertNotEqual(new, new3)
        
        new4 = aloha_obj.P(3,2) * aloha_obj.Gamma(3,2,3)
        self.assertNotEqual(new, new4)
        self.assertNotEqual(new3, new4)
        
        new5 = aloha_obj.P(4,2) * aloha_obj.Gamma(4,2,3)
        self.assertNotEqual(new, new5)
        self.assertNotEqual(new3, new5)
        self.assertNotEqual(new4, new5)
        
        new6 = aloha_obj.P(3,2) * aloha_obj.Gamma(3,3,2)       
        self.assertNotEqual(new, new6)
        
        new7 = aloha_obj.P(3,4) * aloha_obj.Gamma(3,2,3)    
        self.assertNotEqual(new, new7)
        
        #Test contraction on spin
        new = aloha_obj.Gamma(3,3,2) * aloha_obj.Gamma(2,2,4) * \
                                                    aloha_obj.P(3,3) * aloha_obj.P(2,4)
        new2 = aloha_obj.Gamma(3,3,2) * aloha_obj.Gamma(2,2,4) * \
                                                    aloha_obj.P(3,4) * aloha_obj.P(2,3)
        self.assertNotEqual(new,new2)
    
        new3 = aloha_obj.P(1,3) * aloha_obj.Gamma(1,3,1) * aloha_obj.P(4,4) * \
                                                        aloha_obj.Gamma(4,1,4)
        self.assertNotEqual(new, new3)
        self.assertNotEqual(new2, new3)
                                                            
        new4 = aloha_obj.P(1,3) * aloha_obj.Gamma(1,3,2) * aloha_obj.P(4,4) * \
                                                        aloha_obj.Gamma(4,1,4)
        self.assertNotEqual(new,new4)
    
    def testexpand(self):
        """Test if the expansion from HighLevel to LowLevel works correctly"""
        
        #expand a single object
        obj = aloha_obj.P(1,2)
        low_level = obj.expand()

        keys= low_level.keys()
        keys.sort()
        self.assertEqual(keys, [(0,),(1,),(2,),(3,)])
        self.assertEqual(str(low_level[(0,)]), '(P2_0)')
        self.assertEqual(str(low_level[(1,)]), '(P2_1)')
        self.assertEqual(str(low_level[(2,)]), '(P2_2)')
        self.assertEqual(str(low_level[(3,)]), '(P2_3)')

        
        #expand a product
        obj = aloha_obj.P(1,2) * aloha_obj.P(2,3)
        low_level = obj.expand()
        
        for ind in low_level.listindices():
            self.assertEqual(low_level.get_rep(ind), \
                             aloha_lib.Variable('P3_%s' % ind[0]) *aloha_lib.Variable('P2_%s' % ind[1])) 
                             
        
        #expand a sum
        obj = aloha_obj.P(1,2) + aloha_obj.P(1,3)
        low_level = obj.expand()
        
        for ind in low_level.listindices():
            self.assertEqual(low_level.get_rep(ind), \
                             aloha_lib.Variable('P2_%s' % ind[0]) + \
                             aloha_lib.Variable('P3_%s' % ind[0]))
            
        #expand zero
        obj = aloha_obj.P(1,2) - aloha_obj.P(1,2)
        obj = obj.simplify()
        self.assertEqual(obj, 0)
        #low_level = obj.expand()
        #pass_in_check = 0
        #for ind in low_level.listindices():
        #    pass_in_check += 1
        #    self.assertEqual(low_level.get_rep(ind), 0)
        #self.assertEqual(pass_in_check, 1)      
             
        #expand zero without first simplification
        obj = aloha_obj.P(1,2) - aloha_obj.P(1,2)
        low_level = obj.expand().simplify()
        pass_in_check = 0 
        for ind in low_level.listindices():
            pass_in_check += 1
            self.assertEqual(low_level.get_rep(ind), 0)
        self.assertEqual(pass_in_check, 4)  
        
        #expand standard frac variable -> Different treatment now
        #obj = aloha_obj.P(1,2) / aloha_obj.P(1,2)   
        #obj = obj.expand()
        #result = {(0,): aloha_lib.Variable('P2_0',[2]), \
        #                            (1,): aloha_lib.Variable('P2_1',[2]), \
        #                            (2,): aloha_lib.Variable('P2_2',[2]), \
        #                            (3,): aloha_lib.Variable('P2_3',[2])}
        #for i in range(3):
        #    self.assertEqual(result[tuple([i])], obj.numerator[tuple([i])])
        #    self.assertEqual(result[tuple([i])], obj.denominator[tuple([i])])
               
        
        # Check for the prefactor
        obj = 36 * aloha_obj.P(1,2)
        obj = obj.expand()
        for ind in obj.listindices():
            expression = obj.get_rep(ind)
            self.assertEqual(expression.prefactor, 36)
             
        # Check for the prefactor
        obj = 36 * aloha_obj.P(1,2) * aloha_obj.P(2,2)
        obj = obj.expand()
        for ind in obj.listindices():
            expression = obj.get_rep(ind)
            self.assertEqual(expression.prefactor, 36)  
  
    def test_expand_veto(self):
        
        Metric = aloha_obj.Metric
        P = aloha_obj.P
        OM = aloha_obj.OverMass2
        t = 1
        mu, nu, alpha, beta = 1,2,3,4
        
        analytical = (P(-1, t)* P(-1,t)-1) * (Metric(alpha, beta))
        analytical= analytical.expand(veto=range(100))
    
    
        P1_0, P1_1, P1_2, P1_3 = 7,2,3,5
        OM1 = 1.0/48#(P1_0 **2 - P1_1 **2 -P1_2 **2 -P1_3 **2)
    
        analytical2 = (P(-1, t)* P(-1,t)-1) * (Metric(alpha, beta))
        analytical2= analytical2.expand()
        for name, cexpr in aloha_lib.KERNEL.reduced_expr2.items():
            try:
                exec('%s = %s' % (name, cexpr))   
            except:
                pass
        
        for ind in analytical.listindices():
            data1 = analytical.get_rep(ind)
            data2 = analytical2.get_rep(ind)
            self.assertAlmostEqual(eval(str( data1 )),eval(str(data2)))
        
        
        
    def testTraceofObject(self):
        """Check that we can output the trace of an object"""
        
        obj = aloha_obj.Gamma(1,1,1)
        obj.expand()
        obj.simplify()      

    def testscalarmanipulation(self):
        """Deal correctly with Scalar type of LorentzObject"""
        
        obj= aloha_obj.Mass(3) 
        obj = obj.simplify()
        low_level = obj.expand()
        for ind in low_level.listindices():
            self.assertEqual(low_level.get_rep(ind).__class__, aloha_lib.MultVariable)
            self.assertEqual(str(low_level.get_rep(ind)), '(M3)')
                                
        obj= aloha_obj.Mass(3) * aloha_obj.P(1,2)
        obj = obj.simplify()
        low_level = obj.expand()
        self.assertEqual(low_level.__class__, aloha_lib.LorentzObjectRepresentation)
        for ind in low_level.listindices():
            self.assertEqual(low_level.get_rep(ind).__class__, aloha_lib.MultVariable)
            self.assertEqual(low_level.get_rep(ind),  
                                 aloha_lib.Variable('P2_%s' % ind[0])* aloha_lib.Variable('M3'))
    
    
    def test_spin32propagator(self):
        """check various property of the spin3/2 propagator"""
        
        Metric = aloha_obj.Metric
        P = aloha_obj.P
        OM = aloha_obj.OverMass2
        Gamma = aloha_obj.Gamma
        Identity = aloha_obj.Identity
        t = 1
        mu, nu, s0, s1, s2 = 2,3,4,5,6
        
        zero = P(mu,t) * aloha_obj.Spin3halfPropagator(mu,nu,s1,s2, t)
        zero = zero.expand(veto=range(100))
        P1_0, P1_1, P1_2, P1_3 = 2,0,0,0
        OM1 = 1/(P1_0 **2 - P1_1 **2 -P1_2 **2 -P1_3 **2)
        M1 = math.sqrt(P1_0 **2 - P1_1 **2 -P1_2 **2 -P1_3 **2)
        for ind in zero.listindices():
            data = zero.get_rep(ind)
            self.assertAlmostEqual(eval(str(zero.get_rep(ind))),0)    
     
    def test_mass_overmass(self):
        """check various property of the spin3/2 propagator"""
        
        Metric = aloha_obj.Metric
        P = aloha_obj.P
        OM = aloha_obj.OverMass2
        Gamma = aloha_obj.Gamma
        Identity = aloha_obj.Identity
        Gamma = aloha_obj.Gamma
        PSlash = aloha_obj.PSlash
        Mass = aloha_obj.Mass
        OverMass2 = aloha_obj.OverMass2
        Identity = aloha_obj.Identity
        t = 1
        mu, nu, s0, s1, s2 = 2,3,4,5,6
        Spin3halfPropagator =  lambda nu, s1, s2, part: (P(-1,part)**2 - Mass(part)*Mass(part)) * \
                             (Mass(part) * Identity(-3, s2) )  
        
        #- 1/3 * (PSlash(s1,-2,part) + Identity(s1, -2) * Mass(part))* \
        #                     (PSlash(-2,-3, part) - Identity(-2,-3) * Mass(part)) * \
        #                     (P(-1,part)**2 - Mass(part)*Mass(part))
        #                     (Mass(part) * Identity(-3, s2) )
                                     
        zero = Spin3halfPropagator(nu,s1,s2, t)
        zero = zero.expand(veto=range(100))
        P1_0, P1_1, P1_2, P1_3 = 2,0,0,0
        OM1 = 1/(P1_0 **2 - P1_1 **2 -P1_2 **2 -P1_3 **2)
        M1 = math.sqrt(P1_0 **2 - P1_1 **2 -P1_2 **2 -P1_3 **2)
        M99 = M1
        for ind in zero.listindices():
            data = zero.get_rep(ind)
            self.assertAlmostEqual(eval(str(zero.get_rep(ind))),0)     
 
 
        

    def test_part_spin32propagator(self):
        P = aloha_obj.P
        OM = aloha_obj.OverMass2
        Gamma = aloha_obj.Gamma
        Identity = aloha_obj.Identity
        Mass = aloha_obj.Mass
        Pslash = aloha_obj.PSlash
        part = 1
        mu, nu, s0, s1, s2,s3 = 2,3,4,5,6,7
        
        
        paranthesis = (Gamma(mu,s1,s2) + Identity(s1, s2) *  P(mu, part) * Mass(part) * OM(part)) * Gamma(nu,s2,s3)
        paranthesis = Gamma(mu,s1,s2) * Gamma(nu,s2,s3) + Identity(s1, s2) *  P(mu, part) * Mass(part) * OM(part) * Gamma(nu,s2,s3)
        #paranthesis =  Gamma(mu,s1,s2) * Gamma(nu,s2,s3)
        goal = (Pslash(s1,s2,part) + Mass(part) * Identity(s1,s2)  ) * Gamma(nu, s2, s3)
        #goal = Pslash(s1,s2,part) * Gamma(nu, s2, s3)
        goal2= P(mu,part) * paranthesis 
        goal2 =  P(mu,part) * Gamma(mu,s1,s2) * Gamma(nu,s2,s3) + Identity(s1, s2) *  P(mu,part) * P(mu, part) * Mass(part) * OM(part) * Gamma(nu,s2,s3)
        zero = goal2 - goal
        
        #zero = zero.simplify()
        zero=zero.expand()
        P1_0, P1_1, P1_2, P1_3 = 20,3,4,5
        OM1 = 1/(P1_0 **2 - P1_1 **2 -P1_2 **2 -P1_3 **2)
        M1 = math.sqrt(P1_0 **2 - P1_1 **2 -P1_2 **2 -P1_3 **2)
        for name, cexpr in aloha_lib.KERNEL.reduced_expr2.items():
            try:
                exec('%s = %s' % (name, cexpr))   
            except:
                pass
        for ind in zero.listindices():
            data = zero.get_rep(ind)
            self.assertEqual(eval(str(data)),0)


    
    
    def test_spin2propagator(self):
        """Check that the two definition are coherent"""
        
        obj = aloha_obj
        t = 1
        mu, nu, rho, sigma = 1,2,3,4
        propa = (obj.Metric(mu,rho) - obj.OverMass2(t) * obj.P(mu,t) *obj.P(rho,t) ) *\
                (obj.Metric(nu,sigma) - obj.OverMass2(t) * obj.P(nu,t) *obj.P(sigma,t) )
        propa = propa + \
                (obj.Metric(mu,sigma) - obj.OverMass2(t) * obj.P(mu,t) *obj.P(sigma,t) ) *\
                (obj.Metric(nu,rho) - obj.OverMass2(t) * obj.P(nu,t) *obj.P(rho,t) )
        propa = propa - 2/3 * \
                (obj.Metric(mu,nu) - obj.OverMass2(t) * obj.P(mu,t) *obj.P(nu,t) ) *\
                (obj.Metric(rho,sigma) - obj.OverMass2(t) * obj.P(rho,t) *obj.P(sigma,t) )
        
        prop = aloha_obj.Spin2Propagator(mu,nu,rho,sigma, t)
        zero = 1j * propa - 2 * prop
        
        
        zero = zero.expand().simplify() 
        
        P1_0, P1_1, P1_2, P1_3 = 7,2,3,5
        OM1 = 1/36
        for ind in zero.listindices():
            data = zero.get_rep(ind)
            self.assertAlmostEqual(eval(str(data)), 0)    
 
    def test_spin2propagator2(self):
        """test the spin2 propagator is coherent with it's expanded expression"""
        
        Metric = aloha_obj.Metric
        P = aloha_obj.P
        OM = aloha_obj.OverMass2
        
        t = 1
        mu, nu, alpha, beta = 1,2,3,4
        
        
        propa = 1/2 *( Metric(mu, alpha)* Metric(nu, beta) +\
                       Metric(mu, beta) * Metric(nu, alpha) - \
                       Metric(mu, nu) * Metric(alpha, beta))
        
        propa = propa - 1/2 * OM(t) * \
                  (Metric(mu,alpha)* P(nu, t) * P(beta, t) + \
                   Metric(nu, beta) * P(mu, t) * P(alpha, t) + \
                   Metric(mu, beta) * P(nu, t) * P(alpha, t) + \
                   Metric(nu, alpha) * P(mu, t) * P(beta , t) )
        
        propa = propa + 1/6 * Metric(mu, nu) * Metric(alpha, beta)
        propa = propa + 4/6 * OM(t) * OM(t) * P(mu,t) * P(nu, t) * P(alpha,t) * P(beta,t)
        propa = propa + 2/6 * OM(t) * Metric(mu, nu) *  P(alpha,t) * P(beta,t)
        propa = propa + 2/6 * OM(t) * Metric(alpha, beta) *  P(mu,t) * P(nu,t)     
        
             
        zero = 1j*propa - aloha_obj.Spin2Propagator(mu,nu,alpha,beta, t)
        
        zero = zero.expand().simplify() 
        
        P1_0, P1_1, P1_2, P1_3 = 7,2,3,5
        OM1 = 11
        for ind in zero.listindices():
            data = zero.get_rep(ind)
            self.assertAlmostEqual(eval(str(zero.get_rep(ind))),0)    

    def test_spin2propagator3(self):
        """test the spin2 propagator property (contraction gives zero)"""
        
        Metric = aloha_obj.Metric
        P = aloha_obj.P
        OM = aloha_obj.OverMass2
        t = 1
        mu, nu, alpha, beta = 1,2,3,4
        
             
        zero = P(mu,t) * aloha_obj.Spin2Propagator(mu,nu,alpha,beta, t)
        
        zero = zero.expand(veto=range(100)).simplify() 
        
        P1_0, P1_1, P1_2, P1_3 = 7,2,3,5
        OM1 = 1/(P1_0 **2 - P1_1 **2 -P1_2 **2 -P1_3 **2)
        for ind in zero.listindices():
            data = zero.get_rep(ind)
            self.assertAlmostEqual(eval(str(zero.get_rep(ind))),0)    
        
        zero = Metric(mu,nu) * aloha_obj.Spin2Propagator(mu,nu,alpha,beta, t)
        zero = zero.expand(veto=range(100)).simplify() 
        
        P1_0, P1_1, P1_2, P1_3 = 7,2,3,5
        OM1 = 1/(P1_0 **2 - P1_1 **2 -P1_2 **2 -P1_3 **2)
        for ind in zero.listindices():
            data = zero.get_rep(ind)
            self.assertAlmostEqual(eval(str(zero.get_rep(ind))),0) 
    
    def test_spin2propagator4(self):
        """test the spin2 propagator is correctly contracted (even offshell)"""
        
        Metric = aloha_obj.Metric
        P = aloha_obj.P
        OM = aloha_obj.OverMass2
        t = 1
        mu, nu, alpha, beta = 1,2,3,4
        
        aloha = Metric(mu,nu) * aloha_obj.Spin2Propagator(mu,nu,alpha,beta, t)
        analytical = complex(0, 1/3) * (OM(t) * P(-1, t)* P(-1,t) - 1) * (Metric(alpha, beta) + 2 * OM(t) * P(alpha,t)*P(beta,t))
        
        
        aloha = aloha.expand().simplify().factorize() 
        analytical= analytical.expand().simplify().factorize()

        P1_0, P1_1, P1_2, P1_3 = 7,2,3,5
        OM1 = 1.0/48#(P1_0 **2 - P1_1 **2 -P1_2 **2 -P1_3 **2)
        for name, cexpr in aloha_lib.KERNEL.reduced_expr2.items():
            try:
                exec('%s = %s' % (name, cexpr))   
            except:
                pass
        
        for ind in analytical.listindices():
            data1 = aloha.get_rep(ind)
            data2 = analytical.get_rep(ind)
            self.assertAlmostEqual(eval(str( data1 )),eval(str(data2)))
            
    def test_spin2propagator5(self):
        """test the spin2 propagator is correctly contracted --part by part --"""
        
        Metric = aloha_obj.Metric
        P = aloha_obj.P
        OverMass2 = aloha_obj.OverMass2
        Spinor = aloha_obj.Spinor
        t = 1
        mu, nu, alpha, beta = 1,2,3,4
        P1_0,P1_1,P1_2,P1_3 = 1000, 3, 4, 1000
        P2_0,P2_1,P2_2,P2_3 = 1000, 3, 6, -1000
        P3_0,P3_1,P3_2,P3_3 = 2000, 2, 6, 9
        
        F1_1, F1_2, F1_3, F1_4  = -44.7213595499958, 62,34,23
        F2_1, F2_2, F2_3, F2_4  = 12, 44, 72, -45 
        OM1,OM2,OM3 = 0 , 0, 1.0 / 500**2
        M3 = 500
        

        #part 1 
        p1 = 0.5j * ( Metric(1003,'I2') * Metric(2003,'I3') * Metric(1003,2003) * Spinor(-1,1) * Spinor(-1,2))
        p1e = p1.expand(veto=range(100)).simplify().factorize()
        
        solp1 = complex(0,1/2) * Metric('I2','I3') * Spinor(-1,1) * Spinor(-1,2)
        zero = p1e - solp1.expand(veto=range(100)).simplify().factorize()
        for ind in zero.listindices():
            data = zero.get_rep(ind)
            self.assertAlmostEqual(eval(str( data )),0)
        
        #part 2
        p2 =   0.5j * ( Metric(1003,'I3') * Metric(2003,'I2') * Metric(1003,2003) * Spinor(-1,1) * Spinor(-1,2) )
        p2e = p2.expand(veto=range(100)).simplify().factorize()
        zero = p2e - solp1.expand(veto=range(100)).simplify().factorize()
        for ind in zero.listindices():
            data = zero.get_rep(ind)
            self.assertAlmostEqual(eval(str( data )),0)
        
        # part 3 -and part 8
        p3 = complex(0,-1/3) * ( Metric(1003,2003)**2 * Metric('I2','I3') * Spinor(-1,1) * Spinor(-1,2) )
        p3e = p3.expand(veto=range(100)).simplify()
        solp3 = complex(0,-4/3) * Metric('I2','I3') * Spinor(-1,1) * Spinor(-1,2)
        zero = p3e - solp3.expand(veto=range(100)).simplify()
        for ind in zero.listindices():
            data = zero.get_rep(ind)
            self.assertAlmostEqual(eval(str( data )),0)
            
        # part 4
        p4 = -0.5j * ( Metric(1003,'I2') * P(2003,3) * P('I3',3) * OverMass2(3) * Metric(1003,2003) * Spinor(-1,1) * Spinor(-1,2) )
        p4e = p4.expand(veto=range(100)).simplify()
        solp4 = complex(0,-1/2) * OverMass2(3) * P('I2',3) * P('I3',3) * Spinor(-1,1) * Spinor(-1,2)
        zero = p4e - solp4.expand(veto=range(100))
        
        for ind in zero.listindices():
            data = zero.get_rep(ind)
            self.assertAlmostEqual(eval(str( data )),0)
        
        # part 5
        p5 = -0.5j * ( Metric(2003,'I3') * P(1003,3) * P('I2',3) * OverMass2(3) * Metric(1003,2003) * Spinor(-1,1) * Spinor(-1,2) )
        p5e = p5.expand(veto=range(100)).simplify()
        zero = p5e - solp4.expand(veto=range(100)).simplify()
        for ind in zero.listindices():
            data = zero.get_rep(ind)
            self.assertAlmostEqual(eval(str( data )),0)   
        
        #part 6    
        p6 = -0.5j * ( Metric(1003,'I3') * P(2003,3) * P('I2',3) * OverMass2(3) * Metric(1003,2003) * Spinor(-1,1) * Spinor(-1,2) )   
        p6e = p6.expand(veto=range(100)).simplify()
        zero = p6e - solp4.expand(veto=range(100)).simplify()
        for ind in zero.listindices():
            data = zero.get_rep(ind)
            self.assertAlmostEqual(eval(str( data )),0) 
        
        #part 7
        p7= -0.5j * ( Metric(2003,'I2') * P(1003,3) * P('I3',3) * OverMass2(3) * Metric(1003,2003) * Spinor(-1,1) * Spinor(-1,2) )
        p7e = p7.expand(veto=range(100)).simplify()
        zero = p7e - solp4.expand(veto=range(100)).simplify()
        for ind in zero.listindices():
            data = zero.get_rep(ind)
            self.assertAlmostEqual(eval(str( data )),0) 
        
        # part 9
        p9 = complex(0,1/3) * ( OverMass2(3) * P('I2',3) * P('I3',3) * Metric(1003,2003)**2 * Spinor(-1,1) * Spinor(-1,2) )
        p9e = p9.expand(veto=range(100)).simplify()
        solp9 = complex(0,4/3) * ( OverMass2(3) * P('I2',3) * P('I3',3) * Spinor(-1,1) * Spinor(-1,2) ) 
        zero = p9e - solp9.expand(veto=range(100)).simplify()
        for ind in zero.listindices():
            data = zero.get_rep(ind)
            self.assertAlmostEqual(eval(str( data )),0) 
            
        # part 10
        p10 = complex(0,1/3) * ( OverMass2(3) * P(1003,3) * P(2003,3) * Metric('I2','I3') * Metric(1003,2003) * Spinor(-1,1) * Spinor(-1,2) )
        p10e = p10.expand(veto=range(100)).simplify()
        solp10 = complex(0,1/3) * ( OverMass2(3) * P(-1,3) **2 * Metric('I2','I3') * Spinor(-1,1) * Spinor(-1,2) ) 
        zero = p10e - solp10.expand(veto=range(100)).simplify()
        for ind in zero.listindices():
            data = zero.get_rep(ind)
            self.assertAlmostEqual(eval(str( data )),0) 
        
        
        # part 11
        p11 = complex(0,2/3) * ( OverMass2(3)**2 * P('I2',3) * P('I3',3) * P(1003,3) * P(2003,3) * Metric(1003,2003) * Spinor(-1,1) * Spinor(-1,2) )
        p11e = p11.expand(veto=range(100)).simplify()
        solp11 = complex(0,2/3) * ( OverMass2(3)**2 * P(-1,3) **2 * P('I2',3) * P('I3',3)  * Spinor(-1,1) * Spinor(-1,2) ) 
        zero = p11e - solp11.expand(veto=range(100)).simplify()
        for ind in zero.listindices():
            data = zero.get_rep(ind)
            self.assertAlmostEqual(eval(str( data )),0)
            
        # full
        full = p1 + p2 + p3 + p4 + p5 + p6 + p7 + p9 + p10 + p11
        fulle = full.expand(veto=range(100))
        solfull = complex(0,1/3) * ((OverMass2(3) * P(-1, 3)**2 - 1) * (Metric('I2','I3') + 2 * OverMass2(3) * P('I2',3)*P('I3',3)) * Spinor(-1,1) * Spinor(-1,2))  
        solfullbis = 2 * solp1 + solp3 + 4 * solp4 + solp9 +solp10 + solp11
        # first sanity
        zero = solfullbis.expand(veto=range(100)) - solfull.expand(veto=range(100))
        for ind in zero.listindices():
            data = zero.get_rep(ind)
            self.assertAlmostEqual(eval(str( data )),0,6)
        
        
        zero = fulle - solfull.expand(veto=range(100))
        for ind in zero.listindices():
            data = zero.get_rep(ind)
            self.assertAlmostEqual(eval(str( data )),0,6)
        
        
        
class TestLorentzObjectRepresentation(unittest.TestCase):
    """Class to test the operation in the LorentzObjectRepresentation"""
    
    def setUp(self):
        aloha_lib.KERNEL.clean()
        #for lorentz manipulation
        self.p1nu = aloha_obj.P(1,1)
        self.p1nu = self.p1nu.expand()
        self.p1mu = aloha_obj.P(2,1)
        self.p1mu = self.p1mu.expand()   
        self.p2nu = aloha_obj.P(1,2)
        self.p2nu = self.p2nu.expand()
        self.p2mu = aloha_obj.P(2,2)
        self.p2mu = self.p2mu.expand()
        
        #for lorentz - spin manipulation
        self.gamma_nu_ij = aloha_obj.Gamma(1,1,2)
        self.gamma_nu_ij = self.gamma_nu_ij.expand()
        self.gamma_nu_ji = aloha_obj.Gamma(1,2,1)
        self.gamma_nu_ji = self.gamma_nu_ji.expand()
        self.gamma_mu_ij = aloha_obj.Gamma(2,1,2)    
        self.gamma_mu_ij = self.gamma_mu_ij.expand()
        self.gamma_nu_jk = aloha_obj.Gamma(1,2,3)
        self.gamma_nu_jk = self.gamma_nu_jk.expand()
        self.gamma_mu_jk = aloha_obj.Gamma(2,2,3)
        self.gamma_mu_jk = self.gamma_mu_jk.expand()
        self.gamma_nu_kl = aloha_obj.Gamma(1,3,4)
        self.gamma_nu_kl = self.gamma_nu_kl.expand()
        self.gamma_mu_kl = aloha_obj.Gamma(2,3,4)
        self.gamma_mu_kl = self.gamma_mu_kl.expand()    
        self.gamma_mu_ki = aloha_obj.Gamma(2,3,1)
        self.gamma_mu_ki = self.gamma_mu_ki.expand()     
   
    def testlistindices(self):
        """test that we return the correct list of indices"""
        
        #only lorentz indices
        test1 = aloha_lib.LorentzObjectRepresentation([],[1,2],[])
        
        already_use=[]
        for ind in test1.listindices():
            self.assertFalse(ind in already_use, '%s appear two times' % ind)
            already_use.append(list(ind))
            for value in ind:
                self.assertTrue(value >= 0)
                self.assertTrue(value < 4)
        self.assertEqual(len(already_use), 16)
        
        #only spin indices
        test1 = aloha_lib.LorentzObjectRepresentation([],[],[1,2,3])
        
        already_use=[]
        for ind in test1.listindices():
            self.assertFalse(ind in already_use, '%s appear two times' % ind)
            already_use.append(list(ind))
            for value in ind:
                self.assertTrue(value >= 0)
                self.assertTrue(value < 4)
        self.assertEqual(len(already_use), 64)
        
        #mix of indices        
        test1 = aloha_lib.LorentzObjectRepresentation([],[1],[1,2,3])
        
        already_use=[]
        for ind in test1.listindices():
            self.assertFalse(ind in already_use, '%s appear two times' % ind)
            already_use.append(list(ind))
            for value in ind:
                self.assertTrue(value >= 0)
                self.assertTrue(value < 4)
        self.assertEqual(len(already_use), 256)
        
        #only one indice        
        test1 = aloha_lib.LorentzObjectRepresentation([],[1],[])
        
        already_use=[]
        for ind in test1.listindices():
            self.assertFalse(ind in already_use, '%s appear two times' % ind)
            already_use.append(list(ind))
            for value in ind:
                self.assertTrue(value >= 0)
                self.assertTrue(value < 4)
        self.assertEqual(len(already_use), 4)
        
        #no indices        
        test1 = aloha_lib.LorentzObjectRepresentation(38,[],[])
        
        already_use=[]
        for ind in test1.listindices():
            self.assertEqual(ind,[0])
            already_use.append(list(ind))
        self.assertEqual(len(already_use), 1)    
        
    def test_split(self):
        """check that we can split correctly an expression"""
        p2rho = aloha_obj.P(3,2)
        p2rho = p2rho.expand()
        expr = self.p1mu *self.gamma_mu_ij *self.gamma_nu_ji * p2rho
        #expr = expr.expand()
        ids = [aloha_lib.KERNEL['P2_%s'%i] for i in [0,1,2,3]] 
        data = expr.split(ids)
        self.assertTrue((0,0,0,0) not in data)
        self.assertEqual(len(data),4)
        

    def testgetrepresentation(self):
        """Check the way to find representation"""
        
        data={(0,0):1, (0,1):2, (0,2):3, (0,3):4,
              (1,0):2, (1,1):4, (1,2):6, (1,3):8,
              (2,0):3, (2,1):6, (2,2):9, (2,3):12,
              (3,0):4, (3,1):8, (3,2):12, (3,3):16
              }
                
        repr1 = aloha_lib.LorentzObjectRepresentation(data, [1], [1])
        repr2 = aloha_lib.LorentzObjectRepresentation(data, [1, 2], [])
        repr3 = aloha_lib.LorentzObjectRepresentation(data, [], [1, 2])
        
        for ind in repr1.listindices():
            self.assertEquals(repr1.get_rep(ind), (ind[0]+1)*(ind[1]+1))
            self.assertEquals(repr2.get_rep(ind), (ind[0]+1)*(ind[1]+1))
            self.assertEquals(repr3.get_rep(ind), (ind[0]+1)*(ind[1]+1))
            
        
        #check the dealing with scalar
        repr4 = aloha_lib.LorentzObjectRepresentation(49, [], [])
        for ind in repr4.listindices():
            self.assertEquals(repr4.get_rep(ind), 49)


    def test_sum_with4ind(self):
        """ check non standard operation with contraction of ()*() """
        
        Metric = aloha_obj.Metric
        P = aloha_obj.P
        OM = aloha_obj.OverMass2
        OverMass2 = OM
        F = aloha_obj.Spinor
        Identity = aloha_obj.Identity
        
        mu, nu, alpha, beta, part = 1,2,4,5,3
        
        
        obj1a = 3*( Metric(mu, alpha)* Metric(nu, beta) )
        
        
        
        obj1b=        -5 * OverMass2(part) * (\
                                Metric(mu, beta) * P(nu, part) * P(alpha, part) )

        obj1 = obj1a + obj1b
        
        # check part by part
        obj1a_rep = obj1a.simplify().expand().simplify()
        assert obj1a_rep.lorentz_ind == [2,5,1,4] , "test not valid if condition not met"
        self.assertEqual(str(obj1a_rep.get_rep([1,0,0,0])), '0')
        
        obj1b_rep = obj1b.simplify().expand().simplify()
        assert obj1b_rep.lorentz_ind == [4,2,1,5] , "test not valid if condition not met"
        self.assertEqual(str(obj1b_rep.get_rep([0,1,0,0])), '(-5 * P3_0 * P3_1 * OM3)')       
        
        obj1_rep = obj1.simplify().expand().simplify()
        
        assert obj1_rep.lorentz_ind == [2,5,1,4] , "test not valid if condition not met"
        self.assertEqual(str(obj1_rep.get_rep([1,0,0,0])), '(-5 * P3_0 * P3_1 * OM3)')
        
    
        
        eta = Metric(1,2)
        eta_rep = eta.expand()
        
        final = obj1_rep * eta_rep
        final = final.simplify()
        
        solution = obj1 * eta
        solution_rep = solution.simplify().expand().simplify()
        
        P3_0,P3_1,P3_2,P3_3 = 2, 2, 5, 7
        OM3 = 8
        for ind in final.listindices():
            val1 = eval(str(final.get_rep(ind)))
            val2 = eval(str(solution_rep.get_rep(ind)))
            self.assertAlmostEqual(val1, val2, msg='not equal data for ind: %s, %s != %s' % (ind, val1, val2))



         
    def testsetrepresentation(self):
        """Check the way to set a representation"""
        
        goal=[[1, 2, 3 , 4], [2, 4, 6, 8], [3, 6, 9, 12], [4, 8, 12, 16]]
        
        repr1 = aloha_lib.LorentzObjectRepresentation([], [1], [1])
        repr2 = aloha_lib.LorentzObjectRepresentation([], [1, 2], [])
        repr3 = aloha_lib.LorentzObjectRepresentation([], [], [1, 2])
        
        for ind in repr1.listindices():
            repr1.set_rep(ind, (ind[0]+1)*(ind[1]+1))
            repr2.set_rep(ind, (ind[0]+1)*(ind[1]+1))
            repr3.set_rep(ind, (ind[0]+1)*(ind[1]+1))

        for ind in repr1.listindices():
            self.assertEquals(repr1.get_rep(ind), (ind[0]+1)*(ind[1]+1))
            self.assertEquals(repr2.get_rep(ind), (ind[0]+1)*(ind[1]+1))
            self.assertEquals(repr3.get_rep(ind), (ind[0]+1)*(ind[1]+1))

        for ind in repr1.listindices():
            self.assertEquals(repr1.get_rep(ind), goal[ind[0]][ind[1]])
            self.assertEquals(repr2.get_rep(ind), goal[ind[0]][ind[1]])
            self.assertEquals(repr3.get_rep(ind), goal[ind[0]][ind[1]])
            
            self.assertEquals(repr1.get_rep(ind), (ind[0]+1)*(ind[1]+1))
            self.assertEquals(repr2.get_rep(ind), (ind[0]+1)*(ind[1]+1))
            self.assertEquals(repr3.get_rep(ind), (ind[0]+1)*(ind[1]+1))    
            
                    
    def testtensorialproductlorentz(self):
        """Test that two object have correct product"""
        
        product = self.p1nu * self.p2mu
        
        #check global
        self.assertTrue(isinstance(product, aloha_lib.LorentzObjectRepresentation))
        self.assertEquals(product.lorentz_ind, [1,2])
        self.assertEqual(product.spin_ind, [])
#        self.assertEqual(product.tag, set(['P1','P2']))
        
        #check the representation
        for ind in product.listindices():
            rep = product.get_rep(ind)
            self.assertEqual(rep.__class__, aloha_lib.MultVariable)
            self.assertEqual(len(rep), 2)
            for data in rep:
                name = str(aloha_lib.KERNEL.objs[data])
                if not( name == 'P1_%s' % ind[0] or name == 'P2_%s' % ind[1]):
                    raise Exception('invalid product')
            self.assertNotEqual(str(aloha_lib.KERNEL.objs[rep[0]]), str(aloha_lib.KERNEL.objs[rep[1]]))
        
        
    def testtensorialproductspin(self):
        """test the product in spin indices"""
        
        product1 = self.gamma_nu_ij * self.gamma_mu_kl
        
        #check global
        self.assertTrue(isinstance(product1, aloha_lib.LorentzObjectRepresentation))
        self.assertEquals(product1.lorentz_ind, [1,2])
        self.assertEqual(product1.spin_ind, [1,2,3,4])

        
        #check the representation
        for ind in product1.listindices():
            rep = product1.get_rep(ind)
            
            fact1 = self.gamma_nu_ij.get_rep([ind[0],ind[2],ind[3]])
            fact2 = self.gamma_mu_kl.get_rep([ind[1],ind[4],ind[5]])
            self.assertEqual(rep, fact1 * fact2)
            
        
        #Check with a lorentz contraction
        product2 = self.gamma_nu_ij * self.gamma_nu_kl
        
        #check global
        self.assertTrue(isinstance(product2, aloha_lib.LorentzObjectRepresentation))
        self.assertEquals(product2.lorentz_ind, [])
        self.assertEqual(product2.spin_ind, [1,2,3,4])
#        self.assertEqual(product2.tag, set([]))
        
        #check the representation
        for ind in product2.listindices():
            rep = product2.get_rep(ind)
            
            sol = product1.get_rep([0,0] + ind) - product1.get_rep([1,1] + ind) - \
                    product1.get_rep([2,2] + ind) -product1.get_rep([3,3] + ind)

            product1.get_rep([2,2] + ind),product1.get_rep([3,3] + ind)            
            self.assertEqual(rep, sol)
            
 
    def testspincontraction(self):
        """Test the spin contraction"""
        prod0 = self.gamma_mu_ij * self.gamma_nu_kl
        prod1 = self.gamma_mu_ij * self.gamma_nu_jk
        
        #check global
        self.assertTrue(isinstance(prod1, aloha_lib.LorentzObjectRepresentation))
        self.assertEquals(prod1.lorentz_ind, [2, 1])
        self.assertEqual(prod1.spin_ind, [1,3])
        
        for ind in prod1.listindices():

            rep = prod1.get_rep(ind)
            sol = prod0.get_rep([ind[0], ind[1], ind[2], 0, 0, ind[3]]) + \
                prod0.get_rep([ind[0], ind[1], ind[2], 1, 1, ind[3]]) + \
                prod0.get_rep([ind[0], ind[1], ind[2], 2, 2, ind[3]]) + \
                prod0.get_rep([ind[0], ind[1], ind[2], 3, 3, ind[3]]) 
            self.assertEqual(rep, sol)
        
        
        prod2 = self.gamma_mu_ij * self.gamma_mu_jk
 
        #check global
        self.assertTrue(isinstance(prod2, aloha_lib.LorentzObjectRepresentation))
        self.assertEquals(prod2.lorentz_ind, [])
        self.assertEqual(prod2.spin_ind, [1,3])

        for ind in prod2.listindices():

            rep = prod2.get_rep(ind)
            sol = prod1.get_rep([0, 0, ind[0], ind[1]])  \
                        - prod1.get_rep([1, 1, ind[0], ind[1]]) + \
                        - prod1.get_rep([2, 2, ind[0], ind[1]]) + \
                        - prod1.get_rep([3, 3, ind[0], ind[1]])
                        
            self.assertEqual(rep, sol)         
        
        #test 3-> scalar
        prod3 = self.gamma_nu_ij * self.gamma_nu_ji 
 
        #check global
        self.assertTrue(isinstance(prod3, aloha_lib.LorentzObjectRepresentation))
        self.assertEquals(prod3.lorentz_ind, [])
        self.assertEqual(prod3.spin_ind, [])            

        for ind in prod3.listindices():
            
            rep = prod3.get_rep(ind)
            sol = prod2.get_rep([0,0])  \
                      + prod2.get_rep([1,1])  \
                      + prod2.get_rep([2,2])  \
                      + prod2.get_rep([3,3])                 
            self.assertEqual(rep, sol)         

        #test 4-> scalar
        prod3 =  self.gamma_nu_ji * self.gamma_nu_ij
 
        #check global
        self.assertTrue(isinstance(prod3, aloha_lib.LorentzObjectRepresentation))
        self.assertEquals(prod3.lorentz_ind, [])
        self.assertEqual(prod3.spin_ind, [])            

        for ind in prod3.listindices():
            
            rep = prod3.get_rep(ind)
            sol = prod2.get_rep([0,0])  \
                      + prod2.get_rep([1,1])  \
                      + prod2.get_rep([2,2])  \
                      + prod2.get_rep([3,3])                 
            self.assertEqual(rep, sol)         



    def testEinsteinsum(self):
        """Test the Einstein summation"""
        
        prod1 = self.p1nu * self.p2mu * self.p2nu

        #check global
        self.assertTrue(isinstance(prod1, aloha_lib.LorentzObjectRepresentation))
        self.assertEquals(prod1.lorentz_ind, [2])
        self.assertEqual(prod1.spin_ind, [])
#        self.assertEqual(prod1.tag, set(['P1','P2']))
        
        #check the representation
        for ind in prod1.listindices():
            rep = prod1.get_rep(ind)
            self.assertEqual(rep.__class__, aloha_lib.AddVariable)
            self.assertEqual(len(rep), 4)
            for data in rep:
                self.assertEqual(data.__class__, aloha_lib.MultVariable)
                power = [data.count(data2) for i,data2 in enumerate(data) 
                         if data2 not in data[:i]]
                power.sort()
                if len(power) == 2:
                    self.assertEqual(power, [1,2])
                else:
                    self.assertEqual(power, [1,1,1])

        
        # Returning a scalar
        prod2 = self.p1nu * self.p2nu

        #check global
        self.assertTrue(isinstance(prod2, aloha_lib.LorentzObjectRepresentation))
        self.assertEquals(prod2.lorentz_ind, [])
        self.assertEqual(prod2.spin_ind, [])
#        self.assertEqual(prod2.tag, set(['P1','P2']))
        
        #check the representation
        for ind in prod2.listindices():
            rep = prod2.get_rep(ind)
            self.assertEqual(rep.__class__, aloha_lib.AddVariable)
            self.assertEqual(len(rep), 4)
            for data in rep:
                self.assertEqual(data.__class__, aloha_lib.MultVariable)
                self.assertEqual(len(data), 2)
                self.assertNotEqual(data[0], data[1])
      
    def testeinsteinsum2(self):
        
        class L_gamma_in_lorentz(aloha_lib.LorentzObject):
            """ local representation """
            
            def __init__(self, name, l1, l2):
                """ (name, s1,s2)"""
                
                aloha_lib.LorentzObject.__init__(self,name,[l1,l2], [])
            
            representation = aloha_lib.LorentzObjectRepresentation(
                            {(0,0): 0, (0,1): 0, (0,2): 0, (0,3):-1,
                             (1,0): 0, (1,1): 0, (1,2): -1, (1,3):0,
                             (2,0): 0, (2,1): 1, (2,2): 0, (2,3):0,
                             (3,0): 1, (3,1): 0, (3,2): 0, (3,3):0},
                                        [1,2], [])
 
        class gamma_in_lorentz(aloha_lib.FactoryLorentz):
            object_class = L_gamma_in_lorentz
        
            @classmethod
            def get_unique_name(self, s1, s2):
                return 'gamma_l_%s_%s' % (s1,s2)
        
    
            
#            create_representation = lambda : representation
            
        obj = gamma_in_lorentz(1,2)
        
        
        obj2 = obj.expand()
        self.assertEqual(obj2.get_rep((0,3)), -1)
        self.assertEqual(obj2.get_rep((1,2)), -1)
        self.assertEqual(obj2.get_rep((2,1)), 1)
        self.assertEqual(obj2.get_rep((3,0)), 1)
                        
        new= obj * aloha_obj.P(2,2)
        new = new.simplify()
        new = new.expand()
        new = new.simplify()
        self.assertEqual(new.__class__, aloha_lib.LorentzObjectRepresentation)
        self.assertEqual(new.lorentz_ind, [1])
        self.assertEqual(new.get_rep([3]), aloha_lib.Variable('P2_0'))
        self.assertEqual(new.get_rep([2]), aloha_lib.Variable('P2_1'))
        self.assertEqual(new.get_rep([1]), aloha_lib.Variable('P2_2'))
        self.assertEqual(new.get_rep([0]), aloha_lib.Variable('P2_3')) 
        self.assertEqual(new.get_rep([0]).prefactor, 1)
        self.assertEqual(new.get_rep([1]).prefactor, 1)   
        self.assertEqual(new.get_rep([2]).prefactor, -1)                  
        self.assertEqual(new.get_rep([3]).prefactor, 1)
        
    def testspinsum(self):
        

        class L_gamma_in_spin(aloha_lib.LorentzObject):
            """ local representation """
            
            def __init__(self, name, spin1, spin2):
                """ (name, s1,s2)"""
                
                aloha_lib.LorentzObject.__init__(self,name,[], [spin1, spin2])
            
            representation = aloha_lib.LorentzObjectRepresentation(
                            {(0,0): 0, (0,1): 0, (0,2): 0, (0,3):-1,
                             (1,0): 0, (1,1): 0, (1,2): -1, (1,3):0,
                             (2,0): 0, (2,1): 1, (2,2): 0, (2,3):0,
                             (3,0): 1, (3,1): 0, (3,2): 0, (3,3):0},
                                        [], [1,2])
            
        class gamma_in_spin(aloha_lib.FactoryLorentz):
            object_class = L_gamma_in_spin
        
            @classmethod
            def get_unique_name(self, s1, s2):
                return 'gamma_s_%s_%s' % (s1,s2)
#            create_representation = lambda : representation
        
        
        obj = gamma_in_spin(1,2)
        
        obj2 = obj.expand()
        self.assertEqual(obj2.get_rep((0,3)), -1)
        self.assertEqual(obj2.get_rep((1,2)), -1)
        self.assertEqual(obj2.get_rep((2,1)), 1)
        self.assertEqual(obj2.get_rep((3,0)), 1)
                        
        new= obj * aloha_obj.Spinor(2,2)
        new = new.simplify()
        new = new.expand()
        new = new.simplify()
        self.assertEqual(new.__class__, aloha_lib.LorentzObjectRepresentation)
        self.assertEqual(new.spin_ind, [1])
        self.assertEqual(new.get_rep([3]), aloha_lib.Variable('F2_1'))
        self.assertEqual(new.get_rep([2]), aloha_lib.Variable('F2_2'))
        self.assertEqual(new.get_rep([1]), aloha_lib.Variable('F2_3'))
        self.assertEqual(new.get_rep([0]), aloha_lib.Variable('F2_4')) 
        self.assertEqual(new.get_rep([0]).prefactor, -1)
        self.assertEqual(new.get_rep([1]).prefactor, -1)   
        self.assertEqual(new.get_rep([2]).prefactor, 1)                  
        self.assertEqual(new.get_rep([3]).prefactor, 1)       
      
      
    def test_sumofLorentzObj(self):
        """ Check the sumation of LorentzObject"""
        
        sum = self.p1nu + self.p2nu
        
        #check global
        self.assertTrue(isinstance(sum, aloha_lib.LorentzObjectRepresentation))
        self.assertEquals(sum.lorentz_ind, [1])
        self.assertEqual(sum.spin_ind, [])
#        self.assertEqual(sum.tag, set(['P1','P2']))
        
        #check the representation
        for ind in sum.listindices():
            rep = sum.get_rep(ind)
            self.assertEqual(rep.__class__, aloha_lib.AddVariable)
            self.assertEqual(len(rep), 2)
            for data in rep:
                self.assertEqual(data.__class__, aloha_lib.MultVariable)
        
        ##
        ## check more complex with indices in wrong order
        ##
        
        sum = self.p1nu * self.p2mu + self.p1mu * self.p2nu

        #check global
        self.assertTrue(isinstance(sum, aloha_lib.LorentzObjectRepresentation))
        self.assertEquals(sum.lorentz_ind, [2, 1])
        self.assertEqual(sum.spin_ind, [])
#        tag = set(list(sum.tag))

        #check the representation
        for ind in sum.listindices():
            rep = sum.get_rep(ind)
            if rep.prefactor == 1:
                self.assertEqual(rep.__class__, aloha_lib.AddVariable)
                self.assertEqual(len(rep), 2)
                for data in rep:
                    self.assertEqual(data.__class__, aloha_lib.MultVariable)
                    self.assertEqual(data.prefactor, 1)
            else:
                self.assertEqual(rep.__class__, aloha_lib.MultVariable)
                self.assertEqual(len(rep), 2)
                self.assertEqual(rep.prefactor,2)
        sum2 = sum - (self.p1nu * self.p2mu +  self.p2nu * self.p1mu)
        sum2 = sum2.simplify()
        for ind in sum2.listindices():
            rep = sum2.get_rep(ind)
            self.assertEqual(rep, 0)
        
            
        #check sum is unchanged
        self.assertTrue(isinstance(sum, aloha_lib.LorentzObjectRepresentation))
        self.assertEquals(sum.lorentz_ind, [2, 1])
        self.assertEqual(sum.spin_ind, [])
#        self.assertEqual(sum.tag, tag)
        for ind in sum.listindices():
            rep = sum.get_rep(ind)
            if rep.prefactor == 1:
                self.assertEqual(rep.__class__, aloha_lib.AddVariable)
                self.assertEqual(len(rep), 2)
                for data in rep:
                    self.assertEqual(data.__class__, aloha_lib.MultVariable)
                    self.assertEqual(data.prefactor,1)
            else:
                self.assertEqual(rep.__class__, aloha_lib.MultVariable)
                self.assertEqual(len(rep), 2)
                self.assertEqual(rep.prefactor,2)
        self.assertEqual(sum, self.p1nu * self.p2mu + self.p1mu * self.p2nu)
        
        sumbis = self.p1nu * self.p2mu + self.p1mu * self.p2nu 
        for ind in sumbis.listindices():
            self.assertEqual(sumbis.get_rep(ind),sum.get_rep(ind))
             
        sum -= sumbis
        sum = sum.simplify()
        for ind in sum.listindices():
            rep = sum.get_rep(ind)
            self.assertEqual(rep, 0)        
        self.assertEqual(sum,sum2)
        
        #check wrong sum
        self.assertRaises( \
            aloha_lib.LorentzObjectRepresentation.LorentzObjectRepresentationError, \
            aloha_lib.LorentzObjectRepresentation.__add__,self.p1nu,self.p2mu)
        
    
        

class TestSomeObjectProperty(unittest.TestCase):
    """Test that some property pass correctly for Object"""
        
    def testmassisdiffaswidth(self):
        """Ensure that a mass object is different of a width object"""
            
        mass = aloha_obj.Mass(1)
        width = aloha_obj.Width(1)
        self.assertNotEqual(mass, width)
        self.assertNotEqual(mass * mass, mass * width)
        
            
        mass = mass.expand()
        width = width.expand()
        self.assertNotEqual(mass, width)
        self.assertNotEqual(mass * mass, mass * width)
            
        mass = mass.simplify()
        width = width.simplify()
        self.assertNotEqual(mass, width)
        self.assertNotEqual(mass * mass, mass * width)
 
        mass = aloha_obj.Mass(1)
        width = aloha_obj.Width(1)
        sum = mass * mass + mass * width
        sum.simplify()
        self.assertEqual(sum.__class__, aloha_lib.AddVariable)
        self.assertEqual(len(sum), 2)
        
    def testIdentityMatrix(self):
        """ Test the Identity Matrix"""
        Identity = aloha_obj.Identity
        Gamma = aloha_obj.Gamma
        Gamma5 = aloha_obj.Gamma5
        Metric = aloha_obj.Metric
        
        #Test that Identity is idenpotent
        obj1 = Identity(1,2).expand()
        obj2 = Identity(1,3).expand() * Identity(3,2).expand()
        self.assertEqual(obj1.lorentz_ind, obj2.lorentz_ind)  
        self.assertEqual(obj1.spin_ind, obj2.spin_ind)  
        self.assertEqual(obj1, obj2)          
        
        #Test at low level
        obj1 = Gamma(1,1,2).expand()
        obj2 = Identity(1,3).expand() * Gamma(1,3,2).expand()
        self.assertEqual(obj1.lorentz_ind, obj2.lorentz_ind)  
        self.assertEqual(obj1.spin_ind, obj2.spin_ind)  
        self.assertEqual(obj1, obj2)       
                  
        #Gamma = Identity * Gamma
        obj1 = Gamma(1,1,2)
        obj2 = Identity(1,3) * Gamma(1,3,2)
        obj1 = obj1.simplify().expand().simplify()
        obj2 = obj2.simplify().expand().simplify()
        self.assertEqual(obj1.lorentz_ind, obj2.lorentz_ind)  
        self.assertEqual(set(obj1.spin_ind), set(obj2.spin_ind))
        for ind in obj1.listindices():
            if obj1.spin_ind == obj2.spin_ind:
                mapind = lambda ind : ind
            else:
                mapind = lambda ind : [ind[0],ind[2],ind[1]]
            self.assertEqual(obj1.get_rep(ind),obj2.get_rep(mapind(ind)))

        
        #self.assertEqual(obj1, obj2)
        
        #Gamma = Identity * Identity * Gamma
        #at low level
        obj1 = Gamma(1,1,2).expand()
        obj2 = Identity(3,4).expand() * Gamma(1,4,2).expand()
        obj3 = Identity(1,3).expand() *obj2
        self.assertEqual(obj1.lorentz_ind, obj2.lorentz_ind)
        self.assertEqual(obj1.lorentz_ind, obj3.lorentz_ind)
        self.assertEqual(obj2.spin_ind, [3,2])          
        self.assertEqual(obj1.spin_ind, obj3.spin_ind)
        for ind in obj1.listindices():
            self.assertEqual(obj1.get_rep(ind),obj3.get_rep(ind))
        self.assertEqual(obj1, obj3)
        
        #at High Level        
        obj1 = Gamma(1,1,2)
        obj2 = Identity(1,3) * Identity(3,4) 
        obj3 = obj2 * Gamma(1,4,2)
        obj1 = obj1.simplify().expand().simplify()
        obj2 = obj2.simplify().expand().simplify()
        obj3 = obj3.simplify().expand().simplify()        
        #self.assertEqual(obj1.lorentz_ind, obj2.lorentz_ind)
        self.assertEqual(obj1.lorentz_ind, obj3.lorentz_ind)
        self.assertEqual(set(obj2.spin_ind), set([1,4]))          
        self.assertEqual(set(obj1.spin_ind), set(obj3.spin_ind))
        for ind in obj1.listindices():
            if obj1.spin_ind == obj3.spin_ind:
                mapind = lambda ind : ind
            else:
                mapind = lambda ind : [ind[0],ind[2],ind[1]]
            self.assertEqual(obj1.get_rep(ind),obj3.get_rep(mapind(ind)))
        #self.assertEqual(obj1, obj3)  
              
        #at High Level        
        obj1 = Gamma(1,1,2)
        obj2 = Identity(1,3) * Identity(3,4) * Gamma(1,4,2) 
        obj1 = obj1.simplify().expand().simplify()
        obj2 = obj2.simplify().expand().simplify()    
        self.assertEqual(obj1.lorentz_ind, obj2.lorentz_ind)
        self.assertEqual(set(obj2.spin_ind), set([1,2]))          
        self.assertEqual(set(obj1.spin_ind), set(obj2.spin_ind))
        for ind in obj1.listindices():
            if obj1.spin_ind == obj2.spin_ind:
                mapind = lambda ind : ind
            else:
                mapind = lambda ind : [ind[0],ind[2],ind[1]]            
            self.assertEqual(obj1.get_rep(ind),obj2.get_rep(mapind(ind)))
        #self.assertEqual(obj1, obj2)         


    def testgammaproperty(self):
        """ Check constitutive properties of Gamma """
        Gamma = aloha_obj.Gamma
        Gamma5 = aloha_obj.Gamma5
        Sigma = aloha_obj.Sigma
        ProjM = aloha_obj.ProjM
        ProjP = aloha_obj.ProjP
        Identity = aloha_obj.Identity
        Metric = aloha_obj.Metric        

        # Gamma_mu* Gamma_mu = 4 * Id
        fact1 = aloha_obj.Gamma('mu', 'a', 'b')
        fact2 = aloha_obj.Gamma('mu', 'b', 'c')
        fact1 = fact1.expand()
        fact2 = fact2.expand()
        
        result = 4 * aloha_obj.Identity('a','c')
        result = result.expand().simplify()
        prod = fact1 * fact2  
        self.assertEqual(prod, result)

        # gamma_product Gamma_mu * Gamma_nu = - Gamma_nu * Gamma_mu
        prod_gam = Gamma(1,1,2) * Gamma(2,2,3)
        prod_gam = prod_gam.simplify().expand().simplify()
        for ind in prod_gam.listindices():
            if ind[0] != ind[1]:
                self.assertEqual(prod_gam.get_rep(ind), 
                    -1 * prod_gam.get_rep((ind[1],ind[0],ind[2],ind[3])),ind)
        
        prod_gam2 = Gamma(2,1,2) * Gamma(1,2,3)
        self.assertNotEqual(prod_gam, prod_gam2)
    
        # Sigma_mu_nu * Sigma_mu_nu = 3* Id
        sigma_cont  = Sigma(1,2,1,2) * Sigma(1,2,2,1) 
        sigma_cont = sigma_cont.expand().simplify()
        self.assertEqual(sigma_cont.get_rep((0,)), 12)

        # Sigma_mu_nu * Gamma_nu = 3/2i * Gamma_nu # Trace
        prod = Sigma(1,2,'a','b') * Gamma(2,'b','a')
        prod = prod.expand().simplify()
        self.assertEqual(prod.get_rep((0,)), 0)

        # Sigma_mu_nu * Gamma_nu = 3/2i * Gamma_nu # Full
        zero = Sigma(1,2,'a','b') * Gamma(2,'b','c') - complex(0,3/2) * Gamma(1,'a','c')
        zero = zero.expand().simplify()
        for ind in zero.listindices():
            self.assertEqual(zero.get_rep(ind), 0, '%s != 0.0for %s' % \
                             (zero.get_rep(ind), ind))  


    def test_other(self):
        """ test that all object are defined"""        
        Gamma = aloha_obj.Gamma
        Gamma5 = aloha_obj.Gamma5
        Sigma = aloha_obj.Sigma
        ProjM = aloha_obj.ProjM
        ProjP = aloha_obj.ProjP
        Identity = aloha_obj.Identity
        Metric = aloha_obj.Metric  
    
    def test_projector(self):
        """test that projector are correctly define"""
        
        ProjM = aloha_obj.ProjM
        ProjP = aloha_obj.ProjP
        Metric = aloha_obj.Metric
        Id = aloha_obj.Identity 
        
        zero = Metric(1003,2003)*ProjM(2,1) + Metric(1003,2003)*ProjP(2,1)- Metric(1003,2003)*Id(2,1)
        zero = zero.expand().simplify()
        for ind in zero.listindices():
            self.assertEqual(zero.get_rep(ind), 0, '%s != 0.0for %s' % \
                             (zero.get_rep(ind), ind))  
    
    
    def test_Pslashproperty(self):
        """Test Pslash"""
    
        Gamma = aloha_obj.Gamma
        P = aloha_obj.P
        M = aloha_obj.Mass
        PSlash = aloha_obj.PSlash
        Identity = aloha_obj.Identity
        
        
        ps1 = PSlash(1,2,3).simplify().expand().simplify()
        
        ps2 = Gamma(-1,1,2) * P(-1,3)
        ps2 = ps2.simplify().expand().simplify()
        zero = ps1 - ps2
        zero = zero.simplify()
        for ind in zero.listindices():
            self.assertEqual(zero.get_rep(ind), 0, '%s != 0.0for %s' % \
                             (zero.get_rep(ind), ind)) 
            
        
        #checking that (/p + m)(/p-m)=0 (for onshell)
        expr = (PSlash(1,2,1)+ M(1)*Identity(1,2))*(PSlash(2,3,1)-M(1)*Identity(2,3))
        expr = expr.simplify().expand(veto=range(len(aloha_lib.KERNEL))).simplify()
        P1_0, P1_1, P1_2, P1_3 = 7,2,3,5
        M1 = math.sqrt(P1_0 **2 - P1_1 **2 -P1_2 **2 -P1_3 **2)

        for ind in expr.listindices():
            data = expr.get_rep(ind)
            self.assertAlmostEqual(eval(str(data)), 0)  
        
        #checking that (/p + m)(/p-m)(P)=0 (for onshell)
        expr = (PSlash(1,2,1)+ M(1)*Identity(1,2))*(PSlash(2,3,1)-M(1)*Identity(2,3))*(Gamma(4,3,4)*Identity(3,4) * P(4,1))
        expr = expr.expand(veto=range(len(aloha_lib.KERNEL))).simplify()
        for ind in expr.listindices():
            data = expr.get_rep(ind)
            self.assertAlmostEqual(eval(str(data)), 0)  
            
        # check that /P2 /P3 + /P3 /P2 = 2 P2 * P3        
        expr1 = PSlash(1,-1,2) * PSlash(-1,2,3) + PSlash(1,-1,3) * PSlash(-1,2,2)
        expr2 = 2 * P(-1,2) * P(-1,3) * Identity(1,2)
        expr1 = expr1.simplify().expand(veto=range(len(aloha_lib.KERNEL)))
        expr2 = expr2.simplify().expand(veto=range(len(aloha_lib.KERNEL))).simplify()
        for ind in expr1.listindices():
            P2_0, P2_1, P2_2, P2_3 = 7,2,3,5
            P3_0, P3_1, P3_2, P3_3 = 73,23,30,51
            data1 = expr1.get_rep(ind)
            data2 = expr2.get_rep(ind)
            self.assertAlmostEqual(eval(str(data1)), eval(str(data2))) 
            if data1:
                data1 = data1.simplify()
                self.assertAlmostEqual(eval(str(data1)), eval(str(data2))) 
                
    def testGammaAlgebraDefinition(self):
        """Test the coherence between gamma/gamma5/sigma/projector"""
        Gamma = aloha_obj.Gamma
        Gamma5 = aloha_obj.Gamma5
        Sigma = aloha_obj.Sigma
        ProjM = aloha_obj.ProjM
        ProjP = aloha_obj.ProjP
        Identity = aloha_obj.Identity
        Metric = aloha_obj.Metric
        
        #Gamma5 = i *Gamma0 * Gamma1 * Gamma2 * Gamma3 
        gamma5 = complex(0,1) * Gamma(0,1,2) * Gamma(1,2,3) * Gamma(2,3,4) * \
                                                                    Gamma(3,4,5)
        self.assertEqual(gamma5.__class__,aloha_lib.MultLorentz)
        self.assertEqual(gamma5.prefactor, complex(0,1))
        
        gamma5_2 = Gamma5(1,5)
        
        gamma5 = gamma5.expand().simplify()
        gamma5_2 = gamma5_2.expand().simplify()
        
        for ind in gamma5_2.listindices():
            component1 = gamma5.get_rep([0,1,2,3] + ind)
            component2 = gamma5_2.get_rep(ind)
            self.assertEqual(component1, component2)
        
        #ProjP = (1+ Gamma5)/2
        
        projp = 1/2 * (Identity(1,2) + Gamma5(1,2))
        projp = projp.simplify()
        projp = projp.expand()
        projp = projp.simplify()
        
        projp2 = ProjP(1,2)
        projp2 = projp2.simplify()
        projp2 = projp2.expand()
        projp2 = projp2.simplify()         

        self.assertEqual(projp,projp2)
        
        #ProjM = (1 - Gamma5)/2
        
        projm = 1/2 * (Identity(1,2) - Gamma5(1,2))
        projm = projm.simplify()
        projm = projm.expand()
        projm = projm.simplify()
        
        projm2 = ProjM(1,2)
        projm2 = projm2.simplify()
        projm2 = projm2.expand()
        projm2 = projm2.simplify()         

        self.assertEqual(projm,projm2)
        
        
        # Identity = ProjP + ProjM
        identity= ProjM(1,2) + ProjP(1,2)
        identity = identity.simplify().expand().simplify()
        
        identity2 = Identity(1,2)
        identity2 = identity2.simplify().expand().simplify()
        
        self.assertEqual(identity,identity2)

        # Gamma* ProjP + Gamma* ProjM =Gamma
        part1 = Gamma(1,1,2) * ProjP(2,3)  + Gamma(1,1,2) * ProjM(2,3)
        part2 = Gamma(1,1,3)
        
        
        part1 = part1.simplify().expand().simplify()
        part2 = part2.simplify().expand().simplify()
        
        zero = part1 - part2
        for ind in zero.listindices():
            self.assertEqual(zero.get_rep(ind), 0, '%s != 0.0for %s' % \
                             (zero.get_rep(ind), ind)) 


          
        #metric_mu_nu = 1/2 {Gamma_nu, Gamma_mu} 
        metric = 1/2 * (Gamma(1,1,2)*Gamma(2,2,3) + Gamma(2,1,2)*Gamma(1,2,3))
        metric = metric.simplify().expand().simplify() 
        
        metric2 = Metric(1,2) * Identity(1,3)
        metric2 = metric2.simplify().expand().simplify()
        for ind in metric.listindices(): 
            self.assertEqual(metric.get_rep(ind), metric2.get_rep(ind))
        self.assertEqual(metric, metric2)

       

        sigma = complex(0, 1/4) * (Gamma(1,3,2)*Gamma(2,2,1) - Gamma(2,3,2)*Gamma(1,2,1))
        sigma2 = sigma.expand()
        
        zero = Sigma(1,2,3,1) - sigma
        zero = zero.expand()
        for ind in zero.listindices(): 
            self.assertEqual(zero.get_rep(ind), 0)        
        
        mu, nu, rho, sigma = 1,2,3,4
        commutator = Sigma(mu,nu,1,2) * Sigma(rho, sigma,2,3) - Sigma(rho,sigma,1,2) * Sigma(mu, nu,2,3) 
        algebra = -1j * Metric(mu,rho) * Sigma(nu,sigma,1,3) + \
                  1j * Metric(nu,rho) * Sigma(mu,sigma,1,3) + \
                  -1j * Metric(nu,sigma) * Sigma(mu,rho,1,3) + \
                  1j * Metric(mu,sigma) * Sigma(nu,rho,1,3)
        
        zero = commutator - algebra
        zero = zero.simplify().expand().simplify()
        for ind in zero.listindices(): 
            self.assertEqual(zero.get_rep(ind), 0)         
        
        
    def test_complex_equality(self):
        """Is this really equal?"""
        Gamma = aloha_obj.Gamma
        Gamma5 = aloha_obj.Gamma5
        Sigma = aloha_obj.Sigma
        ProjM = aloha_obj.ProjM
        ProjP = aloha_obj.ProjP
        Identity = aloha_obj.Identity
        Metric = aloha_obj.Metric        
        Epsilon = aloha_obj.Epsilon
        P = aloha_obj.P
        
        object2_paper = P(-1,2) * P(-1,3) * Gamma(3,2,1) - P(3,2) * P(-1,3) * Gamma(-1,2,1) \
                  - complex(0,1) * Epsilon(3,-1,-2,-3) * P(-2,2)*P(-1,3)*Gamma(-3,2,-4)*Gamma5(-4,1)
        object2 = Epsilon(3,-1,-2,-3)*P(-2,2)*P(-1,3)*Gamma(-3,2,-4)*ProjM(-4,1) + complex(0,1)*P(-1,3)*P(3,2)*Gamma(-1,2,-2)*ProjM(-2,1) - complex(0,1)*P(-1,2)*P(-1,3)*Gamma(3,2,-2)*ProjM(-2,1) - Epsilon(3,-1,-2,-3)*P(-2,2)*P(-1,3)*Gamma(-3,2,-4)*ProjP(-4,1) + complex(0,1)*P(-1,3)*P(3,2)*Gamma(-1,2,-2)*ProjP(-2,1) - complex(0,1)*P(-1,2)*P(-1,3)*Gamma(3,2,-2)*ProjP(-2,1)        
        
        zero = - complex(0,1) * object2_paper - object2
        zero = zero.simplify().expand().simplify()
        for ind in zero.listindices(): 
            self.assertEqual(zero.get_rep(ind), 0)  

        object1_paper = 2 * P(-1,2) * P(-1, 3) * Gamma(3,2,1) - P(3,3) * P(-1,2) * Gamma(-1,2,1)\
                        - P(-2,3) * Gamma(3,2,-3)* P(-4,2)*Gamma(-4,-3,-5)*Gamma(-2,-5,1)
        
        object1 = P(-1,2)*P(3,3)*Gamma(-1,2,1) - (P(-2,2)*P(-1,3)*Gamma(-2,-3,1)*Gamma(-1,-4,-3)*Gamma(3,2,-4))/2. + (P(-2,2)*P(-1,3)*Gamma(-2,-4,-3)*Gamma(-1,-3,1)*Gamma(3,2,-4))/2. - P(-1,2)*P(-1,3)*Gamma(3,2,1)
              
        object1 = object1.simplify().expand(veto=range(len(aloha_lib.KERNEL))).simplify()
        object1_paper = object1_paper.simplify().expand(veto=range(len(aloha_lib.KERNEL))).simplify()
        P3_0, P3_1, P3_2, P3_3 = 1,2,3,4
        P2_0, P2_1, P2_2, P2_3 = 10,20,30,50
        
    
        for ind in object1.listindices():
            a = -object1.get_rep(ind) - object1_paper.get_rep(ind)
            if a:
                a.simplify()
            self.assertEqual(eval(str(object1.get_rep(ind))), eval(str(object1_paper.get_rep(ind)))) 


        
        object1_paper = 2 * P(-1,2) * P(-1, 3) * Gamma(3,2,1) - P(3,3) * P(-1,2) * Gamma(-1,2,1)\
                        - P(-2,3) * Gamma(3,2,-3)* P(-4,2)*Gamma(-4,-3,-5)*Gamma(-2,-5,1)
        
        object1 = P(-1,2)*P(3,3)*Gamma(-1,2,1) - (P(-2,2)*P(-1,3)*Gamma(-2,-3,1)*Gamma(-1,-4,-3)*Gamma(3,2,-4))/2. + (P(-2,2)*P(-1,3)*Gamma(-2,-4,-3)*Gamma(-1,-3,1)*Gamma(3,2,-4))/2. - P(-1,2)*P(-1,3)*Gamma(3,2,1)
              
        zero = - 1 * object1_paper - object1
        
        zero = zero.simplify()
        zero = zero.expand(veto=range(len(aloha_lib.KERNEL)))
        zero = zero.simplify()
        P3_0, P3_1, P3_2, P3_3 = 1,2,3,4
        P2_0, P2_1, P2_2, P2_3 = 10,20,30,50
        
        
        
        for ind in zero.listindices():
            try:
                self.assertEqual(zero.get_rep(ind), 0) 
            except Exception as error:
                error.message = '%s (for component %s) is not zero' % (zero.get_rep(ind),ind)
                raise AssertionError, error.message
        
        object1_paper = 2 * P(-1,2) * P(-1, 3) * Gamma(3,2,1) - P(3,3) * P(-1,2) * Gamma(-1,2,1)\
                        - P(-2,3) * Gamma(3,2,-3)* P(-4,2)*Gamma(-4,-3,-5)*Gamma(-2,-5,1)
        
        
        object2_paper = P(-1,2) * P(-1,3) * Gamma(3,2,1) - P(3,2) * P(-1,3) * Gamma(-1,2,1) \
                - complex(0,1) * Epsilon(3,-1,-2,-3) * P(-2,2)*P(-1,3)*Gamma(-3,2,-4)*Gamma5(-4,1)

        zero =   object1_paper - object2_paper
        zero = zero.simplify().expand(veto=range(len(aloha_lib.KERNEL))).simplify()
        for ind in zero.listindices(): 
            self.assertEqual(zero.get_rep(ind), 0)         
        
        
        
    def test_parity_for_epsilon(self):

        # usefull shortcut
        Epsilon = aloha_obj.Epsilon
        # test some value
        eps = Epsilon(1,2,3,4)
        eps=aloha_lib.KERNEL.objs[eps[0]] # take the variable object
        
        indices = ((l1, l2, l3, 6 - l1- l2 -l3)
                                 for l1 in range(4) \
                                 for l2 in range(4) if l2 != l1\
                                 for l3 in range(4) if l3 not in [l1,l2])
        for index in indices:
            val1 = eps.give_parity(index)
            val2 = -1 * aloha_obj.give_sign_perm([0,1,2,3], index)
        
            self.assertEqual(val1, val2, 'not same parity for perm %s' % (index,))

    def testEpsilonProperty(self):
        """Test the property of the epsilon object"""
        
        # usefull shortcut
        Epsilon = aloha_obj.Epsilon

        # test some value
        eps = Epsilon(1,2,3,4)
        eps = eps.expand().simplify()
        self.assertEqual(eps.get_rep([0,1,2,3]), -1)
        self.assertEqual(eps.get_rep([0,1,2,2]), 0) 
        self.assertEqual(eps.get_rep([0,1,3,2]), 1) 
        self.assertEqual(eps.get_rep([0,1,1,2]), 0) 
        self.assertEqual(eps.get_rep([0,0,2,2]), 0) 
        self.assertEqual(eps.get_rep([1,2,3,0]), 1) 
        self.assertEqual(eps.get_rep([1,2,0,3]), -1) 
        self.assertEqual(eps.get_rep([1,0,2,3]), 1) 

        # Test the full contraction of two Epsilon
        contraction = Epsilon(1,2,3,4) * Epsilon(1,2,3,4)
        
        contraction = contraction.simplify().expand().simplify()
        self.assertEqual(contraction.get_rep([0]), -24)
        
        # Test the anti-symmetry of the Epsilon
        momentum1 = aloha_obj.P(1,1) #first index lorentz, second part number
        momentum2 = aloha_obj.P(2,1)
        momentum3 = aloha_obj.P(3,1)
        momentum4 = aloha_obj.P(4,1)
        eps = Epsilon(1,2,3,4)
        
        product = eps * momentum1 * momentum2
        product = product.simplify().expand().simplify()
        for ind in product.listindices():
            self.assertEqual(product.get_rep(ind), 0, 'not zero %s for %s' 
                             % (product.get_rep(ind),ind ))
        
        product = eps * momentum1 * momentum3
        product = product.simplify().expand().simplify()
        for ind in product.listindices():
            self.assertEqual(product.get_rep(ind), 0, 'not zero %s for %s' 
                             % (product.get_rep(ind),ind ))        
               
        product = eps * momentum1 * momentum4
        product = product.simplify().expand().simplify()
        for ind in product.listindices():
            self.assertEqual(product.get_rep(ind), 0, 'not zero %s for %s' 
                             % (product.get_rep(ind),ind ))
                    
        product = eps * momentum2 * momentum3
        product = product.simplify().expand().simplify()
        for ind in product.listindices():
            self.assertEqual(product.get_rep(ind), 0, 'not zero %s for %s' 
                             % (product.get_rep(ind),ind ))
                    
        product = eps * momentum2 * momentum4
        product = product.simplify().expand().simplify()
        for ind in product.listindices():
            self.assertEqual(product.get_rep(ind), 0, 'not zero %s for %s' 
                             % (product.get_rep(ind),ind ))
                    
        product = eps * momentum3 * momentum4
        product = product.simplify().expand().simplify()
        for ind in product.listindices():
            self.assertEqual(product.get_rep(ind), 0, 'not zero %s for %s' 
                             % (product.get_rep(ind),ind ))
          
        # Epsilon_{mu nu rho alpha} * Epsilon^{mu nu rho beta} = -6 * Metric(alpha,beta)
        fact1 = aloha_obj.Epsilon('a', 'b', 'c', 'd')
        fact2 = aloha_obj.Epsilon('a', 'b', 'c', 'e')
         
        result = -6 * aloha_obj.Metric('d','e')
        result = result.expand().simplify()
        prod = fact1 * fact2
        prod = prod.expand().simplify()

        self.assertEqual(prod, result)
        
        #  Epsilon_{mu nu rho alpha} = - Epsilon_{nu mu rho alpha} 
        ep1 = aloha_obj.Epsilon('a', 'b', 'c', 'd')
        ep2 = aloha_obj.Epsilon('b', 'a', 'c', 'd')
        zero = ep1 + ep2
        zero = zero.expand().simplify()
        for ind in zero.listindices():
            self.assertEqual(zero.get_rep(ind), 0, 'not zero %s for %s' 
                             % (zero.get_rep(ind),ind ))        
  
    def testCAlgebraDefinition(self):
        Gamma = aloha_obj.Gamma
        Gamma5 = aloha_obj.Gamma5
        Sigma = aloha_obj.Sigma
        ProjM = aloha_obj.ProjM
        ProjP = aloha_obj.ProjP
        Identity = aloha_obj.Identity
        Metric = aloha_obj.Metric
        C = aloha_obj.C
        
        #Check basic property of the C function
        # C^-1= -C         
        product = C(1,2) *-1*C(2,3)
        identity = Identity(1,3)
        
        product = product.simplify().expand().simplify()
        identity = identity.simplify().expand().simplify()
        self.assertEqual(product, identity)
        
        # C^T = -C
        first = C(1,2)
        second = -1 * C(2,1)
        first = first.simplify().expand().simplify()
        second = second.simplify().expand().simplify()        
        
        self.assertEqual(first, second)
        
        # C is a real matrix
        for indices in first.listindices():
            value = complex(first.get_rep(indices))
            self.assertEqual(value, value.conjugate())
        
        # C* Gamma5 * C^-1 =  Gamma5^T
        zero = C(1,2) * Gamma5(2,3) * C(3,4) + Gamma5(4,1)
        zero = zero.simplify().expand().simplify()
        for ind in zero.listindices():
            self.assertEqual(zero.get_rep(ind), 0, 'not zero %s for %s' 
                             % (zero.get_rep(ind),ind ))
            
        # C* Gamma_mu * C^-1 =  Gamma_mu^T
        zero = C(1,2) * Gamma('mu',2,3) * C(3,4) - Gamma('mu',4,1)
        zero = zero.simplify().expand().simplify()
        for ind in zero.listindices():
            self.assertEqual(zero.get_rep(ind), 0, 'not zero %s for %s' 
                             % (zero.get_rep(ind),ind ))               

        # C* Sigma_mu_nu * C^-1 =  Sigma_mu_nu^T
        zero = C(1,2) * Sigma('mu','nu',2,3) * C(3,4) - Sigma('mu','nu',4,1)
        zero = zero.simplify().expand().simplify()
        for ind in zero.listindices():
            self.assertEqual(zero.get_rep(ind), 0, 'not zero %s for %s' 
                             % (zero.get_rep(ind),ind ))
                    

    def testConjugateOperator(self):
        Gamma = aloha_obj.Gamma
        Gamma5 = aloha_obj.Gamma5
        Sigma = aloha_obj.Sigma
        ProjM = aloha_obj.ProjM
        ProjP = aloha_obj.ProjP
        Identity = aloha_obj.Identity
        Metric = aloha_obj.Metric
        P = aloha_obj.P
        C = aloha_obj.C    
        
        # Check the sign given in Denner
        
        def conjugate(A):
            # contract on 1,2 return on indices 51 52
            return C(51, 2) * A * C(52,1)
        
        
        # check C * 1 * C^ -1 = 1
        A = Identity(1,2)
        AC = conjugate(A)
        A2 = Identity(51,52) 
        zero = AC - A2 
        zero = zero.simplify().expand().simplify()
        for ind in zero.listindices():
            self.assertEqual(zero.get_rep(ind), 0, 'not zero %s for %s' 
                             % (zero.get_rep(ind),ind ))        
        
        # check C * Gamma_mu^T * C^ -1 = - Gamma_mu
        A = Gamma('mu',1,2)
        AC = conjugate(A)
        A2 = -1 * Gamma('mu',51,52) 
        zero = AC - A2 
        zero = zero.simplify().expand().simplify()
        for ind in zero.listindices():
            self.assertEqual(zero.get_rep(ind), 0, 'not zero %s for %s' 
                             % (zero.get_rep(ind),ind ))         
        
        # check C * (Gamma_mu * Gamma5)^T * C^ -1 =  Gamma_mu * Gamma5
        A = Gamma('mu',1,21) * Gamma5(21,2)
        AC = conjugate(A)
        A2 = Gamma('mu',51,22) * Gamma5(22,52) 
        zero = AC - A2 
        zero = zero.simplify().expand().simplify()
        for ind in zero.listindices():
            self.assertEqual(zero.get_rep(ind), 0, 'not zero %s for %s' 
                             % (zero.get_rep(ind),ind ))           

        # check goldstino interaction
        A = -(P(-1,3)*Gamma(-1,-2,1)*Gamma(3,2,-2)) + P(3,3)*Identity(2,1)
        AC = conjugate(A)
        A2 = -(P(-1,3)*Gamma(-1,-2,51)*Gamma(3,52,-2)) + P(3,3)*Identity(52,51) 
        zero = AC + A2 
        zero = zero.simplify()
        zero = zero.expand()
        zero = zero.simplify()
        for ind in zero.listindices():
            self.assertEqual(zero.get_rep(ind), 0, 'not zero %s for %s' 
                             % (zero.get_rep(ind),ind ))         
    
        # check goldstino interaction
        A = -(Gamma('nu',-2,1)*Gamma('mu',2,-2)) + Metric('mu','nu') * Identity(2,1)
        AC = conjugate(A)
        A2 = -(Gamma('nu',-2,51)*Gamma('mu',52,-2)) + Metric('mu','nu') * Identity(52,51) 
        zero = AC + A2 
        zero = zero.simplify().expand().simplify()
        for ind in zero.listindices():
            self.assertEqual(zero.get_rep(ind), 0, 'not zero %s for %s' 
                             % (zero.get_rep(ind),ind ))    
    
    def testemptyisFalse(self):

        false = aloha_lib.AddVariable([])
        if false:
            raise AssertionError, 'empty list are not False'
        
        false = aloha_lib.MultVariable([])
        if false:
            raise AssertionError, 'empty list are not False'      
          

class TestSimplify(unittest.TestCase):
    """Check that the simplification works correctly"""        

    def testsimplifyMultLorentz(self):
        
        # For Standard Product : No Simplification
        prod = aloha_obj.Gamma(1, 2, 3) * aloha_obj.Gamma(3, 4, 5)
        
        simp = prod.simplify()
        self.assertEqual(simp, prod)
        
        # Look if Multiply by Propagator
        prod = aloha_obj.Gamma(1, 2, 3) * aloha_obj.SpinorPropagatorout(1, 2 ,3)
        simp = prod.simplify()
        
        self.assertEqual(simp.__class__, aloha_lib.AddVariable)
        simp = simp.expand()
        simp = simp.simplify()
                
        
class test_aloha_creation(unittest.TestCase):
    """ test the creation of one aloha routine from the create_aloha routine """
    
    
    class Lorentz(object):

        require_args=['name','spins','structure']
    
        def __init__(self, name, spins, structure='external', **opt):
            args = (name, spins, structure)
                
            assert(len(self.require_args) == len (args))
    
            for i, name in enumerate(self.require_args):
                setattr(self, name, args[i])
    
            for (option, value) in opt.items():
                setattr(self, option, value)
            
    def test_aloha_VVS(self):
        """ Test the VVS creation of vertex """
        
        VVS_15 = self.Lorentz(name = 'VVS_15',
                 spins = [ 3, 3, 1 ],
                 structure = 'Metric(1,2)')

        abstract = create_aloha.AbstractRoutineBuilder(VVS_15).compute_routine(3)
        
        self.assertEqual(abstract.expr.nb_lor, 0)
        self.assertEqual(abstract.expr.nb_spin, 0)
        
    def test_aloha_ZPZZ(self):
        """ Check the validity of Funny Zp coupling to z z """
                
        ZPZZ = self.Lorentz(name = 'ZPZZ',
                 spins = [ 3, 3, 3 ],
                 structure = 'P(-1,1)*Epsilon(3,1,2,-2)*P(-1,1)*P(-2,2)-Epsilon(3,1,2,-2)*P(-1,2)*P(-1,2)*P(-2,1)-Epsilon(3,2,-1,-2)*P(1,1)*P(-1,2)*P(-2,1)+Epsilon(3,1,-1,-2)*P(2,2)*P(-1,2)*P(-2,1)')
    
        abstract_ZP = create_aloha.AbstractRoutineBuilder(ZPZZ).compute_routine(0, factorize=False)
        expr = abstract_ZP.expr

        V2_1, V2_2, V2_3, V2_4  = 1, 2, 3, 4
        V1_1, V1_2, V1_3, V1_4  = 5, 6, 7, 8
        V3_1, V3_2, V3_3, V3_4  = 9, 100, 11, 13
        OM1,OM2,OM3 = 9,11,13
        j = complex(0,1)
        P1_0,P1_1,P1_2,P1_3 = 10, 11, 12, 19
        P2_0,P2_1,P2_2,P2_3 = 101, 111, 121, 134
        P3_0,P3_1,P3_2,P3_3 = 1001, 1106, 1240, 1320
        for name, cexpr in abstract_ZP.contracted.items():
            exec('%s = %s' % (name, cexpr))

        for ind in expr.listindices():
            self.assertEqual(eval(str(expr.get_rep(ind))), 178727040j)


    def test_use_of_library_spin2(self):
        """ check that use the library or the usual definition is the same """
        
        
        Metric = aloha_obj.Metric
        P = aloha_obj.P
        OM = aloha_obj.OverMass2
        F = aloha_obj.Spinor
        Identity = aloha_obj.Identity
        t = 3
        mu, nu, alpha, beta = 1003,2003,'I2','I3' 
        
        # One Expand:
        import time
        start = time.time()
        one_exp = Metric(mu,nu) * Identity(1,2)* aloha_obj.Spin2Propagator(mu,nu,alpha,beta, t)  * F(1,1) * F(2,2)
        one_exp = one_exp.simplify().expand().simplify()#.factorize()

        # Separate Expand:
        start = time.time()
        two_exp = Metric(mu,nu) * Identity(1,2)  * F(1,1) * F(2,2)
        two_exp = two_exp.simplify().expand().simplify()
        
        two_exp = two_exp * aloha_obj.Spin2Propagator(mu,nu,alpha,beta, t).expand().simplify()
        two_exp = two_exp.simplify()#.factorize()
        #self.assertEqual(two_exp.lorentz_ind, one_exp.lorentz_ind)

        P1_0,P1_1,P1_2,P1_3 = 1000, 3, 4, 1000
        P2_0,P2_1,P2_2,P2_3 = 1000, 3, 6, -1000
        P3_0,P3_1,P3_2,P3_3 = 2000, 2, 6, 9
        
        F1_1, F1_2, F1_3, F1_4  = 1, 62,34,23
        F2_1, F2_2, F2_3, F2_4  = 12, 44, 72, -45 
        OM1,OM2,OM3 = 0 , 0, 1.0 / 500**2
        M3 = 500
        
        #for name, cexpr in one_exp.contracted.items():
        #    exec('%s = %s' % (name, cexpr))
        for name, cexpr in aloha_lib.KERNEL.reduced_expr2.items():
            try:
                exec('%s = %s' % (name, cexpr))            
            except:
                pass
        for ind in one_exp.listindices():
            self.assertAlmostEqual(eval(str(one_exp.get_rep(ind))), eval(str(two_exp.get_rep(ind))))
                
    def test_aloha_FFT2(self):
        """ test the FFT2 creation of vertex"""

        FFT2 = self.Lorentz(name = 'FFT2',
                 spins = [2, 2, 5],
        structure="Metric(1003,2003)*ProjP(1,2)+Metric(1003,2003)*ProjM(1,2)"
        )
        abstract_FFT = create_aloha.AbstractRoutineBuilder(FFT2).compute_routine(3, factorize=False)
        expr = abstract_FFT.expr
        
        Metric = aloha_obj.Metric
        P = aloha_obj.P
        OM = aloha_obj.OverMass2
        F = aloha_obj.Spinor
        result = complex(0,1/3) * (OM(3) * P(-1, 3)**2 - 1) * (Metric('I2','I3') + 2 * OM(3) * P('I2',3)*P('I3',3))
        result = result * F(-2,1) * F(-2,2)
        
        zero = expr - result.expand()
        zero = zero.simplify()
        
        P1_0,P1_1,P1_2,P1_3 = 1000, 3, 4, 1000
        P2_0,P2_1,P2_2,P2_3 = 1000, 3, 6, -1000
        P3_0,P3_1,P3_2,P3_3 = 2000, 2, 6, 9
        
        F1_1, F1_2, F1_3, F1_4  = -44.7213595499958, 62,34,23
        F2_1, F2_2, F2_3, F2_4  = 12, 44, 72, -45 
        OM1,OM2,OM3 = 0 , 0, 1.0 / 500**2
        M3 = 500
        
        for name, cexpr in aloha_lib.KERNEL.reduced_expr2.items():
            exec('%s = %s' % (name, cexpr)) 
        
        for ind in zero.listindices():
            self.assertAlmostEqual(eval(str(zero.get_rep(ind))),0)
             


    def test_aloha_FFV(self):
        """ test the FFV creation of vertex """
        
        FFV_M = self.Lorentz(name = 'FFV_4',
                 spins = [ 2, 2, 3 ],
                 structure = 'Gamma(3,1,\'s1\')*ProjM(\'s1\',2)')        
        
        FFV_P = self.Lorentz(name = 'FFV_5',
                 spins = [ 2, 2, 3 ],
                 structure = 'Gamma(3,1,\'s1\')*ProjP(\'s1\',2)')
        
        FFV = self.Lorentz(name = 'FFV',
                 spins = [ 2, 2, 3 ],
                 structure = 'Gamma(3,1,2)')
        
        
        abstract_M = create_aloha.AbstractRoutineBuilder(FFV_M).compute_routine(3, factorize=False)       
        abstract_P = create_aloha.AbstractRoutineBuilder(FFV_P).compute_routine(3, factorize=False)       
        abstract = create_aloha.AbstractRoutineBuilder(FFV).compute_routine(3, factorize=False)
        

        F2_1, F2_2, F2_3, F2_4  = 1, 2, 3, 4
        F1_1, F1_2, F1_3, F1_4  = 5, 6, 7, 8
        OM3 = 0
        j = complex(0,1)
        P3_0,P3_1,P3_2,P3_3 = 10, 11, 12, 13
        
        for name, cexpr in aloha_lib.KERNEL.reduced_expr2.items():
            exec('%s = %s' % (name, cexpr)) 
        
        for ind in abstract.expr.listindices():                        
            self.assertAlmostEqual(eval(str(abstract.expr.get_rep(ind))) -
                             eval(str(abstract_M.expr.get_rep(ind))) -
                             eval(str(abstract_P.expr.get_rep(ind)))
                             ,0)
        zero = abstract_M.expr + abstract_P.expr - abstract.expr
        zero.simplify()
        for ind in abstract.expr.listindices():
            self.assertEqual(eval(str(zero.get_rep(ind))),0,'fail')

    def test_aloha_FFV_MG4(self):
        """ test the FFV creation of vertex against MG4 """ 
        
        aloha_lib.KERNEL.clean()
        self.assertEqual(len(aloha_lib.KERNEL), 0)
        
        FFV_M = self.Lorentz(name = 'FFV_4',
                 spins = [ 2, 2, 3 ],
                 structure = 'Gamma(3,1,\'s1\')*ProjM(\'s1\',2)')        
        
        FFV_P = self.Lorentz(name = 'FFV_5',
                 spins = [ 2, 2, 3 ],
                 structure = 'Gamma(3,1,\'s1\')*ProjP(\'s1\',2)')
          
        abstract_M = create_aloha.AbstractRoutineBuilder(FFV_M).compute_routine(3, factorize=False)       
          
        F2_1, F2_2, F2_3, F2_4  = 1, 2, 3, 4
        F1_1, F1_2, F1_3, F1_4  = 5, 6, 7, 8
        OM3 = 0
        j = complex(0,1)
        P3_0,P3_1,P3_2,P3_3 = 10, 11, 12, 13
        
          
        #tested solution again MG4
        s1 = -j*((OM3*(P3_0*((F2_1*((F1_3*(-P3_0-P3_3))+(F1_4*(-P3_1-1*j*P3_2))))+(F2_2*((F1_3*(-P3_1+1*j*P3_2))+(F1_4*(-P3_0+P3_3)))))))+((F1_3*F2_1)+(F1_4*F2_2)))        
        s2 = -j*((OM3*(P3_1*((F2_1*((F1_3*(-P3_0-P3_3))+(F1_4*(-P3_1-1*j*P3_2))))+(F2_2*((F1_3*(-P3_1+1*j*P3_2))+(F1_4*(-P3_0+P3_3)))))))+(-(F1_4*F2_1)-(F1_3*F2_2)))
        s3 = -j*((OM3*(P3_2*((F2_1*((F1_3*(-P3_0-P3_3))+(F1_4*(-P3_1-1*j*P3_2))))+(F2_2*((F1_3*(-P3_1+1*j*P3_2))+(F1_4*(-P3_0+P3_3)))))))+(-1*j*(F1_4*F2_1)+1*j*(F1_3*F2_2)))
        s4 = -j*((OM3*(P3_3*((F2_1*((F1_3*(-P3_0-P3_3))+(F1_4*(-P3_1-1*j*P3_2))))+(F2_2*((F1_3*(-P3_1+1*j*P3_2))+(F1_4*(-P3_0+P3_3)))))))+(-(F1_3*F2_1)+(F1_4*F2_2)))

        for name, cexpr in aloha_lib.KERNEL.reduced_expr2.items():
            exec('%s = %s' % (name, cexpr)) 

        self.assertEqual(s1, eval(str(abstract_M.expr.get_rep([0]))))
        self.assertEqual(s2, eval(str(abstract_M.expr.get_rep([1]))))    
        self.assertEqual(s3, eval(str(abstract_M.expr.get_rep([2]))))    
        self.assertEqual(s4, eval(str(abstract_M.expr.get_rep([3]))))                                   

        FFV_6 = self.Lorentz(name = 'FFV_6',
                spins = [ 2, 2, 3 ],
                structure = 'Gamma(3,1,\'s1\')*ProjM(\'s1\',2) + 2*Gamma(3,1,\'s1\')*ProjP(\'s1\',2)')
        
        
        abstract_P = create_aloha.AbstractRoutineBuilder(FFV_P).compute_routine(3, factorize=False)       

        abstract_6 = create_aloha.AbstractRoutineBuilder(FFV_6).compute_routine(3, factorize=False)
         
        zero = abstract_6.expr - abstract_M.expr - \
                                                    2* abstract_P.expr   
        for name, cexpr in aloha_lib.KERNEL.reduced_expr2.items():
            exec('%s = %s' % (name, cexpr)) 
        for ind in zero.listindices():
            self.assertEqual(eval(str(zero.get_rep(ind))),0)
        
    def test_aloha_symmetries(self):
        """ test that the symmetries of particles works """
    
        # Check that full identification symmetry works
        helas_suite = create_aloha.AbstractALOHAModel('sm')
        helas_suite.look_for_symmetries()
        solution = {'VVVV2': {2: 1 ,4: 3}, 'SSS1': {2: 1, 3: 2}, 'VVSS1': {2: 1, 4: 3}, 'VVS1': {2: 1},'SSSS1': {2: 1, 3: 2, 4: 3}}  
        self.assertEqual(solution, helas_suite.symmetries)
        
    def test_has_symmetries(self):
        """Check that functions returning symmetries works"""
        
        helas_suite = create_aloha.AbstractALOHAModel('sm')
        helas_suite.look_for_symmetries()
        
        base = helas_suite.has_symmetries('SSS1', 3)
        self.assertEqual(base, 1)

        base = helas_suite.has_symmetries('SSS1', 3, valid_output=(1, 2))
        self.assertEqual(base, 1)
        
        base = helas_suite.has_symmetries('SSS1', 3, valid_output=(1,))
        self.assertEqual(base, 1)
        
        base = helas_suite.has_symmetries('SSS1', 3, valid_output=(2,))
        self.assertEqual(base, 2)   
        
        base = helas_suite.has_symmetries('VVS1', 3, valid_output=(3,))
        self.assertEqual(base, None)
        
        base = helas_suite.has_symmetries('VVS1', 3, valid_output=(1, 2))
        self.assertEqual(base, None)   

    def test_aloha_multiple_lorentz(self):
        """ check if the detection of multiple lorentz work """
        
        helas_suite = create_aloha.AbstractALOHAModel('sm')
        helas_suite.look_for_multiple_lorentz_interactions()
        solution = {'FFV2': [('FFV3',), ('FFV4',), ('FFV5',)],'FFS3': [('FFS4',)]}
        self.assertEqual(solution, helas_suite.multiple_lor)
        

    def test_aloha_multiple_lorentz_and_symmetry(self):
        """ check if the detection of multiple lorentz work """
        
        aloha_lib.KERNEL.clean()
        VVS1 = self.Lorentz(name = 'VVS1',
                 spins = [ 3, 3, 1 ],
                 structure = 'Metric(1,2)')

        #VVS2 = self.Lorentz(name = 'VVS2',
        #         spins = [ 3, 3, 1 ],
        #         structure = 'Metric(2,1)')
        
        abstract = create_aloha.AbstractRoutineBuilder(VVS1).compute_routine(1)
        abstract.add_symmetry(2)
        abstract.add_combine(('VVS2',))
        
        text =  abstract.write(None, 'Fortran')

        goal = """subroutine VVS1_1(V2, S3, COUP, M1, W1,V1)
implicit none
 complex*16 CI
 parameter (CI=(0d0,1d0))
 complex*16 V2(*)
 complex*16 S3(*)
 real*8 P1(0:3)
 real*8 M1
 complex*16 TMP0
 real*8 W1
 complex*16 denom
 real*8 OM1
 complex*16 COUP
 complex*16 V1(6)
entry VVS1_2(V2, S3, COUP, M1, W1,V1)

    OM1 = 0d0
    if (M1.ne.0d0) OM1=1d0/M1**2
    V1(1) = +V2(1)+S3(1)
    V1(2) = +V2(2)+S3(2)
P1(0) = -dble(V1(1))
P1(1) = -dble(V1(2))
P1(2) = -dimag(V1(2))
P1(3) = -dimag(V1(1))
 TMP0 = (V2(3)*P1(0)-V2(4)*P1(1)-V2(5)*P1(2)-V2(6)*P1(3))
    denom = COUP/(P1(0)**2-P1(1)**2-P1(2)**2-P1(3)**2 - M1 * (M1 -CI* W1))
    V1(3)= denom*S3(3)*(-CI*(V2(3))+CI*(P1(0)*OM1*TMP0))
    V1(4)= denom*S3(3)*(-CI*(V2(4))+CI*(P1(1)*OM1*TMP0))
    V1(5)= denom*S3(3)*(-CI*(V2(5))+CI*(P1(2)*OM1*TMP0))
    V1(6)= denom*S3(3)*(-CI*(V2(6))+CI*(P1(3)*OM1*TMP0))
end



subroutine VVS1_2_1(V2, S3, COUP1, COUP2, M1, W1,V1)
implicit none
 complex*16 CI
 parameter (CI=(0d0,1d0))
 complex*16 V2(*)
 complex*16 COUP2
 complex*16 S3(*)
 real*8 P1(0:3)
 real*8 M1
 real*8 W1
 complex*16 COUP1
 complex*16 denom
 integer*4 i
 complex*16 Vtmp(6)
 real*8 OM1
 complex*16 V1(6)
entry VVS1_2_2(V2, S3, COUP1, COUP2, M1, W1,V1)

    call VVS1_1(V2,S3,COUP1,M1,W1,V1)
    call VVS2_1(V2,S3,COUP2,M1,W1,Vtmp)
 do i = 2, 6
        V1(i) = V1(i) + Vtmp(i)
 enddo
end

"""

        self.assertEqual(text.split('\n'),goal.split('\n')) 
   
        text_h, text_cpp =  abstract.write(None, 'CPP')
    
        goal_h = """#ifndef VVS1_1_guard
#define VVS1_1_guard
#include <complex>
using namespace std;

void VVS1_1(complex<double> V2[], complex<double> S3[], complex<double> COUP, double M1, double W1,complex<double> V1[]);
void VVS1_2(complex<double> V2[], complex<double> S3[], complex<double> COUP, double M1, double W1,complex<double> V1[]);
#endif

#ifndef VVS1_2_1_guard
#define VVS1_2_1_guard
#include <complex>
using namespace std;

void VVS1_2_1(complex<double> V2[], complex<double> S3[], complex<double> COUP1, complex<double> COUP2, double M1, double W1,complex<double> V1[]);
void VVS1_2_2(complex<double> V2[], complex<double> S3[], complex<double> COUP1, complex<double> COUP2, double M1, double W1,complex<double> V1[]);
#endif

"""
        goal_cpp = """#include "VVS1_1.h"

void VVS1_1(complex<double> V2[], complex<double> S3[], complex<double> COUP, double M1, double W1,complex<double> V1[])
{
 complex<double> cI = (0.,1.);
 double  P1[4];
 complex<double>  TMP0;
 complex<double>  denom;
 double  OM1;
    OM1 = 0.;
    if (M1 != 0.)
 OM1=1./pow(M1,2);
    V1[0] = +V2[0]+S3[0];
    V1[1] = +V2[1]+S3[1];
P1[0] = -V1[0].real();
P1[1] = -V1[1].real();
P1[2] = -V1[1].imag();
P1[3] = -V1[0].imag();
 TMP0 = (V2[2]*P1[0]-V2[3]*P1[1]-V2[4]*P1[2]-V2[5]*P1[3]);
    denom = COUP/(pow(P1[0],2)-pow(P1[1],2)-pow(P1[2],2)-pow(P1[3],2) - M1 * (M1 -cI* W1));
    V1[2]= denom*S3[2]*(-cI*(V2[2])+cI*(P1[0]*OM1*TMP0));
    V1[3]= denom*S3[2]*(-cI*(V2[3])+cI*(P1[1]*OM1*TMP0));
    V1[4]= denom*S3[2]*(-cI*(V2[4])+cI*(P1[2]*OM1*TMP0));
    V1[5]= denom*S3[2]*(-cI*(V2[5])+cI*(P1[3]*OM1*TMP0));
}

void VVS1_2(complex<double> V2[], complex<double> S3[], complex<double> COUP, double M1, double W1,complex<double> V1[])
{

 VVS1_1(V2,S3,COUP,M1,W1,V1);
}
void VVS1_2_1(complex<double> V2[], complex<double> S3[], complex<double> COUP1, complex<double> COUP2, double M1, double W1,complex<double> V1[])
{
 complex<double> cI = (0.,1.);
 double  P1[4];
 complex<double>  denom;
 int i;
 complex<double>  Vtmp[6];
 double  OM1;
    VVS1_1(V2,S3,COUP1,M1,W1,V1);
    VVS2_1(V2,S3,COUP2,M1,W1,Vtmp);
 i= 2;
while (i < 6)
{
 V1[i] = V1[i] + Vtmp[i];
 i++;
}
}
void VVS1_2_2(complex<double> V2[], complex<double> S3[], complex<double> COUP1, complex<double> COUP2, double M1, double W1,complex<double> V1[])
{
 complex<double> cI = (0.,1.);
 double  P1[4];
 complex<double>  denom;
 int i;
 complex<double>  Vtmp[6];
 double  OM1;
    VVS1_1(V2,S3,COUP1,M1,W1,V1);
    VVS2_1(V2,S3,COUP2,M1,W1,Vtmp);
 i= 2;
while (i < 6)
{
 V1[i] = V1[i] + Vtmp[i];
 i++;
}
}
"""
        self.assertEqual(text_h.split('\n'),goal_h.split('\n'))
        self.assertEqual(text_cpp.split('\n'),goal_cpp.split('\n'))
        
        
        text =  abstract.write(None, 'Python')

        goal = """import wavefunctions
def VVS1_1(V2,S3,COUP,M1,W1):
    OM1 = 0.0
    if (M1): OM1=1.0/M1**2
    V1 = wavefunctions.WaveFunction(size=6)
    V1[0] = +V2[0]+S3[0]
    V1[1] = +V2[1]+S3[1]
    P1 = [-complex(V1[0]).real, -complex(V1[1]).real, -complex(V1[1]).imag, -complex(V1[0]).imag]
    TMP0 = (V2[2]*P1[0]-V2[3]*P1[1]-V2[4]*P1[2]-V2[5]*P1[3])
    denom = COUP/(P1[0]**2-P1[1]**2-P1[2]**2-P1[3]**2 - M1 * (M1 -1j* W1))
    V1[2]= denom*S3[2]*(-1j*(V2[2])+1j*(P1[0]*OM1*TMP0))
    V1[3]= denom*S3[2]*(-1j*(V2[3])+1j*(P1[1]*OM1*TMP0))
    V1[4]= denom*S3[2]*(-1j*(V2[4])+1j*(P1[2]*OM1*TMP0))
    V1[5]= denom*S3[2]*(-1j*(V2[5])+1j*(P1[3]*OM1*TMP0))
    return V1


import wavefunctions
def VVS1_2(V2,S3,COUP,M1,W1):

    return VVS1_1(V2,S3,COUP,M1,W1)
import wavefunctions
def VVS1_2_1(V2,S3,COUP1,COUP2,M1,W1):
    V1 = VVS1_1(V2,S3,COUP1,M1,W1)
    tmp = VVS2_1(V2,S3,COUP2,M1,W1)
    for i in range(2,6):
        V1[i] += tmp[i]
    return V1

import wavefunctions
def VVS1_2_2(V2,S3,COUP1,COUP2,M1,W1):
    V1 = VVS1_1(V2,S3,COUP1,M1,W1)
    tmp = VVS2_1(V2,S3,COUP2,M1,W1)
    for i in range(2,6):
        V1[i] += tmp[i]
    return V1

"""
        self.assertEqual(text.split('\n'),goal.split('\n'))
        
        
    def test_full_sm_aloha(self):
        """test that the full SM seems to work"""
        # Note that this test check also some of the routine define inside this
        #because of use of some global.
        
        helas_suite = create_aloha.AbstractALOHAModel('sm')
        self.assertEqual(helas_suite.look_for_conjugate(), {})
        start = time.time()
        helas_suite.compute_all()
        timing = time.time()-start
        if timing > 5:
            print "WARNING ALOHA SLOW (taking %s s for the full sm)" % timing
        lorentz_index = {1:0, 2:0,3:1}
        spin_index = {1:0, 2:1, 3:0}
        error = 'wrong contraction for %s'
        for (name, output_part), abstract in helas_suite.items():
            if not output_part:
                self.assertEqual(abstract.expr.nb_lor, 0, error % name)
                self.assertEqual(abstract.expr.nb_spin, 0, error % abstract.expr.spin_ind)
                continue
            helas = self.find_helas(name, helas_suite.model)
            lorentz_solution = lorentz_index[helas.spins[output_part -1]]
            self.assertEqual(abstract.expr.nb_lor, lorentz_solution)
            spin_solution = spin_index[helas.spins[output_part -1]]
            self.assertEqual(abstract.expr.nb_spin, spin_solution, \
                             error % name)
            
    def test_multiple_lorentz_subset(self):
        """test if we create the correct set of routine/files for multiple lorentz"""
        
        helas_suite = create_aloha.AbstractALOHAModel('sm')
        requested_routines=[(('FFV1',) , (), 0), 
                            (('FFV1','FFV2') , ('C1',), 0)]
        
        helas_suite.compute_subset(requested_routines)

        # Check that the 3 base routines are created
        # FFV1, FFV1C1, FFV2C1
        self.assertEqual(len(helas_suite), 3)
        
        # Check that FFV1C1 are correctly connected to the associate
        # lorentz
        linked = helas_suite[('FFV1C1',0)].combined
        self.assertEqual(linked, [('FFV2',)])        
        linked = helas_suite[('FFV1',0)].combined
        self.assertEqual(linked, [])
        
        # Check that the file are correctly written
        os.system('rm -r /tmp/mg5 &> /dev/null; mkdir /tmp/mg5 &> /dev/null')
        helas_suite.write('/tmp/mg5', 'Fortran')
        
        content = set(os.listdir('/tmp/mg5'))
        self.assertEqual(content, set(['FFV1_0.f',
                                       'FFV1C1_0.f','FFV2C1_0.f']))
        
        # Check the content of FFV1__FFV2C1_0.f
        fsock = open('/tmp/mg5/FFV1C1_0.f')
        goal = """
      SUBROUTINE FFV1_2C1_0(F2, F1, V3, COUP1, COUP2,VERTEX)
      IMPLICIT NONE
      COMPLEX*16 F1(*)
      COMPLEX*16 F2(*)
      COMPLEX*16 V3(*)
      COMPLEX*16 COUP1
      COMPLEX*16 COUP2
      COMPLEX*16 VERTEX
      COMPLEX*16 TMP
      CALL FFV1C1_0(F2,F1,V3,COUP1,VERTEX)
      CALL FFV2C1_0(F2,F1,V3,COUP2,TMP)
      VERTEX = VERTEX + TMP
      END"""

        data = fsock.read().split('\n')
        for line in goal.split('\n'):
                self.assertTrue(line in data)
        
        
        
    
    def test_mssm_subset_creation(self):
        """ test the creation of subpart of ALOHA routines 
        including clash routines """
        helas_suite = create_aloha.AbstractALOHAModel('mssm')
        
        requested_routines=[(('FFV1',) , (), 0), 
                            (('FFV1',), (), 2),
                            (('FFV1',), ('C1',), 0),
                            (('FFV2',), ('C1',), 3),
                            (('VVV1',), (), 3)]
        
        helas_suite.compute_subset(requested_routines)        
        self.assertEqual(len(helas_suite), 5)
        
        # Apply basic check for coherence
        error = 'wrong contraction for %s'
        for (name, output_part), abstract in helas_suite.items():
            if not output_part:
                self.assertEqual(abstract.expr.nb_lor, 0, error % name)
                self.assertEqual(abstract.expr.nb_spin, 0, error % abstract.expr.spin_ind)
            elif name in ['FFV2C1','VVV1']:
                self.assertEqual(abstract.expr.nb_lor, 1, error % name)
                self.assertEqual(abstract.expr.nb_spin, 0, error % name)
            elif name in ['FFV1']:
                self.assertEqual(abstract.expr.nb_lor, 0, error % name)
                self.assertEqual(abstract.expr.nb_spin, 1, error % name)
            else:
                raise Exception, 'not expected routine %s' % name
            
    def find_helas(self, name, model):
        for lorentz in model.all_lorentz:
            if lorentz.name == name:
                return lorentz
            
        raise Exception('the test is confuse by name %s' % name)     

    def test_aloha_FFVC(self):
        """ test the FFV creation of vertex """
        from models.mssm.object_library import Lorentz

        FFV = Lorentz(name = 'FFV',
                 spins = [ 2, 2, 3 ],
                 structure = 'Gamma(3,1,2)')        
        builder = create_aloha.AbstractRoutineBuilder(FFV)
        conjg_builder= builder.define_conjugate_builder()
        amp = builder.compute_routine(0)
        conjg_amp = conjg_builder.compute_routine(0)
        
        # Check correct contraction
        self.assertEqual(conjg_amp.expr.nb_lor, 0)
        self.assertEqual(conjg_amp.expr.nb_spin, 0)
      
        # Check expr are different
        self.assertNotEqual(str(amp.expr), str(conjg_amp.expr))
        self.assertEqual(amp.name, conjg_amp.name)
        self.assertEqual(amp.tag + ['C1'], conjg_amp.tag)
        
    def test_aloha_expr_FFV2C1(self):
        """Test analytical expression for fermion clash routine"""
        
        from models.mssm.object_library import Lorentz
        FFV = Lorentz(name = 'FFV2',
                 spins = [ 2, 2, 3 ],
                 structure = 'Gamma(3,2,\'s1\')*ProjM(\'s1\',1)')
        builder = create_aloha.AbstractRoutineBuilder(FFV)
        conjg_builder= builder.define_conjugate_builder()
        amp = conjg_builder.compute_routine(0, factorize=False)

        self.assertEqual(amp.expr.nb_spin, 0)
        F1_1, F1_2, F1_3, F1_4 = 1,2,3,4
        F2_1, F2_2, F2_3, F2_4 = 5,5,6,7
        V3_1, V3_2, V3_3, V3_4 = 8,9,10,11
        # For V4:
        cImag = complex(0,1)

        for name, expr in amp.contracted.items():
            exec('%s = %s' % (name,expr))
            
        ufo_value = eval(str(amp.expr.get_rep([0])))
    
        #v4_value = ( (F2_1*F1_3+F2_2*F1_4)*V3_1 \
        #            -(F2_1*F1_4+F2_2*F1_3)*V3_2 \
        #            +(F2_1*F1_4-F2_2*F1_3)*V3_3*cImag \
        #            -(F2_1*F1_3-F2_2*F1_4)*V3_4       )
        v4_value = ( (F1_1*F2_3+F1_2*F2_4)*V3_1 \
                    -(F1_1*F2_4+F1_2*F2_3)*V3_2 \
                    +(F1_1*F2_4-F1_2*F2_3)*V3_3*cImag \
                    -(F1_1*F2_3-F1_2*F2_4)*V3_4       )

        self.assertEqual(complex(0,-1)*ufo_value, v4_value)

        FFV = Lorentz(name = 'FFV2',
                 spins = [ 2, 2, 3 ],
                 structure = 'Gamma(3,2,\'s1\')*ProjP(\'s1\',1)')
        builder = create_aloha.AbstractRoutineBuilder(FFV)
        conjg_builder= builder.define_conjugate_builder()
        amp = conjg_builder.compute_routine(0, factorize=False)
        for name, expr in amp.contracted.items():
            exec('%s = %s' % (name,expr))
                    
        ufo_value = eval(str(amp.expr.get_rep([0])))
        self.assertNotEqual(complex(0,1)*ufo_value, v4_value)
        v4_value = (F1_3*F2_1+F1_4*F2_2)*V3_1 \
                          +(F1_3*F2_2+F1_4*F2_1)*V3_2 \
                          -(F1_3*F2_2-F1_4*F2_1)*V3_3*cImag \
                          +(F1_3*F2_1-F1_4*F2_2)*V3_4
               
        self.assertEqual(complex(0,-1)*ufo_value, v4_value)
        
    def test_aloha_expr_FFFF(self):
        """Test analytical expression for fermion clash routine"""
        
        from models.mssm.object_library import Lorentz
        FFFF = Lorentz(name = 'FFFF1',
                spins = [ 2, 2, 2, 2 ],
                structure = 'Identity(1,2)*Identity(4,3)')
        
        builder = create_aloha.AbstractRoutineBuilder(FFFF)
        conjg_builder= builder.define_conjugate_builder()
        conjg_builder= conjg_builder.define_conjugate_builder(pairs=2)
        amp = conjg_builder.compute_routine(0)

        self.assertEqual(builder.conjg,[])
        self.assertEqual(amp.expr.nb_spin, 0)
        self.assertEqual(amp.expr.nb_lor, 0)

        conjg_builder= builder.define_conjugate_builder(pairs=1)
        amp = conjg_builder.compute_routine(0)

        self.assertEqual(amp.expr.nb_spin, 0)
        self.assertEqual(amp.expr.nb_lor, 0)   
        
        conjg_builder= builder.define_conjugate_builder(pairs=2)
        amp = conjg_builder.compute_routine(0)

        self.assertEqual(amp.expr.nb_spin, 0)
        self.assertEqual(amp.expr.nb_lor, 0)        

        

class UFOLorentz(object):
    """ simple UFO LORENTZ OBJECT """
    
    def __init__(self, name='',spins=[],structure='1'):
        """fake lorentz initialization"""
        self.name = name
        self.spins=spins
        self.structure = structure
        
class AbstractRoutineBuilder(create_aloha.AbstractRoutineBuilder):
    
    
    def compute_routine(self, mode):
        """avoid computation"""
        self.outgoing = mode
        self.expr = aloha_obj.C(1,2)
        self.expr.tag=[]
        return self.define_simple_output()

class TestAlohaWriter(unittest.TestCase):
    """ simple unittest of the writer more test are in test_export_v4
    and test_export_pythia"""
    
    def tearDown(self):
        aloha.complex_mass = False
        aloha.unitary_gauge = True
    
    def old_test_reorder_call_listFFVV(self):
        
        FFVV = UFOLorentz(name = 'FFVV',
               spins = [ 2, 2, 3, 3])
        
        abstract = AbstractRoutineBuilder(FFVV).compute_routine(1)
        abstract.add_symmetry(2)
        
        writer = aloha_writers.ALOHAWriterForFortran(abstract, '/tmp')
        call_list= writer.calllist['CallList']
        new_call = writer.reorder_call_list(call_list, 1, 2)
        self.assertEqual(['F2', 'V3', 'V4'], new_call)

    def old_test_reorder_call_listFVVV(self):
        FVVV = UFOLorentz(name = 'FVVV',
               spins = [ 2, 3, 3, 3])
        
        abstract = AbstractRoutineBuilder(FVVV).compute_routine(2)
        writer = aloha_writers.ALOHAWriterForFortran(abstract, '/tmp')
        call_list= writer.calllist['CallList']
        self.assertEqual(['F1', 'V3', 'V4'], call_list)
        #vertex UAAW
        #vertex_3 receives UAW with label 134
        #vertex_2 expects UAW => need label 134 
        new_call = writer.reorder_call_list(call_list, 2, 3)
        self.assertEqual(['F1', 'V3', 'V4'], new_call)
        
        #vertex UAWA
        #vertex_4 receives UAW with label 134 
        #vertex_2 expects UWA => need label 143
        new_call = writer.reorder_call_list(call_list, 2, 4)
        self.assertEqual(['F1', 'V4', 'V3'], new_call)                  
    
    def old_test_reorder_call_listVVVV(self):
        VVVV = UFOLorentz(name = 'VVVV',
               spins = [ 3, 3, 3, 3])
    
            
        abstract = AbstractRoutineBuilder(VVVV).compute_routine(1)
        writer = aloha_writers.ALOHAWriterForFortran(abstract, '/tmp')
        call_list= writer.calllist['CallList']
        # Vertex AAW+W-
        # vertex_2 receives AW+W- with label 234
        # vertex_1 ask for AW+W- so should be label 234
        
        new_call = writer.reorder_call_list(call_list, 1, 2)
        self.assertEqual(['V2', 'V3', 'V4'], new_call)
        
        # Vertex Aw+AW-
        #vertex_3 receives AW+W-  with label 234
        #vertex_1 ask for w+Aw- so should be call with 324
        new_call = writer.reorder_call_list(call_list, 1, 3)
        self.assertEqual(['V3', 'V2', 'V4'], new_call) 
        # Vertex Aw+w-A
        #vertex_4 receives Aw+w-  with label 234
        #vertex_1 ask for w+w-A so should be call with 342        
        new_call = writer.reorder_call_list(call_list, 1, 4)
        self.assertEqual(['V3', 'V4', 'V2'], new_call)        
        
        abstract = create_aloha.AbstractRoutineBuilder(VVVV).compute_routine(2)
        writer = aloha_writers.ALOHAWriterForFortran(abstract, '/tmp')
        call_list= writer.calllist['CallList']
        self.assertEqual(['V1', 'V3', 'V4'], call_list)
        # Vertex W+AAW-
        # vertex3 receives W+AW- with label 134
        # vertex2 ask for W+AW- so we should use label 134
        new_call = writer.reorder_call_list(call_list, 2, 3)
        self.assertEqual(['V1', 'V3', 'V4'], new_call)
        # Vertex W+AW-A
        # vertex4 receives W+AW- with label 134
        # vertex2 ask for W+W-A so we should use label 143        
        new_call = writer.reorder_call_list(call_list, 2, 4)
        self.assertEqual(['V1', 'V4', 'V3'], new_call)

        abstract = create_aloha.AbstractRoutineBuilder(VVVV).compute_routine(3)
        writer = aloha_writers.ALOHAWriterForFortran(abstract, '/tmp')
        call_list= writer.calllist['CallList']
        self.assertEqual(['V1', 'V2', 'V4'], call_list)
        # Vertex W+W-AA
        # vertex4 receives W+W-A with label 124
        # vertex3 ask for W+W-A so we should use label 124
        new_call = writer.reorder_call_list(call_list, 3, 4)
        self.assertEqual(['V1', 'V2', 'V4'], new_call)

    def old_test_reorder_call_listUVVS(self):
        UVVS = UFOLorentz(name = 'UVVS',
               spins = [ 2, 3, 3, 1])
    
        
        abstract = AbstractRoutineBuilder(UVVS).compute_routine(2)
        writer = aloha_writers.ALOHAWriterForFortran(abstract, '/tmp')
        call_list= writer.calllist['CallList']
        # Vertex UAAH
        # vertex_3 receives UAH with label 134
        # vertex_2 ask for UAH so should be label 134
        
        new_call = writer.reorder_call_list(call_list, 2, 3)
        self.assertEqual(['F1', 'V3', 'S4'], new_call)
        
        UVVS = UFOLorentz(name = 'UVVS',
               spins = [ 2, 3, 3, 1])
    
        
        abstract = AbstractRoutineBuilder(UVVS).compute_routine(2)
        writer = aloha_writers.ALOHAWriterForFortran(abstract, '/tmp')
        call_list= writer.calllist['CallList']
        # Vertex UAAH
        # vertex_3 receives UAH with label 134
        # vertex_2 ask for UAH so should be label 134
        
        new_call = writer.reorder_call_list(call_list, 2, 3)
        self.assertEqual(['F1', 'V3', 'S4'], new_call)        
    
    
    def test_change_number_format_fortran(self):
        """ Check that the number are correctly written in fortranwriter """
        
        SSS = UFOLorentz(name = 'SSS',
               spins = [ 1, 1, 1])
    
        
        abstract = AbstractRoutineBuilder(SSS).compute_routine(0)
        writer = aloha_writers.ALOHAWriterForFortran(abstract, '/tmp')
        
        numbers = [complex(0,1), complex(0,1/2), 3*complex(1.0,3), complex(1,0)]
        numbers +=[0, 1, 2, -3, 3.0, 3.00, 1.01, 2000, 1/3, 1/4, 3/4]
 
        solution = ['CI', '1d0/2d0 * CI', '(3d0 + 9d0*CI)', '1d0', '0d0', '1d0', '2d0', '-3d0', '3d0', '3d0', '101d0/100d0', '2000d0', '1d0/3d0', '1d0/4d0', '3d0/4d0']
#        converted = [writer.change_number_format(number) for number in numbers]
        for i, number in enumerate(numbers):
            value = writer.change_number_format(number)
            self.assertEqual(value, solution[i])
        #map(self.assertEqual, converted, solution)
 
 
    def test_pythonwriter(self):
        """ test that python writer works """
        
        solution ="""import wavefunctions
def SSS1_1(S2,S3,COUP,M1,W1):
    S1 = wavefunctions.WaveFunction(size=3)
    S1[0] = +S2[0]+S3[0]
    S1[1] = +S2[1]+S3[1]
    P1 = [-complex(S1[0]).real, -complex(S1[1]).real, -complex(S1[1]).imag, -complex(S1[0]).imag]
    denom = COUP/(P1[0]**2-P1[1]**2-P1[2]**2-P1[3]**2 - M1 * (M1 -1j* W1))
    S1[2]= denom*1j * S3[2]*S2[2]
    return S1


import wavefunctions
def SSS1_2(S2,S3,COUP,M1,W1):

    return SSS1_1(S2,S3,COUP,M1,W1)
import wavefunctions
def SSS1_3(S2,S3,COUP,M1,W1):

    return SSS1_1(S2,S3,COUP,M1,W1)
"""
        
        SSS = UFOLorentz(name = 'SSS1',
                 spins = [ 1, 1, 1 ],
                 structure = '1')        
        builder = create_aloha.AbstractRoutineBuilder(SSS)
        amp = builder.compute_routine(1)
        amp.add_symmetry(2)
        amp.add_symmetry(3)
        
        routine = amp.write(output_dir=None, language='Python')

        split_solution = solution.split('\n')
        split_routine = routine.split('\n')
        self.assertEqual(split_solution, split_routine)
        self.assertEqual(len(split_routine), len(split_solution))

    def test_pythonwriter_spin3half(self):
        """ test that python writer works """


        solution ="""import wavefunctions
def RFSC1_1(R1, S3, COUP, M2, W2):
    F2 = wavefunctions.WaveFunction(size=6)
    F2[4] = R1[16]+S3[1]
    F2[5] = R1[17]+S3[2]
    P2 = [complex(F2[4]).real, \\
             complex(F2[5]).real, \\
             complex(F2[5]).imag, \\
             complex(F2[4]).imag]
    denom =1.0/(( (M2*( -M2+1j*W2))+( (P2[0]**2)-(P2[1]**2)-(P2[2]**2)-(P2[3]**2))))
    F2[0]= COUP*denom*(S3[0]*( (P2[0]*( -1j*R1[0]+1j*R1[5]-R1[9]+1j*R1[12]))+( (P2[3]*( -1j*R1[0]+1j*R1[5]-R1[9]+1j*R1[12]))+( (P2[1]*( -1j*R1[1]+1j*R1[4]+R1[8]-1j*R1[13]))+(P2[2]*( R1[1]-R1[4]+1j*R1[8]+R1[13]))))))
    F2[1]= COUP*denom*(S3[0]*( (P2[1]*( -1j*R1[0]+1j*R1[5]-R1[9]+1j*R1[12]))+( (P2[2]*( -R1[0]+R1[5]+1j*R1[9]+R1[12]))+( (P2[0]*( -1j*R1[1]+1j*R1[4]+R1[8]-1j*R1[13]))+(P2[3]*( 1j*R1[1]-1j*R1[4]-R1[8]+1j*R1[13]))))))
    F2[2]= COUP*denom*(M2*( 1j*R1[5]-R1[9]-1j*R1[0]+1j*R1[12])*S3[0])
    F2[3]= COUP*denom*(M2*( -1j*R1[1]-1j*R1[13]+1j*R1[4]+R1[8])*S3[0])
    return F2
    
    
"""
        
        RFS = UFOLorentz(name = 'RFS',
                 spins = [ 4, 2, 1 ],
                 structure = 'Gamma(1,2,-1)*ProjM(-1,1)')        
        builder = create_aloha.AbstractRoutineBuilder(RFS)
        builder.apply_conjugation()
        amp = builder.compute_routine(1)
        
        routine = amp.write(output_dir=None, language='Python')
        
        split_solution = solution.split('\n')
        split_routine = routine.split('\n')
        self.assertEqual(split_solution, split_routine)
        self.assertEqual(len(split_routine), len(split_solution))

        solution = """import wavefunctions
def RFSC1_0(F2,R1,S3,COUP):
    vertex = COUP*(S3[0]*( (F2[2]*( 1j*R1[0]-1j*R1[5]+R1[9]-1j*R1[12]))+(F2[3]*( 1j*R1[1]-1j*R1[4]-R1[8]+1j*R1[13]))))
    return vertex   
    
    
"""

        
        amp = builder.compute_routine(0)
        routine = amp.write(output_dir=None, language='Python')
        split_solution = [l.strip() for l in solution.split('\n')]
        split_routine = [l.strip() for l in routine.split('\n')]
        self.assertEqual(split_solution, split_routine)
        self.assertEqual(len(split_routine), len(split_solution))
        
        solution = """import wavefunctions
def RFSC1_2(F2, S3, COUP, M1, W1):
    R1 = wavefunctions.WaveFunction(size=18)
    R1[16] = F2[4]-S3[1]
    R1[17] = F2[5]-S3[2]
    P1 = [complex(R1[16]).real, \\
             complex(R1[17]).real, \\
             complex(R1[17]).imag, \\
             complex(R1[16]).imag]
    OM1 = 0.0
    if (M1): OM1=1.0/M1**2
    denom =1.0/(( (M1*( -M1+1j*W1))+( (P1[0]**2)-(P1[1]**2)-(P1[2]**2)-(P1[3]**2))))
    R1[0]= COUP*denom*(M1*( (F2[2]*( (P1[0]*( (M1**2*( -0.333333333333*P1[0]+0.333333333333*P1[3])*OM1)+( (0.333333333333+0j)*P1[0]+(-0.666666666667+0j)*P1[3])))+( (P1[1]*( 0.333333333333*P1[1]+0.666666666667j*P1[2]))+( (-0.333333333333+0j)*P1[2]**2+0.333333333333*P1[3]**2))))+(F2[3]*( (P1[0]*( (M1**2*( 0.333333333333*P1[1]-0.333333333333j*P1[2])*OM1)+(-0.666666666667+0j)*P1[1]))-0.666666666667j*(P1[2]*P1[3]))))*OM1*S3[0])
    R1[4]= COUP*denom*(M1*( (F2[3]*( (P1[1]*( (M1**2*( 0.333333333333*P1[1]-0.333333333333j*P1[2])*OM1)+( (-0.333333333333+0j)*P1[1]+0.666666666667j*P1[2])))+( (P1[0]*( -0.333333333333*P1[0]-0.666666666667*P1[3]))+( -0.333333333333*P1[3]**2+(0.333333333333+0j)*P1[2]**2))))+(F2[2]*( (P1[1]*( (M1**2*( -0.333333333333*P1[0]+0.333333333333*P1[3])*OM1)+(0.666666666667+0j)*P1[0]))+0.666666666667j*(P1[3]*P1[2]))))*OM1*S3[0])
    R1[8]= COUP*denom*(M1*( (F2[3]*( (P1[2]*( (M1**2*( 0.333333333333*P1[1]-0.333333333333j*P1[2])*OM1)+( (-0.666666666667+0j)*P1[1]+0.333333333333j*P1[2])))+( (P1[0]*( -0.333333333333j*P1[0]-0.666666666667j*P1[3]))+( -0.333333333333j*P1[3]**2-0.333333333333j*P1[1]**2))))+(F2[2]*( (P1[2]*( (M1**2*( -0.333333333333*P1[0]+0.333333333333*P1[3])*OM1)+(-0.666666666667+0j)*P1[3]))+0.666666666667j*(P1[0]*P1[1]))))*OM1*S3[0])
    R1[12]= COUP*denom*(M1*( (F2[2]*( (P1[3]*( (M1**2*( -0.333333333333*P1[0]+0.333333333333*P1[3])*OM1)+( (0.666666666667+0j)*P1[0]+(-0.333333333333+0j)*P1[3])))+( (P1[1]*( -0.333333333333*P1[1]-0.666666666667j*P1[2]))+( (0.333333333333+0j)*P1[2]**2-0.333333333333*P1[0]**2))))+(F2[3]*( (P1[3]*( (M1**2*( 0.333333333333*P1[1]-0.333333333333j*P1[2])*OM1)+0.666666666667j*P1[2]))+0.666666666667*(P1[1]*P1[0]))))*OM1*S3[0])
    R1[1]= COUP*denom*(M1*( (F2[3]*( (P1[0]*( (M1**2*( -0.333333333333*P1[0]-0.333333333333*P1[3])*OM1)+( (0.333333333333+0j)*P1[0]+(0.666666666667+0j)*P1[3])))+( (P1[1]*( 0.333333333333*P1[1]-0.666666666667j*P1[2]))+( 0.333333333333*P1[3]**2+(-0.333333333333+0j)*P1[2]**2))))+(F2[2]*( (P1[0]*( (M1**2*( 0.333333333333*P1[1]+0.333333333333j*P1[2])*OM1)+(-0.666666666667+0j)*P1[1]))-0.666666666667j*(P1[3]*P1[2]))))*OM1*S3[0])
    R1[5]= COUP*denom*(M1*( (F2[2]*( (P1[1]*( (M1**2*( 0.333333333333*P1[1]+0.333333333333j*P1[2])*OM1)+( (-0.333333333333+0j)*P1[1]-0.666666666667j*P1[2])))+( (P1[0]*( -0.333333333333*P1[0]+0.666666666667*P1[3]))+( (0.333333333333+0j)*P1[2]**2-0.333333333333*P1[3]**2))))+(F2[3]*( (P1[1]*( (M1**2*( -0.333333333333*P1[0]-0.333333333333*P1[3])*OM1)+(0.666666666667+0j)*P1[0]))+0.666666666667j*(P1[2]*P1[3]))))*OM1*S3[0])
    R1[9]= COUP*denom*(M1*( (F2[2]*( (P1[2]*( (M1**2*( 0.333333333333*P1[1]+0.333333333333j*P1[2])*OM1)+( (-0.666666666667+0j)*P1[1]-0.333333333333j*P1[2])))+( (P1[0]*( 0.333333333333j*P1[0]-0.666666666667j*P1[3]))+( 0.333333333333j*P1[1]**2+0.333333333333j*P1[3]**2))))+(F2[3]*( (P1[2]*( (M1**2*( -0.333333333333*P1[0]-0.333333333333*P1[3])*OM1)+(0.666666666667+0j)*P1[3]))-0.666666666667j*(P1[1]*P1[0]))))*OM1*S3[0])
    R1[13]= COUP*denom*(M1*( (F2[3]*( (P1[3]*( (M1**2*( -0.333333333333*P1[0]-0.333333333333*P1[3])*OM1)+( (0.666666666667+0j)*P1[0]+(0.333333333333+0j)*P1[3])))+( (P1[1]*( 0.333333333333*P1[1]-0.666666666667j*P1[2]))+( 0.333333333333*P1[0]**2+(-0.333333333333+0j)*P1[2]**2))))+(F2[2]*( (P1[3]*( (M1**2*( 0.333333333333*P1[1]+0.333333333333j*P1[2])*OM1)-0.666666666667j*P1[2]))-0.666666666667*(P1[0]*P1[1]))))*OM1*S3[0])
    R1[2]= COUP*denom*(M1**2*( (P1[0]*( (OM1*( (F2[2]*( (P1[1]*( 0.333333333333*P1[1]+0.666666666667j*P1[2]))+( (P1[0]*( 0.333333333333*P1[0]-0.666666666667*P1[3]))+( (-0.333333333333+0j)*P1[2]**2+0.333333333333*P1[3]**2))))+(F2[3]*( -0.666666666667*(P1[1]*P1[0])-0.666666666667j*(P1[2]*P1[3])))))+(-0.333333333333+0j)*F2[2]))+( (F2[3]*( 0.333333333333*P1[1]-0.333333333333j*P1[2]))+0.333333333333*(F2[2]*P1[3])))*OM1*S3[0])
    R1[6]= COUP*denom*(M1**2*( (P1[1]*( (OM1*( (F2[2]*( (P1[1]*( 0.333333333333*P1[1]+0.666666666667j*P1[2]))+( (P1[0]*( 0.333333333333*P1[0]-0.666666666667*P1[3]))+( (-0.333333333333+0j)*P1[2]**2+0.333333333333*P1[3]**2))))+(F2[3]*( -0.666666666667*(P1[1]*P1[0])-0.666666666667j*(P1[2]*P1[3])))))+(0.333333333333+0j)*F2[2]))+( (F2[3]*( -0.333333333333*P1[0]-0.333333333333*P1[3]))+0.333333333333j*(F2[2]*P1[2])))*OM1*S3[0])
    R1[10]= COUP*denom*(M1**2*( (P1[2]*( (OM1*( (F2[2]*( (P1[1]*( 0.333333333333*P1[1]+0.666666666667j*P1[2]))+( (P1[0]*( 0.333333333333*P1[0]-0.666666666667*P1[3]))+( (-0.333333333333+0j)*P1[2]**2+0.333333333333*P1[3]**2))))+(F2[3]*( -0.666666666667*(P1[1]*P1[0])-0.666666666667j*(P1[2]*P1[3])))))+(-0.333333333333+0j)*F2[2]))+( (F2[3]*( -0.333333333333j*P1[0]-0.333333333333j*P1[3]))+0.333333333333j*(F2[2]*P1[1])))*OM1*S3[0])
    R1[14]= COUP*denom*(M1**2*( (P1[3]*( (OM1*( (F2[2]*( (P1[1]*( 0.333333333333*P1[1]+0.666666666667j*P1[2]))+( (P1[0]*( 0.333333333333*P1[0]-0.666666666667*P1[3]))+( (-0.333333333333+0j)*P1[2]**2+0.333333333333*P1[3]**2))))+(F2[3]*( -0.666666666667*(P1[1]*P1[0])-0.666666666667j*(P1[2]*P1[3])))))+(0.333333333333+0j)*F2[2]))+( (F2[3]*( 0.333333333333*P1[1]-0.333333333333j*P1[2]))-0.333333333333*(F2[2]*P1[0])))*OM1*S3[0])
    R1[3]= COUP*denom*(M1**2*( (P1[0]*( (OM1*( (F2[3]*( (P1[0]*( 0.333333333333*P1[0]+0.666666666667*P1[3]))+( (P1[1]*( 0.333333333333*P1[1]-0.666666666667j*P1[2]))+( 0.333333333333*P1[3]**2+(-0.333333333333+0j)*P1[2]**2))))+(F2[2]*( -0.666666666667*(P1[0]*P1[1])-0.666666666667j*(P1[3]*P1[2])))))+(-0.333333333333+0j)*F2[3]))+( (F2[2]*( 0.333333333333*P1[1]+0.333333333333j*P1[2]))-0.333333333333*(F2[3]*P1[3])))*OM1*S3[0])
    R1[7]= COUP*denom*(M1**2*( (P1[1]*( (OM1*( (F2[3]*( (P1[0]*( 0.333333333333*P1[0]+0.666666666667*P1[3]))+( (P1[1]*( 0.333333333333*P1[1]-0.666666666667j*P1[2]))+( 0.333333333333*P1[3]**2+(-0.333333333333+0j)*P1[2]**2))))+(F2[2]*( -0.666666666667*(P1[0]*P1[1])-0.666666666667j*(P1[3]*P1[2])))))+(0.333333333333+0j)*F2[3]))+( (F2[2]*( -0.333333333333*P1[0]+0.333333333333*P1[3]))-0.333333333333j*(F2[3]*P1[2])))*OM1*S3[0])
    R1[11]= COUP*denom*(M1**2*( (P1[2]*( (OM1*( (F2[3]*( (P1[0]*( 0.333333333333*P1[0]+0.666666666667*P1[3]))+( (P1[1]*( 0.333333333333*P1[1]-0.666666666667j*P1[2]))+( 0.333333333333*P1[3]**2+(-0.333333333333+0j)*P1[2]**2))))+(F2[2]*( -0.666666666667*(P1[0]*P1[1])-0.666666666667j*(P1[3]*P1[2])))))+(-0.333333333333+0j)*F2[3]))+( (F2[2]*( 0.333333333333j*P1[0]-0.333333333333j*P1[3]))-0.333333333333j*(F2[3]*P1[1])))*OM1*S3[0])
    R1[15]= COUP*denom*(M1**2*( (P1[3]*( (OM1*( (F2[3]*( (P1[0]*( 0.333333333333*P1[0]+0.666666666667*P1[3]))+( (P1[1]*( 0.333333333333*P1[1]-0.666666666667j*P1[2]))+( 0.333333333333*P1[3]**2+(-0.333333333333+0j)*P1[2]**2))))+(F2[2]*( -0.666666666667*(P1[0]*P1[1])-0.666666666667j*(P1[3]*P1[2])))))+(0.333333333333+0j)*F2[3]))+( (F2[2]*( -0.333333333333*P1[1]-0.333333333333j*P1[2]))+0.333333333333*(F2[3]*P1[0])))*OM1*S3[0])
    return R1   
    
    
"""

        
        amp = builder.compute_routine(2)
        routine = amp.write(output_dir=None, language='Python')
        split_solution = [l.strip() for l in solution.split('\n')]
        split_routine = [l.strip() for l in routine.split('\n')]
        self.assertEqual(split_solution, split_routine)
        self.assertEqual(len(split_routine), len(split_solution))        
        

    def test_Fortranwriter_spin3half(self):
        """ test that python writer works """


        solution =""" subroutine RFSC1_1(R1, S3, COUP, M2, W2, F2)
implicit none 
double complex R1(*)
double complex F2(*)
double complex S3(*)
double complex COUP
double complex denom
double precision M2, W2
double precision P2(0:3)

F2(5)= R1(17)+S3(2)
F2(6)= R1(18)+S3(3)
P2(0) =  dble(F2(5))
P2(1) =  dble(F2(6))
P2(2) =  dimag(F2(6))
P2(3) =  dimag(F2(5))

denom =1d0/(( (M2*( -M2+(0, 1)*W2))+( (P2(0)**2)-(P2(1)**2)-(P2(2)**2)-(P2(3)**2))))
F2(1)= COUP*denom*(S3(1)*( (P2(0)*( (0, -1)*R1(1)+(0, 1)*R1(6)-R1(10)+(0, 1)*R1(13)))+( (P2(3)*( (0, -1)*R1(1)+(0, 1)*R1(6)-R1(10)+(0, 1)*R1(13)))+( (P2(1)*( (0, -1)*R1(2)+(0, 1)*R1(5)+R1(9)+(0, -1)*R1(14)))+(P2(2)*( R1(2)-R1(5)+(0, 1)*R1(9)+R1(14)))))))
F2(2)= COUP*denom*(S3(1)*( (P2(1)*( (0, -1)*R1(1)+(0, 1)*R1(6)-R1(10)+(0, 1)*R1(13)))+( (P2(2)*( -R1(1)+R1(6)+(0, 1)*R1(10)+R1(13)))+( (P2(0)*( (0, -1)*R1(2)+(0, 1)*R1(5)+R1(9)+(0, -1)*R1(14)))+(P2(3)*( (0, 1)*R1(2)+(0, -1)*R1(5)-R1(9)+(0, 1)*R1(14)))))))
F2(3)= COUP*denom*(M2*( (0, 1)*R1(6)-R1(10)+(0, -1)*R1(1)+(0, 1)*R1(13))*S3(1))
F2(4)= COUP*denom*(M2*( (0, -1)*R1(2)+(0, -1)*R1(14)+(0, 1)*R1(5)+R1(9))*S3(1))
end


"""
        
        RFS = UFOLorentz(name = 'RFS',
                 spins = [ 4, 2, 1 ],
                 structure = 'Gamma(1,2,-1)*ProjM(-1,1)')        
        builder = create_aloha.AbstractRoutineBuilder(RFS)
        builder.apply_conjugation()
        amp = builder.compute_routine(1)
        
        routine = amp.write(output_dir=None, language='Fortran')

        split_solution = solution.split('\n')
        split_routine = routine.split('\n')
        self.assertEqual(split_solution, split_routine)
        self.assertEqual(len(split_routine), len(split_solution))

        solution = """subroutine RFSC1_0(F2,R1,S3,COUP,vertex)
implicit none 
double complex R1(*)
double complex F2(*)
double complex S3(*)
double complex COUP
double complex vertex


Vertex = COUP*(S3(1)*( (F2(3)*( (0, 1)*R1(1)+(0, -1)*R1(6)+R1(10)+(0, -1)*R1(13)))+(F2(4)*( (0, 1)*R1(2)+(0, -1)*R1(5)-R1(9)+(0, 1)*R1(14)))))
end
    
    
"""

        
        amp = builder.compute_routine(0)
        routine = amp.write(output_dir=None, language='Fortran')
        split_solution = [l.strip() for l in solution.split('\n')]
        split_routine = [l.strip() for l in routine.split('\n')]
        self.assertEqual(split_solution, split_routine)
        self.assertEqual(len(split_routine), len(split_solution))

        solution = """ subroutine RFSC1_2(F2, S3, COUP, M1, W1, R1)
implicit none 
double complex R1(*)
double complex F2(*)
double complex S3(*)
double complex COUP
double complex denom
double precision M1, W1
double complex OM1
double precision P1(0:3)

R1(17)= F2(5)-S3(2)
R1(18)= F2(6)-S3(3)
P1(0) =  dble(R1(17))
P1(1) =  dble(R1(18))
P1(2) =  dimag(R1(18))
P1(3) =  dimag(R1(17))
OM1 = 0d0
if (M1 .ne. 0d0) OM1=1d0/M1**2

denom =1d0/(( (M1*( -M1+(0, 1)*W1))+( (P1(0)**2)-(P1(1)**2)-(P1(2)**2)-(P1(3)**2))))
R1(1)= COUP*denom*(M1*( (F2(3)*( (P1(0)*( (M1**2*( -0.333333333*P1(0)+0.333333333*P1(3))*OM1)+( 0.333333333*P1(0)-0.666666667*P1(3))))+( (P1(1)*( 0.333333333*P1(1)+(0, 0.666666667)*P1(2)))+( -0.333333333*P1(2)**2+0.333333333*P1(3)**2))))+(F2(4)*( (P1(0)*( (M1**2*( 0.333333333*P1(1)+(0, -0.333333333)*P1(2))*OM1)-0.666666667*P1(1)))+(0, -0.666666667)*(P1(2)*P1(3)))))*OM1*S3(1))
R1(5)= COUP*denom*(M1*( (F2(4)*( (P1(1)*( (M1**2*( 0.333333333*P1(1)+(0, -0.333333333)*P1(2))*OM1)+( -0.333333333*P1(1)+(0, 0.666666667)*P1(2))))+( (P1(0)*( -0.333333333*P1(0)-0.666666667*P1(3)))+( -0.333333333*P1(3)**2+0.333333333*P1(2)**2))))+(F2(3)*( (P1(1)*( (M1**2*( -0.333333333*P1(0)+0.333333333*P1(3))*OM1)+0.666666667*P1(0)))+(0, 0.666666667)*(P1(3)*P1(2)))))*OM1*S3(1))
R1(9)= COUP*denom*(M1*( (F2(4)*( (P1(2)*( (M1**2*( 0.333333333*P1(1)+(0, -0.333333333)*P1(2))*OM1)+( -0.666666667*P1(1)+(0, 0.333333333)*P1(2))))+( (P1(0)*( (0, -0.333333333)*P1(0)+(0, -0.666666667)*P1(3)))+( (0, -0.333333333)*P1(3)**2+(0, -0.333333333)*P1(1)**2))))+(F2(3)*( (P1(2)*( (M1**2*( -0.333333333*P1(0)+0.333333333*P1(3))*OM1)-0.666666667*P1(3)))+(0, 0.666666667)*(P1(0)*P1(1)))))*OM1*S3(1))
R1(13)= COUP*denom*(M1*( (F2(3)*( (P1(3)*( (M1**2*( -0.333333333*P1(0)+0.333333333*P1(3))*OM1)+( 0.666666667*P1(0)-0.333333333*P1(3))))+( (P1(1)*( -0.333333333*P1(1)+(0, -0.666666667)*P1(2)))+( 0.333333333*P1(2)**2-0.333333333*P1(0)**2))))+(F2(4)*( (P1(3)*( (M1**2*( 0.333333333*P1(1)+(0, -0.333333333)*P1(2))*OM1)+(0, 0.666666667)*P1(2)))+0.666666667*(P1(1)*P1(0)))))*OM1*S3(1))
R1(2)= COUP*denom*(M1*( (F2(4)*( (P1(0)*( (M1**2*( -0.333333333*P1(0)-0.333333333*P1(3))*OM1)+( 0.333333333*P1(0)+0.666666667*P1(3))))+( (P1(1)*( 0.333333333*P1(1)+(0, -0.666666667)*P1(2)))+( 0.333333333*P1(3)**2-0.333333333*P1(2)**2))))+(F2(3)*( (P1(0)*( (M1**2*( 0.333333333*P1(1)+(0, 0.333333333)*P1(2))*OM1)-0.666666667*P1(1)))+(0, -0.666666667)*(P1(3)*P1(2)))))*OM1*S3(1))
R1(6)= COUP*denom*(M1*( (F2(3)*( (P1(1)*( (M1**2*( 0.333333333*P1(1)+(0, 0.333333333)*P1(2))*OM1)+( -0.333333333*P1(1)+(0, -0.666666667)*P1(2))))+( (P1(0)*( -0.333333333*P1(0)+0.666666667*P1(3)))+( 0.333333333*P1(2)**2-0.333333333*P1(3)**2))))+(F2(4)*( (P1(1)*( (M1**2*( -0.333333333*P1(0)-0.333333333*P1(3))*OM1)+0.666666667*P1(0)))+(0, 0.666666667)*(P1(2)*P1(3)))))*OM1*S3(1))
R1(10)= COUP*denom*(M1*( (F2(3)*( (P1(2)*( (M1**2*( 0.333333333*P1(1)+(0, 0.333333333)*P1(2))*OM1)+( -0.666666667*P1(1)+(0, -0.333333333)*P1(2))))+( (P1(0)*( (0, 0.333333333)*P1(0)+(0, -0.666666667)*P1(3)))+( (0, 0.333333333)*P1(1)**2+(0, 0.333333333)*P1(3)**2))))+(F2(4)*( (P1(2)*( (M1**2*( -0.333333333*P1(0)-0.333333333*P1(3))*OM1)+0.666666667*P1(3)))+(0, -0.666666667)*(P1(1)*P1(0)))))*OM1*S3(1))
R1(14)= COUP*denom*(M1*( (F2(4)*( (P1(3)*( (M1**2*( -0.333333333*P1(0)-0.333333333*P1(3))*OM1)+( 0.666666667*P1(0)+0.333333333*P1(3))))+( (P1(1)*( 0.333333333*P1(1)+(0, -0.666666667)*P1(2)))+( 0.333333333*P1(0)**2-0.333333333*P1(2)**2))))+(F2(3)*( (P1(3)*( (M1**2*( 0.333333333*P1(1)+(0, 0.333333333)*P1(2))*OM1)+(0, -0.666666667)*P1(2)))-0.666666667*(P1(0)*P1(1)))))*OM1*S3(1))
R1(3)= COUP*denom*(M1**2*( (P1(0)*( (OM1*( (F2(3)*( (P1(1)*( 0.333333333*P1(1)+(0, 0.666666667)*P1(2)))+( (P1(0)*( 0.333333333*P1(0)-0.666666667*P1(3)))+( -0.333333333*P1(2)**2+0.333333333*P1(3)**2))))+(F2(4)*( -0.666666667*(P1(1)*P1(0))+(0, -0.666666667)*(P1(2)*P1(3))))))-0.333333333*F2(3)))+( (F2(4)*( 0.333333333*P1(1)+(0, -0.333333333)*P1(2)))+0.333333333*(F2(3)*P1(3))))*OM1*S3(1))
R1(7)= COUP*denom*(M1**2*( (P1(1)*( (OM1*( (F2(3)*( (P1(1)*( 0.333333333*P1(1)+(0, 0.666666667)*P1(2)))+( (P1(0)*( 0.333333333*P1(0)-0.666666667*P1(3)))+( -0.333333333*P1(2)**2+0.333333333*P1(3)**2))))+(F2(4)*( -0.666666667*(P1(1)*P1(0))+(0, -0.666666667)*(P1(2)*P1(3))))))+0.333333333*F2(3)))+( (F2(4)*( -0.333333333*P1(0)-0.333333333*P1(3)))+(0, 0.333333333)*(F2(3)*P1(2))))*OM1*S3(1))
R1(11)= COUP*denom*(M1**2*( (P1(2)*( (OM1*( (F2(3)*( (P1(1)*( 0.333333333*P1(1)+(0, 0.666666667)*P1(2)))+( (P1(0)*( 0.333333333*P1(0)-0.666666667*P1(3)))+( -0.333333333*P1(2)**2+0.333333333*P1(3)**2))))+(F2(4)*( -0.666666667*(P1(1)*P1(0))+(0, -0.666666667)*(P1(2)*P1(3))))))-0.333333333*F2(3)))+( (F2(4)*( (0, -0.333333333)*P1(0)+(0, -0.333333333)*P1(3)))+(0, 0.333333333)*(F2(3)*P1(1))))*OM1*S3(1))
R1(15)= COUP*denom*(M1**2*( (P1(3)*( (OM1*( (F2(3)*( (P1(1)*( 0.333333333*P1(1)+(0, 0.666666667)*P1(2)))+( (P1(0)*( 0.333333333*P1(0)-0.666666667*P1(3)))+( -0.333333333*P1(2)**2+0.333333333*P1(3)**2))))+(F2(4)*( -0.666666667*(P1(1)*P1(0))+(0, -0.666666667)*(P1(2)*P1(3))))))+0.333333333*F2(3)))+( (F2(4)*( 0.333333333*P1(1)+(0, -0.333333333)*P1(2)))-0.333333333*(F2(3)*P1(0))))*OM1*S3(1))
R1(4)= COUP*denom*(M1**2*( (P1(0)*( (OM1*( (F2(4)*( (P1(0)*( 0.333333333*P1(0)+0.666666667*P1(3)))+( (P1(1)*( 0.333333333*P1(1)+(0, -0.666666667)*P1(2)))+( 0.333333333*P1(3)**2-0.333333333*P1(2)**2))))+(F2(3)*( -0.666666667*(P1(0)*P1(1))+(0, -0.666666667)*(P1(3)*P1(2))))))-0.333333333*F2(4)))+( (F2(3)*( 0.333333333*P1(1)+(0, 0.333333333)*P1(2)))-0.333333333*(F2(4)*P1(3))))*OM1*S3(1))
R1(8)= COUP*denom*(M1**2*( (P1(1)*( (OM1*( (F2(4)*( (P1(0)*( 0.333333333*P1(0)+0.666666667*P1(3)))+( (P1(1)*( 0.333333333*P1(1)+(0, -0.666666667)*P1(2)))+( 0.333333333*P1(3)**2-0.333333333*P1(2)**2))))+(F2(3)*( -0.666666667*(P1(0)*P1(1))+(0, -0.666666667)*(P1(3)*P1(2))))))+0.333333333*F2(4)))+( (F2(3)*( -0.333333333*P1(0)+0.333333333*P1(3)))+(0, -0.333333333)*(F2(4)*P1(2))))*OM1*S3(1))
R1(12)= COUP*denom*(M1**2*( (P1(2)*( (OM1*( (F2(4)*( (P1(0)*( 0.333333333*P1(0)+0.666666667*P1(3)))+( (P1(1)*( 0.333333333*P1(1)+(0, -0.666666667)*P1(2)))+( 0.333333333*P1(3)**2-0.333333333*P1(2)**2))))+(F2(3)*( -0.666666667*(P1(0)*P1(1))+(0, -0.666666667)*(P1(3)*P1(2))))))-0.333333333*F2(4)))+( (F2(3)*( (0, 0.333333333)*P1(0)+(0, -0.333333333)*P1(3)))+(0, -0.333333333)*(F2(4)*P1(1))))*OM1*S3(1))
R1(16)= COUP*denom*(M1**2*( (P1(3)*( (OM1*( (F2(4)*( (P1(0)*( 0.333333333*P1(0)+0.666666667*P1(3)))+( (P1(1)*( 0.333333333*P1(1)+(0, -0.666666667)*P1(2)))+( 0.333333333*P1(3)**2-0.333333333*P1(2)**2))))+(F2(3)*( -0.666666667*(P1(0)*P1(1))+(0, -0.666666667)*(P1(3)*P1(2))))))+0.333333333*F2(4)))+( (F2(3)*( -0.333333333*P1(1)+(0, -0.333333333)*P1(2)))+0.333333333*(F2(4)*P1(0))))*OM1*S3(1))
end
    
    
"""

        
        amp = builder.compute_routine(2)
        routine = amp.write(output_dir=None, language='Fortran')
        split_solution = [l.strip() for l in solution.split('\n')]
        split_routine = [l.strip() for l in routine.split('\n')]
        self.assertEqual(split_solution, split_routine)
        self.assertEqual(len(split_routine), len(split_solution))

    def test_pythonwriter_C(self):
        """ test that python writer works """
        aloha_lib.KERNEL.clean()
        solution ="""import wavefunctions
def FFV1C1_1(F1,V3,COUP,M2,W2):
    F2 = wavefunctions.WaveFunction(size=6)
    F2[0] = +F1[0]+V3[0]
    F2[1] = +F1[1]+V3[1]
    P2 = [-complex(F2[0]).real, -complex(F2[1]).real, -complex(F2[1]).imag, -complex(F2[0]).imag]
    denom = COUP/(P2[0]**2-P2[1]**2-P2[2]**2-P2[3]**2 - M2 * (M2 -1j* W2))
    F2[2]= denom*1j*(F1[2]*(P2[0]*(V3[2]-V3[5])+(P2[1]*(+1j*(V3[4])-V3[3])+(P2[2]*-1.0*(V3[4]+1j*(V3[3]))+P2[3]*(V3[2]-V3[5]))))+(F1[3]*(P2[0]*-1.0*(V3[3]+1j*(V3[4]))+(P2[1]*(V3[2]+V3[5])+(P2[2]*(+1j*(V3[2]+V3[5]))+P2[3]*-1.0*(V3[3]+1j*(V3[4])))))+M2*(F1[4]*-1.0*(V3[2]+V3[5])+F1[5]*-1.0*(V3[3]+1j*(V3[4])))))
    F2[3]= denom*-1j*(F1[2]*(P2[0]*(V3[3]-1j*(V3[4]))+(P2[1]*(V3[5]-V3[2])+(P2[2]*(-1j*(V3[5])+1j*(V3[2]))+P2[3]*(+1j*(V3[4])-V3[3]))))+(F1[3]*(P2[0]*-1.0*(V3[2]+V3[5])+(P2[1]*(V3[3]+1j*(V3[4]))+(P2[2]*(V3[4]-1j*(V3[3]))+P2[3]*(V3[2]+V3[5]))))+M2*(F1[4]*(V3[3]-1j*(V3[4]))+F1[5]*(V3[2]-V3[5]))))
    F2[4]= denom*1j*(F1[4]*(P2[0]*(V3[2]+V3[5])+(P2[1]*(+1j*(V3[4])-V3[3])+(P2[2]*-1.0*(V3[4]+1j*(V3[3]))+P2[3]*-1.0*(V3[2]+V3[5]))))+(F1[5]*(P2[0]*(V3[3]+1j*(V3[4]))+(P2[1]*(V3[5]-V3[2])+(P2[2]*(-1j*(V3[2])+1j*(V3[5]))+P2[3]*-1.0*(V3[3]+1j*(V3[4])))))+M2*(F1[2]*(V3[5]-V3[2])+F1[3]*(V3[3]+1j*(V3[4])))))
    F2[5]= denom*-1j*(F1[4]*(P2[0]*(+1j*(V3[4])-V3[3])+(P2[1]*(V3[2]+V3[5])+(P2[2]*-1.0*(+1j*(V3[2]+V3[5]))+P2[3]*(+1j*(V3[4])-V3[3]))))+(F1[5]*(P2[0]*(V3[5]-V3[2])+(P2[1]*(V3[3]+1j*(V3[4]))+(P2[2]*(V3[4]-1j*(V3[3]))+P2[3]*(V3[5]-V3[2]))))+M2*(F1[2]*(+1j*(V3[4])-V3[3])+F1[3]*(V3[2]+V3[5]))))
    return F2


"""
        
        FFV = UFOLorentz(name = 'FFV1',
                 spins = [ 2, 2, 3 ],
                 structure = 'Gamma(3,2,1)')        
        builder = create_aloha.AbstractRoutineBuilder(FFV)
        builder.apply_conjugation()
        amp = builder.compute_routine(1)
        routine = amp.write(output_dir=None, language='Python')
        split_solution = solution.split('\n')
        split_routine = routine.split('\n')
        self.assertEqual(split_solution, split_routine)
        self.assertEqual(len(split_routine), len(split_solution))

        solution ="""import wavefunctions
def FFV1C1_2(F2,V3,COUP,M1,W1):
    F1 = wavefunctions.WaveFunction(size=6)
    F1[0] = +F2[0]+V3[0]
    F1[1] = +F2[1]+V3[1]
    P1 = [-complex(F1[0]).real, -complex(F1[1]).real, -complex(F1[1]).imag, -complex(F1[0]).imag]
    denom = COUP/(P1[0]**2-P1[1]**2-P1[2]**2-P1[3]**2 - M1 * (M1 -1j* W1))
    F1[2]= denom*1j*(F2[2]*(P1[0]*-1*(V3[2]+V3[5])+(P1[1]*(V3[3]+1j*(V3[4]))+(P1[2]*(V3[4]-1j*(V3[3]))+P1[3]*(V3[2]+V3[5]))))+(F2[3]*(P1[0]*(+1j*(V3[4])-V3[3])+(P1[1]*(V3[2]-V3[5])+(P1[2]*(-1j*(V3[2])+1j*(V3[5]))+P1[3]*(V3[3]-1j*(V3[4])))))+M1*(F2[4]*(V3[5]-V3[2])+F2[5]*(V3[3]-1j*(V3[4])))))
    F1[3]= denom*1j*(F2[2]*(P1[0]*-1*(V3[3]+1j*(V3[4]))+(P1[1]*(V3[2]+V3[5])+(P1[2]*(+1j*(V3[2]+V3[5]))+P1[3]*-1.0*(V3[3]+1j*(V3[4])))))+(F2[3]*(P1[0]*(V3[5]-V3[2])+(P1[1]*(V3[3]-1j*(V3[4]))+(P1[2]*(V3[4]+1j*(V3[3]))+P1[3]*(V3[5]-V3[2]))))+M1*(F2[4]*(V3[3]+1j*(V3[4]))+F2[5]*-1.0*(V3[2]+V3[5]))))
    F1[4]= denom*1j*(F2[4]*(P1[0]*(V3[5]-V3[2])+(P1[1]*(V3[3]+1j*(V3[4]))+(P1[2]*(V3[4]-1j*(V3[3]))+P1[3]*(V3[5]-V3[2]))))+(F2[5]*(P1[0]*(V3[3]-1j*(V3[4]))+(P1[1]*-1.0*(V3[2]+V3[5])+(P1[2]*(+1j*(V3[2]+V3[5]))+P1[3]*(V3[3]-1j*(V3[4])))))+M1*(F2[2]*-1.0*(V3[2]+V3[5])+F2[3]*(+1j*(V3[4])-V3[3]))))
    F1[5]= denom*1j*(F2[4]*(P1[0]*(V3[3]+1j*(V3[4]))+(P1[1]*(V3[5]-V3[2])+(P1[2]*(-1j*(V3[2])+1j*(V3[5]))+P1[3]*-1.0*(V3[3]+1j*(V3[4])))))+(F2[5]*(P1[0]*-1*(V3[2]+V3[5])+(P1[1]*(V3[3]-1j*(V3[4]))+(P1[2]*(V3[4]+1j*(V3[3]))+P1[3]*(V3[2]+V3[5]))))+M1*(F2[2]*-1.0*(V3[3]+1j*(V3[4]))+F2[3]*(V3[5]-V3[2]))))
    return F1


"""

        amp = builder.compute_routine(2)
        
        routine = amp.write(output_dir=None, language='Python')
        
        split_solution = solution.split('\n')
        split_routine = routine.split('\n')
        self.assertEqual(split_solution, split_routine)
        self.assertEqual(len(split_routine), len(split_solution))

        solution = """import wavefunctions
def FFV1C1_1(F1,V3,COUP,M2,W2):
    F2 = wavefunctions.WaveFunction(size=6)
    F2[0] = +F1[0]+V3[0]
    F2[1] = +F1[1]+V3[1]
    P2 = [-complex(F2[0]).real, -complex(F2[1]).real, -complex(F2[1]).imag, -complex(F2[0]).imag]
    denom = COUP/(P2[0]**2-P2[1]**2-P2[2]**2-P2[3]**2 - M2 * (M2 -1j* W2))
    F2[2]= denom*1j*(F1[2]*(P2[0]*(V3[2]-V3[5])+(P2[1]*(+1j*(V3[4])-V3[3])+(P2[2]*-1.0*(V3[4]+1j*(V3[3]))+P2[3]*(V3[2]-V3[5]))))+(F1[3]*(P2[0]*-1.0*(V3[3]+1j*(V3[4]))+(P2[1]*(V3[2]+V3[5])+(P2[2]*(+1j*(V3[2]+V3[5]))+P2[3]*-1.0*(V3[3]+1j*(V3[4])))))+M2*(F1[4]*-1.0*(V3[2]+V3[5])+F1[5]*-1.0*(V3[3]+1j*(V3[4])))))
    F2[3]= denom*-1j*(F1[2]*(P2[0]*(V3[3]-1j*(V3[4]))+(P2[1]*(V3[5]-V3[2])+(P2[2]*(-1j*(V3[5])+1j*(V3[2]))+P2[3]*(+1j*(V3[4])-V3[3]))))+(F1[3]*(P2[0]*-1.0*(V3[2]+V3[5])+(P2[1]*(V3[3]+1j*(V3[4]))+(P2[2]*(V3[4]-1j*(V3[3]))+P2[3]*(V3[2]+V3[5]))))+M2*(F1[4]*(V3[3]-1j*(V3[4]))+F1[5]*(V3[2]-V3[5]))))
    F2[4]= denom*1j*(F1[4]*(P2[0]*(V3[2]+V3[5])+(P2[1]*(+1j*(V3[4])-V3[3])+(P2[2]*-1.0*(V3[4]+1j*(V3[3]))+P2[3]*-1.0*(V3[2]+V3[5]))))+(F1[5]*(P2[0]*(V3[3]+1j*(V3[4]))+(P2[1]*(V3[5]-V3[2])+(P2[2]*(-1j*(V3[2])+1j*(V3[5]))+P2[3]*-1.0*(V3[3]+1j*(V3[4])))))+M2*(F1[2]*(V3[5]-V3[2])+F1[3]*(V3[3]+1j*(V3[4])))))
    F2[5]= denom*-1j*(F1[4]*(P2[0]*(+1j*(V3[4])-V3[3])+(P2[1]*(V3[2]+V3[5])+(P2[2]*-1.0*(+1j*(V3[2]+V3[5]))+P2[3]*(+1j*(V3[4])-V3[3]))))+(F1[5]*(P2[0]*(V3[5]-V3[2])+(P2[1]*(V3[3]+1j*(V3[4]))+(P2[2]*(V3[4]-1j*(V3[3]))+P2[3]*(V3[5]-V3[2]))))+M2*(F1[2]*(+1j*(V3[4])-V3[3])+F1[3]*(V3[2]+V3[5]))))
    return F2


import wavefunctions
def FFV1_2C1_1(F1,V3,COUP1,COUP2,M2,W2):
    F2 = FFV1C1_1(F1,V3,COUP1,M2,W2)
    tmp = FFV2C1_1(F1,V3,COUP2,M2,W2)
    for i in range(2,6):
        F2[i] += tmp[i]
    return F2

"""



        FFV = UFOLorentz(name = 'FFV1',
                 spins = [ 2, 2, 3 ],
                 structure = 'Gamma(3,2,1)')        
        builder = create_aloha.AbstractRoutineBuilder(FFV) 
        builder.apply_conjugation()
        amp = builder.compute_routine(1)
        amp.add_combine(('FFV2',))
        routine = amp.write(output_dir=None, language='Python')
<<<<<<< HEAD

=======
>>>>>>> 35a6251d
        split_solution = solution.split('\n')
        split_routine = routine.split('\n')
        self.assertEqual(split_solution, split_routine)
        self.assertEqual(len(split_routine), len(split_solution))


       
    def test_pythonwriter_4_fermion(self):
        """ test that python writer works """
        aloha_lib.KERNEL.clean()
        solution ="""import wavefunctions
def FFFF1_1(F2,F3,F4,COUP,M1,W1):
    F1 = wavefunctions.WaveFunction(size=6)
    F1[0] = +F2[0]+F3[0]+F4[0]
    F1[1] = +F2[1]+F3[1]+F4[1]
    P1 = [-complex(F1[0]).real, -complex(F1[1]).real, -complex(F1[1]).imag, -complex(F1[0]).imag]
    TMP0 = (F4[2]*F3[2]+F4[3]*F3[3]+F4[4]*F3[4]+F4[5]*F3[5])
    denom = COUP/(P1[0]**2-P1[1]**2-P1[2]**2-P1[3]**2 - M1 * (M1 -1j* W1))
    F1[2]= denom*-1j * TMP0*(F2[4]*(P1[0]+P1[3])+(F2[5]*(P1[1]+1j*(P1[2]))-F2[2]*M1))
    F1[3]= denom*-1j * TMP0*(F2[4]*(P1[1]-1j*(P1[2]))+(F2[5]*(P1[0]-P1[3])-F2[3]*M1))
    F1[4]= denom*-1j * TMP0*(F2[2]*(P1[0]-P1[3])+(F2[3]*-1*(P1[1]+1j*(P1[2]))-F2[4]*M1))
    F1[5]= denom*-1j * TMP0*(F2[2]*(+1j*(P1[2])-P1[1])+(F2[3]*(P1[0]+P1[3])-F2[5]*M1))
    return F1


"""
        
        FFFF = UFOLorentz(name = 'FFFF1',
                spins = [ 2, 2, 2, 2 ],
                structure = 'Identity(1,2)*Identity(4,3)')       
        builder = create_aloha.AbstractRoutineBuilder(FFFF)
        amp = builder.compute_routine(1)
        
        routine = amp.write(output_dir=None, language='Python')
        split_solution = solution.split('\n')
        split_routine = routine.split('\n')
        self.assertEqual(split_solution, split_routine)
        self.assertEqual(len(split_routine), len(split_solution))
        
        solution ="""import wavefunctions
def FFFF1C1_1(F1,F3,F4,COUP,M2,W2):
    F2 = wavefunctions.WaveFunction(size=6)
    F2[0] = +F1[0]+F3[0]+F4[0]
    F2[1] = +F1[1]+F3[1]+F4[1]
    P2 = [-complex(F2[0]).real, -complex(F2[1]).real, -complex(F2[1]).imag, -complex(F2[0]).imag]
    TMP0 = (F4[2]*F3[2]+F4[3]*F3[3]+F4[4]*F3[4]+F4[5]*F3[5])
    denom = COUP/(P2[0]**2-P2[1]**2-P2[2]**2-P2[3]**2 - M2 * (M2 -1j* W2))
    F2[2]= denom*-1j * TMP0*(F1[4]*(P2[0]+P2[3])+(F1[5]*(P2[1]+1j*(P2[2]))-F1[2]*M2))
    F2[3]= denom*-1j * TMP0*(F1[4]*(P2[1]-1j*(P2[2]))+(F1[5]*(P2[0]-P2[3])-F1[3]*M2))
    F2[4]= denom*-1j * TMP0*(F1[2]*(P2[0]-P2[3])+(F1[3]*-1.0*(P2[1]+1j*(P2[2]))-F1[4]*M2))
    F2[5]= denom*-1j * TMP0*(F1[2]*(+1j*(P2[2])-P2[1])+(F1[3]*(P2[0]+P2[3])-F1[5]*M2))
    return F2
<<<<<<< HEAD
    
    
"""        

=======


"""
>>>>>>> 35a6251d
        
        FFFF = UFOLorentz(name = 'FFFF1',
                spins = [ 2, 2, 2, 2 ],
                structure = 'Identity(1,2)*Identity(4,3)')       
        builder = create_aloha.AbstractRoutineBuilder(FFFF)
        builder.apply_conjugation(1)
        amp = builder.compute_routine(1)
        
        routine = amp.write(output_dir=None, language='Python')
        split_solution = solution.split('\n')
        split_routine = routine.split('\n')
        self.assertEqual(split_solution, split_routine)
        self.assertEqual(len(split_routine), len(split_solution))
       
        solution ="""import wavefunctions
def FFFF1C2_1(F2,F4,F3,COUP,M1,W1):
    F1 = wavefunctions.WaveFunction(size=6)
    F1[0] = +F2[0]+F3[0]+F4[0]
    F1[1] = +F2[1]+F3[1]+F4[1]
    P1 = [-complex(F1[0]).real, -complex(F1[1]).real, -complex(F1[1]).imag, -complex(F1[0]).imag]
    TMP0 = (F4[2]*F3[2]+F4[3]*F3[3]+F4[4]*F3[4]+F4[5]*F3[5])
    denom = COUP/(P1[0]**2-P1[1]**2-P1[2]**2-P1[3]**2 - M1 * (M1 -1j* W1))
    F1[2]= denom*-1j * TMP0*(F2[4]*(P1[0]+P1[3])+(F2[5]*(P1[1]+1j*(P1[2]))-F2[2]*M1))
    F1[3]= denom*-1j * TMP0*(F2[4]*(P1[1]-1j*(P1[2]))+(F2[5]*(P1[0]-P1[3])-F2[3]*M1))
    F1[4]= denom*-1j * TMP0*(F2[2]*(P1[0]-P1[3])+(F2[3]*-1*(P1[1]+1j*(P1[2]))-F2[4]*M1))
    F1[5]= denom*-1j * TMP0*(F2[2]*(+1j*(P1[2])-P1[1])+(F2[3]*(P1[0]+P1[3])-F2[5]*M1))
    return F1


"""
        
        FFFF = UFOLorentz(name = 'FFFF1',
                spins = [ 2, 2, 2, 2 ],
                structure = 'Identity(1,2)*Identity(4,3)')       
        builder = create_aloha.AbstractRoutineBuilder(FFFF)
        builder.apply_conjugation(2)
        amp = builder.compute_routine(1)
        
        routine = amp.write(output_dir=None, language='Python')
        split_solution = solution.split('\n')
        split_routine = routine.split('\n')
        self.assertEqual(split_solution, split_routine)
        self.assertEqual(len(split_routine), len(split_solution))       

    def test_pythonwriter_Plorentz(self):
        """ test that python writer works """
        
        aloha_lib.KERNEL.clean()
        solution ="""import wavefunctions
def FFV13C1_0(F2,F1,V3,COUP):
    P2 = [complex(F2[0]).real, complex(F2[1]).real, complex(F2[1]).imag, complex(F2[0]).imag]
    P3 = [complex(V3[0]).real, complex(V3[1]).real, complex(V3[1]).imag, complex(V3[0]).imag]
    TMP5 = (F1[4]*(F2[2]*(P2[1]*(P3[2]*-1.0*(V3[5]+V3[2])+V3[4]*(P3[3]+P3[0]))+(P2[2]*(P3[1]*(V3[5]+V3[2])+V3[3]*-1.0*(P3[3]+P3[0]))+(P3[1]*V3[4]*-1.0*(P2[3]+P2[0])+P3[2]*V3[3]*(P2[3]+P2[0]))))+F2[3]*(P2[0]*(P3[3]*(V3[4]+1j*(V3[3]))+V3[5]*-1.0*(P3[2]+1j*(P3[1])))+(P2[3]*(P3[0]*-1.0*(V3[4]+1j*(V3[3]))+V3[2]*(P3[2]+1j*(P3[1])))+(P3[0]*V3[5]*(P2[2]+1j*(P2[1]))+P3[3]*V3[2]*-1.0*(P2[2]+1j*(P2[1]))))))+F1[5]*(F2[2]*(P2[0]*(P3[3]*(V3[4]-1j*(V3[3]))+V3[5]*(+1j*(P3[1])-P3[2]))+(P2[3]*(P3[0]*(+1j*(V3[3])-V3[4])+V3[2]*(P3[2]-1j*(P3[1])))+(P3[0]*V3[5]*(P2[2]-1j*(P2[1]))+P3[3]*V3[2]*(+1j*(P2[1])-P2[2]))))+F2[3]*(P2[1]*(P3[2]*(V3[2]-V3[5])+V3[4]*(P3[3]-P3[0]))+(P2[2]*(P3[1]*(V3[5]-V3[2])+V3[3]*(P3[0]-P3[3]))+(P3[1]*V3[4]*(P2[0]-P2[3])+P3[2]*V3[3]*(P2[3]-P2[0]))))))
    TMP4 = (P2[0]*P3[0]-P2[1]*P3[1]-P2[2]*P3[2]-P2[3]*P3[3])
    TMP7 = -1*(F1[4]*(F2[2]*(V3[2]+V3[5])+F2[3]*(V3[3]-1j*(V3[4])))+F1[5]*(F2[2]*(V3[3]+1j*(V3[4]))+F2[3]*(V3[2]-V3[5])))
    TMP6 = -1*(F1[4]*(F2[2]*(P3[0]+P3[3])+F2[3]*(P3[1]-1j*(P3[2])))+F1[5]*(F2[2]*(P3[1]+1j*(P3[2]))+F2[3]*(P3[0]-P3[3])))
    TMP1 = (V3[2]*P2[0]-V3[3]*P2[1]-V3[4]*P2[2]-V3[5]*P2[3])
    TMP0 = (F1[2]*(F2[4]*(P2[1]*(P3[2]*(V3[2]-V3[5])+V3[4]*(P3[3]-P3[0]))+(P2[2]*(P3[1]*(V3[5]-V3[2])+V3[3]*(P3[0]-P3[3]))+(P3[1]*V3[4]*(P2[0]-P2[3])+P3[2]*V3[3]*(P2[3]-P2[0]))))+F2[5]*(P2[0]*(P3[3]*-1.0*(V3[4]+1j*(V3[3]))+V3[5]*(P3[2]+1j*(P3[1])))+(P2[3]*(P3[0]*(V3[4]+1j*(V3[3]))+V3[2]*-1.0*(P3[2]+1j*(P3[1])))+(P3[0]*V3[5]*-1.0*(P2[2]+1j*(P2[1]))+P3[3]*V3[2]*(P2[2]+1j*(P2[1]))))))+F1[3]*(F2[4]*(P2[0]*(P3[3]*(+1j*(V3[3])-V3[4])+V3[5]*(P3[2]-1j*(P3[1])))+(P2[3]*(P3[0]*(V3[4]-1j*(V3[3]))+V3[2]*(+1j*(P3[1])-P3[2]))+(P3[0]*V3[5]*(+1j*(P2[1])-P2[2])+P3[3]*V3[2]*(P2[2]-1j*(P2[1])))))+F2[5]*(P2[1]*(P3[2]*-1.0*(V3[5]+V3[2])+V3[4]*(P3[3]+P3[0]))+(P2[2]*(P3[1]*(V3[5]+V3[2])+V3[3]*-1.0*(P3[3]+P3[0]))+(P3[1]*V3[4]*-1.0*(P2[3]+P2[0])+P3[2]*V3[3]*(P2[3]+P2[0]))))))
    TMP3 = -1*(F1[2]*(F2[4]*(V3[2]-V3[5])+F2[5]*(+1j*(V3[4])-V3[3]))+F1[3]*(F2[4]*-1.0*(V3[3]+1j*(V3[4]))+F2[5]*(V3[2]+V3[5])))
    TMP2 = (F1[2]*(F2[4]*(P3[3]-P3[0])+F2[5]*(P3[1]-1j*(P3[2])))+F1[3]*(F2[4]*(P3[1]+1j*(P3[2]))+F2[5]*-1.0*(P3[0]+P3[3])))
    vertex = COUP*(TMP1*(TMP2+TMP6)+(TMP4*-1.0*(TMP3+TMP7)+(-1j*(TMP0)+1j*(TMP5))))
    return vertex


"""
        
        FFV = UFOLorentz(name = 'FFV13',
                spins = [ 2, 2, 3 ],
        structure = 'Epsilon(3,-1,-2,-3)*P(-2,2)*P(-1,3)*Gamma(-3,2,-4)*ProjM(-4,1) + complex(0,1)*P(-1,3)*P(3,2)*Gamma(-1,2,-2)*ProjM(-2,1) - complex(0,1)*P(-1\
,2)*P(-1,3)*Gamma(3,2,-2)*ProjM(-2,1) - Epsilon(3,-1,-2,-3)*P(-2,2)*P(-1,3)*Gamma(-3,2,-4)*ProjP(-4,1) + complex(0,1)*P(-1,3)*P(3,2)*Gamma(-1,2,-2)*ProjP(-2,1) - comple\
x(0,1)*P(-1,2)*P(-1,3)*Gamma(3,2,-2)*ProjP(-2,1)')
      
        builder = create_aloha.AbstractRoutineBuilder(FFV)
        builder.apply_conjugation()
        amp = builder.compute_routine(0)
        
        routine = amp.write(output_dir=None, language='Python')
        split_solution = solution.split('\n')
        split_routine = routine.split('\n')
        self.assertEqual(len(split_routine), len(split_solution))
        self.assertEqual(split_solution, split_routine)
            
        
    def test_aloha_Loop_feynmangauge(self):
        """Test the definition of the momenta"""
        aloha_lib.KERNEL.clean()
        old_mp_mode = aloha.mp_precision
        old_loop_mode = aloha.loop_mode
        old_gauge_mode = aloha.unitary_gauge
        try:
            aloha.mp_precision = True
            aloha.loop_mode = True
            aloha.unitary_gauge = False
            FFV_M = UFOLorentz(name = 'FFVM',
                 spins = [ 2, 2, 3 ],
                 structure = 'Gamma(3,1,\'s1\')*ProjM(\'s1\',2)') 
            
            abstract = create_aloha.AbstractRoutineBuilder(FFV_M).compute_routine(3,'L')
            text = abstract.write('/tmp')
            
            target = """subroutine FFVML_3(F1, F2, COUP, M3, W3,V3)
implicit none
 complex*16 CI
 parameter (CI=(0d0,1d0))
 complex*16 V3(8)
 real*8 W3
 real*8 M3
 complex*16 F1(*)
 complex*16 F2(*)
 complex*16 COUP
    V3(1) = +F1(1)+F2(1)
    V3(2) = +F1(2)+F2(2)
    V3(3) = +F1(3)+F2(3)
    V3(4) = +F1(4)+F2(4)
    V3(3)= COUP*-CI*(F2(3)*F1(5)+F2(4)*F1(6))
    V3(4)= COUP*-CI*(-F2(4)*F1(5)-F2(3)*F1(6))
    V3(5)= COUP*-CI*(-CI*(F2(3)*F1(6))+CI*(F2(4)*F1(5)))
    V3(6)= COUP*-CI*(F2(4)*F1(6)-F2(3)*F1(5))
end


subroutine MP_FFVML_3(F1, F2, COUP, M3, W3,V3)
implicit none
 complex*32 CI
 parameter (CI=(0q0,1q0))
 complex*32 V3(8)
 real*16 W3
 real*16 M3
 complex*32 F1(*)
 complex*32 F2(*)
 complex*32 COUP
    V3(1) = +F1(1)+F2(1)
    V3(2) = +F1(2)+F2(2)
    V3(3) = +F1(3)+F2(3)
    V3(4) = +F1(4)+F2(4)
    V3(3)= COUP*-CI*(F2(3)*F1(5)+F2(4)*F1(6))
    V3(4)= COUP*-CI*(-F2(4)*F1(5)-F2(3)*F1(6))
    V3(5)= COUP*-CI*(-CI*(F2(3)*F1(6))+CI*(F2(4)*F1(5)))
    V3(6)= COUP*-CI*(F2(4)*F1(6)-F2(3)*F1(5))
end


"""
            self.assertEqual(text.split('\n'), target.split('\n'))
            
        except Exception:
            aloha.mp_precision = old_mp_mode
            aloha.loop_mode = old_loop_mode
            aloha.unitary_gauge = old_gauge_mode
            raise
        aloha.mp_precision = old_mp_mode
        aloha.loop_mode = old_loop_mode   
        aloha.unitary_gauge = old_gauge_mode  
    
    def test_aloha_MP_mode(self):
        """ """
        aloha_lib.KERNEL.clean()
        old_mp_mode = aloha.mp_precision
        old_loop_mode = aloha.loop_mode
        try:
            aloha.mp_precision = True
            aloha.loop_mode = True
            FFV_M = UFOLorentz(name = 'FFVM',
                 spins = [ 2, 2, 3 ],
                 structure = 'Gamma(3,1,\'s1\')*ProjM(\'s1\',2)') 
            
            abstract = create_aloha.AbstractRoutineBuilder(FFV_M).compute_routine(3)
            text = abstract.write('/tmp')

            # Not performed the Fortran formatting
            target = """subroutine FFVM_3(F1, F2, COUP, M3, W3,V3)
implicit none
 complex*16 CI
 parameter (CI=(0d0,1d0))
 complex*16 denom
 complex*16 V3(8)
 real*8 W3
 complex*16 TMP0
 real*8 M3
 complex*16 F1(*)
 complex*16 P3(0:3)
 complex*16 F2(*)
 real*8 OM3
 complex*16 COUP
    OM3 = 0d0
    if (M3.ne.0d0) OM3=1d0/M3**2
    V3(1) = +F1(1)+F2(1)
    V3(2) = +F1(2)+F2(2)
    V3(3) = +F1(3)+F2(3)
    V3(4) = +F1(4)+F2(4)
P3(0) = -V3(1)
P3(1) = -V3(2)
P3(2) = -V3(3)
P3(3) = -V3(4)
 TMP0 = (F1(5)*(F2(3)*(P3(0)+P3(3))+F2(4)*(P3(1)-CI*(P3(2))))+F1(6)*(F2(3)*(P3(1)+CI*(P3(2)))+F2(4)*(P3(0)-P3(3))))
    denom = COUP/(P3(0)**2-P3(1)**2-P3(2)**2-P3(3)**2 - M3 * (M3 -CI* W3))
    V3(3)= denom*-CI*(F2(3)*F1(5)+F2(4)*F1(6)-P3(0)*OM3*TMP0)
    V3(4)= denom*-CI*(-F2(4)*F1(5)-F2(3)*F1(6)-P3(1)*OM3*TMP0)
    V3(5)= denom*-CI*(-CI*(F2(3)*F1(6))+CI*(F2(4)*F1(5))-P3(2)*OM3*TMP0)
    V3(6)= denom*-CI*(F2(4)*F1(6)-F2(3)*F1(5)-P3(3)*OM3*TMP0)
end


subroutine MP_FFVM_3(F1, F2, COUP, M3, W3,V3)
implicit none
 complex*32 CI
 parameter (CI=(0q0,1q0))
 complex*32 denom
 complex*32 V3(8)
 real*16 W3
 complex*32 TMP0
 real*16 M3
 complex*32 F1(*)
 complex*32 P3(0:3)
 complex*32 F2(*)
 real*16 OM3
 complex*32 COUP
    OM3 = 0q0
    if (M3.ne.0q0) OM3=1q0/M3**2
    V3(1) = +F1(1)+F2(1)
    V3(2) = +F1(2)+F2(2)
    V3(3) = +F1(3)+F2(3)
    V3(4) = +F1(4)+F2(4)
P3(0) = -V3(1)
P3(1) = -V3(2)
P3(2) = -V3(3)
P3(3) = -V3(4)
 TMP0 = (F1(5)*(F2(3)*(P3(0)+P3(3))+F2(4)*(P3(1)-CI*(P3(2))))+F1(6)*(F2(3)*(P3(1)+CI*(P3(2)))+F2(4)*(P3(0)-P3(3))))
    denom = COUP/(P3(0)**2-P3(1)**2-P3(2)**2-P3(3)**2 - M3 * (M3 -CI* W3))
    V3(3)= denom*-CI*(F2(3)*F1(5)+F2(4)*F1(6)-P3(0)*OM3*TMP0)
    V3(4)= denom*-CI*(-F2(4)*F1(5)-F2(3)*F1(6)-P3(1)*OM3*TMP0)
    V3(5)= denom*-CI*(-CI*(F2(3)*F1(6))+CI*(F2(4)*F1(5))-P3(2)*OM3*TMP0)
    V3(6)= denom*-CI*(F2(4)*F1(6)-F2(3)*F1(5)-P3(3)*OM3*TMP0)
end


"""
            self.assertEqual(text.split('\n'), target.split('\n'))         

            
        except Exception:
            aloha.mp_precision = old_mp_mode
            aloha.loop_mode = old_loop_mode
            raise
        aloha.mp_precision = old_mp_mode
        aloha.loop_mode = old_loop_mode     



    def test_fortranwriter_C(self):
        """ test that python writer works """

        solution = """subroutine FFV1C1_1(F1, V3, COUP, M2, W2,F2)
implicit none
 complex*16 CI
 parameter (CI=(0d0,1d0))
 complex*16 F2(6)
 complex*16 V3(*)
 real*8 P2(0:3)
 real*8 W2
 complex*16 F1(*)
 real*8 M2
 complex*16 denom
 complex*16 COUP
    F2(1) = +F1(1)+V3(1)
    F2(2) = +F1(2)+V3(2)
P2(0) = -dble(F2(1))
P2(1) = -dble(F2(2))
P2(2) = -dimag(F2(2))
P2(3) = -dimag(F2(1))
    denom = COUP/(P2(0)**2-P2(1)**2-P2(2)**2-P2(3)**2 - M2 * (M2 -CI* W2))
    F2(3)= denom*CI*(F1(3)*(P2(0)*(V3(3)-V3(6))+(P2(1)*(+CI*(V3(5))-V3(4))+(P2(2)*-1d0*(V3(5)+CI*(V3(4)))+P2(3)*(V3(3)-V3(6)))))+(F1(4)*(P2(0)*-1d0*(V3(4)+CI*(V3(5)))+(P2(1)*(V3(3)+V3(6))+(P2(2)*(+CI*(V3(3)+V3(6)))+P2(3)*-1d0*(V3(4)+CI*(V3(5))))))+M2*(F1(5)*-1d0*(V3(3)+V3(6))+F1(6)*-1d0*(V3(4)+CI*(V3(5))))))
    F2(4)= denom*-CI*(F1(3)*(P2(0)*(V3(4)-CI*(V3(5)))+(P2(1)*(V3(6)-V3(3))+(P2(2)*(-CI*(V3(6))+CI*(V3(3)))+P2(3)*(+CI*(V3(5))-V3(4)))))+(F1(4)*(P2(0)*-1d0*(V3(3)+V3(6))+(P2(1)*(V3(4)+CI*(V3(5)))+(P2(2)*(V3(5)-CI*(V3(4)))+P2(3)*(V3(3)+V3(6)))))+M2*(F1(5)*(V3(4)-CI*(V3(5)))+F1(6)*(V3(3)-V3(6)))))
    F2(5)= denom*CI*(F1(5)*(P2(0)*(V3(3)+V3(6))+(P2(1)*(+CI*(V3(5))-V3(4))+(P2(2)*-1d0*(V3(5)+CI*(V3(4)))+P2(3)*-1d0*(V3(3)+V3(6)))))+(F1(6)*(P2(0)*(V3(4)+CI*(V3(5)))+(P2(1)*(V3(6)-V3(3))+(P2(2)*(-CI*(V3(3))+CI*(V3(6)))+P2(3)*-1d0*(V3(4)+CI*(V3(5))))))+M2*(F1(3)*(V3(6)-V3(3))+F1(4)*(V3(4)+CI*(V3(5))))))
    F2(6)= denom*-CI*(F1(5)*(P2(0)*(+CI*(V3(5))-V3(4))+(P2(1)*(V3(3)+V3(6))+(P2(2)*-1d0*(+CI*(V3(3)+V3(6)))+P2(3)*(+CI*(V3(5))-V3(4)))))+(F1(6)*(P2(0)*(V3(6)-V3(3))+(P2(1)*(V3(4)+CI*(V3(5)))+(P2(2)*(V3(5)-CI*(V3(4)))+P2(3)*(V3(6)-V3(3)))))+M2*(F1(3)*(+CI*(V3(5))-V3(4))+F1(4)*(V3(3)+V3(6)))))
end


"""        
        FFV = UFOLorentz(name = 'FFV1',
                 spins = [ 2, 2, 3 ],
                 structure = 'Gamma(3,2,1)')        
        builder = create_aloha.AbstractRoutineBuilder(FFV)
        builder.apply_conjugation()
        amp = builder.compute_routine(1)
        routine = amp.write(output_dir=None, language='Fortran')
        
        split_solution = solution.split('\n')
        split_routine = routine.split('\n')
        self.assertEqual(split_solution, split_routine)
        self.assertEqual(len(split_routine), len(split_solution))

        solution="""subroutine FFV1C1_2(F2, V3, COUP, M1, W1,F1)
implicit none
 complex*16 CI
 parameter (CI=(0d0,1d0))
 complex*16 F2(*)
 complex*16 V3(*)
 real*8 P1(0:3)
 real*8 M1
 real*8 W1
 complex*16 F1(6)
 complex*16 denom
 complex*16 COUP
    F1(1) = +F2(1)+V3(1)
    F1(2) = +F2(2)+V3(2)
P1(0) = -dble(F1(1))
P1(1) = -dble(F1(2))
P1(2) = -dimag(F1(2))
P1(3) = -dimag(F1(1))
    denom = COUP/(P1(0)**2-P1(1)**2-P1(2)**2-P1(3)**2 - M1 * (M1 -CI* W1))
    F1(3)= denom*CI*(F2(3)*(P1(0)*-1d0*(V3(3)+V3(6))+(P1(1)*(V3(4)+CI*(V3(5)))+(P1(2)*(V3(5)-CI*(V3(4)))+P1(3)*(V3(3)+V3(6)))))+(F2(4)*(P1(0)*(+CI*(V3(5))-V3(4))+(P1(1)*(V3(3)-V3(6))+(P1(2)*(-CI*(V3(3))+CI*(V3(6)))+P1(3)*(V3(4)-CI*(V3(5))))))+M1*(F2(5)*(V3(6)-V3(3))+F2(6)*(V3(4)-CI*(V3(5))))))
    F1(4)= denom*CI*(F2(3)*(P1(0)*-1d0*(V3(4)+CI*(V3(5)))+(P1(1)*(V3(3)+V3(6))+(P1(2)*(+CI*(V3(3)+V3(6)))+P1(3)*-1d0*(V3(4)+CI*(V3(5))))))+(F2(4)*(P1(0)*(V3(6)-V3(3))+(P1(1)*(V3(4)-CI*(V3(5)))+(P1(2)*(V3(5)+CI*(V3(4)))+P1(3)*(V3(6)-V3(3)))))+M1*(F2(5)*(V3(4)+CI*(V3(5)))+F2(6)*-1d0*(V3(3)+V3(6)))))
    F1(5)= denom*CI*(F2(5)*(P1(0)*(V3(6)-V3(3))+(P1(1)*(V3(4)+CI*(V3(5)))+(P1(2)*(V3(5)-CI*(V3(4)))+P1(3)*(V3(6)-V3(3)))))+(F2(6)*(P1(0)*(V3(4)-CI*(V3(5)))+(P1(1)*-1d0*(V3(3)+V3(6))+(P1(2)*(+CI*(V3(3)+V3(6)))+P1(3)*(V3(4)-CI*(V3(5))))))+M1*(F2(3)*-1d0*(V3(3)+V3(6))+F2(4)*(+CI*(V3(5))-V3(4)))))
    F1(6)= denom*CI*(F2(5)*(P1(0)*(V3(4)+CI*(V3(5)))+(P1(1)*(V3(6)-V3(3))+(P1(2)*(-CI*(V3(3))+CI*(V3(6)))+P1(3)*-1d0*(V3(4)+CI*(V3(5))))))+(F2(6)*(P1(0)*-1d0*(V3(3)+V3(6))+(P1(1)*(V3(4)-CI*(V3(5)))+(P1(2)*(V3(5)+CI*(V3(4)))+P1(3)*(V3(3)+V3(6)))))+M1*(F2(3)*-1d0*(V3(4)+CI*(V3(5)))+F2(4)*(V3(6)-V3(3)))))
end


"""
        amp = builder.compute_routine(2)
        
        routine = amp.write(output_dir=None, language='Fortran')
        split_solution = solution.split('\n')
        split_routine = routine.split('\n')
        self.assertEqual(split_solution, split_routine)
        self.assertEqual(len(split_routine), len(split_solution))

    def test_Cppwriter_C(self):
        """ test that python writer works """

 
        solution_h = """#ifndef FFV1C1_1_guard
#define FFV1C1_1_guard
#include <complex>
using namespace std;

void FFV1C1_1(complex<double> F1[], complex<double> V3[], complex<double> COUP, double M2, double W2,complex<double> F2[]);
#endif

"""
        solution_c = """#include "FFV1C1_1.h"

void FFV1C1_1(complex<double> F1[], complex<double> V3[], complex<double> COUP, double M2, double W2,complex<double> F2[])
{
 complex<double> cI = (0.,1.);
 double  P2[4];
 complex<double>  denom;
    F2[0] = +F1[0]+V3[0];
    F2[1] = +F1[1]+V3[1];
P2[0] = -F2[0].real();
P2[1] = -F2[1].real();
P2[2] = -F2[1].imag();
P2[3] = -F2[0].imag();
    denom = COUP/(pow(P2[0],2)-pow(P2[1],2)-pow(P2[2],2)-pow(P2[3],2) - M2 * (M2 -cI* W2));
    F2[2]= denom*cI*(F1[2]*(P2[0]*(V3[2]-V3[5])+(P2[1]*(+cI*(V3[4])-V3[3])+(P2[2]*-1.*(V3[4]+cI*(V3[3]))+P2[3]*(V3[2]-V3[5]))))+(F1[3]*(P2[0]*-1.*(V3[3]+cI*(V3[4]))+(P2[1]*(V3[2]+V3[5])+(P2[2]*(+cI*(V3[2]+V3[5]))+P2[3]*-1.*(V3[3]+cI*(V3[4])))))+M2*(F1[4]*-1.*(V3[2]+V3[5])+F1[5]*-1.*(V3[3]+cI*(V3[4])))));
    F2[3]= denom*-cI*(F1[2]*(P2[0]*(V3[3]-cI*(V3[4]))+(P2[1]*(V3[5]-V3[2])+(P2[2]*(-cI*(V3[5])+cI*(V3[2]))+P2[3]*(+cI*(V3[4])-V3[3]))))+(F1[3]*(P2[0]*-1.*(V3[2]+V3[5])+(P2[1]*(V3[3]+cI*(V3[4]))+(P2[2]*(V3[4]-cI*(V3[3]))+P2[3]*(V3[2]+V3[5]))))+M2*(F1[4]*(V3[3]-cI*(V3[4]))+F1[5]*(V3[2]-V3[5]))));
    F2[4]= denom*cI*(F1[4]*(P2[0]*(V3[2]+V3[5])+(P2[1]*(+cI*(V3[4])-V3[3])+(P2[2]*-1.*(V3[4]+cI*(V3[3]))+P2[3]*-1.*(V3[2]+V3[5]))))+(F1[5]*(P2[0]*(V3[3]+cI*(V3[4]))+(P2[1]*(V3[5]-V3[2])+(P2[2]*(-cI*(V3[2])+cI*(V3[5]))+P2[3]*-1.*(V3[3]+cI*(V3[4])))))+M2*(F1[2]*(V3[5]-V3[2])+F1[3]*(V3[3]+cI*(V3[4])))));
    F2[5]= denom*-cI*(F1[4]*(P2[0]*(+cI*(V3[4])-V3[3])+(P2[1]*(V3[2]+V3[5])+(P2[2]*-1.*(+cI*(V3[2]+V3[5]))+P2[3]*(+cI*(V3[4])-V3[3]))))+(F1[5]*(P2[0]*(V3[5]-V3[2])+(P2[1]*(V3[3]+cI*(V3[4]))+(P2[2]*(V3[4]-cI*(V3[3]))+P2[3]*(V3[5]-V3[2]))))+M2*(F1[2]*(+cI*(V3[4])-V3[3])+F1[3]*(V3[2]+V3[5]))));
}

"""
        solution2_c="""#include "FFV1C1_1.h"

void FFV1C1_1(complex<double> F1[], complex<double> V3[], complex<double> COUP, double M2, double W2,complex<double> F2[])
{
 complex<double> cI = (0.,1.);
 double  P2[4];
 complex<double>  denom;
    F2[0] = +F1[0]+V3[0];
    F2[1] = +F1[1]+V3[1];
P2[0] = -F2[0].real();
P2[1] = -F2[1].real();
P2[2] = -F2[1].imag();
P2[3] = -F2[0].imag();
    denom = COUP/(pow(P2[0],2)-pow(P2[1],2)-pow(P2[2],2)-pow(P2[3],2) - M2 * (M2 -cI* W2));
    F2[2]= denom*cI*(F1[2]*(P2[0]*(V3[2]-V3[5])+(P2[1]*(+cI*(V3[4])-V3[3])+(P2[2]*-1.*(V3[4]+cI*(V3[3]))+P2[3]*(V3[2]-V3[5]))))+(F1[3]*(P2[0]*-1.*(V3[3]+cI*(V3[4]))+(P2[1]*(V3[2]+V3[5])+(P2[2]*(+cI*(V3[2]+V3[5]))+P2[3]*-1.*(V3[3]+cI*(V3[4])))))+M2*(F1[4]*-1.*(V3[2]+V3[5])+F1[5]*-1.*(V3[3]+cI*(V3[4])))));
    F2[3]= denom*-cI*(F1[2]*(P2[0]*(V3[3]-cI*(V3[4]))+(P2[1]*(V3[5]-V3[2])+(P2[2]*(-cI*(V3[5])+cI*(V3[2]))+P2[3]*(+cI*(V3[4])-V3[3]))))+(F1[3]*(P2[0]*-1.*(V3[2]+V3[5])+(P2[1]*(V3[3]+cI*(V3[4]))+(P2[2]*(V3[4]-cI*(V3[3]))+P2[3]*(V3[2]+V3[5]))))+M2*(F1[4]*(V3[3]-cI*(V3[4]))+F1[5]*(V3[2]-V3[5]))));
    F2[4]= denom*-cI*(F1[4]*(P2[0]*-1.*(V3[2]+V3[5])+(P2[1]*(V3[3]-cI*(V3[4]))+(P2[2]*(V3[4]+cI*(V3[3]))+P2[3]*(V3[2]+V3[5]))))+(F1[5]*(P2[0]*-1.*(V3[3]+cI*(V3[4]))+(P2[1]*(V3[2]-V3[5])+(P2[2]*(-cI*(V3[5])+cI*(V3[2]))+P2[3]*(V3[3]+cI*(V3[4])))))+M2*(F1[2]*(V3[2]-V3[5])+F1[3]*-1.*(V3[3]+cI*(V3[4])))));
    F2[5]= denom*cI*(F1[4]*(P2[0]*(V3[3]-cI*(V3[4]))+(P2[1]*-1.*(V3[2]+V3[5])+(P2[2]*(+cI*(V3[2]+V3[5]))+P2[3]*(V3[3]-cI*(V3[4])))))+(F1[5]*(P2[0]*(V3[2]-V3[5])+(P2[1]*-1.*(V3[3]+cI*(V3[4]))+(P2[2]*(+cI*(V3[3])-V3[4])+P2[3]*(V3[2]-V3[5]))))+M2*(F1[2]*(V3[3]-cI*(V3[4]))+F1[3]*-1.*(V3[2]+V3[5]))));
}

"""
     
        
        FFV = UFOLorentz(name = 'FFV1',
                 spins = [ 2, 2, 3 ],
                 structure = 'Gamma(3,2,1)')        
        builder = create_aloha.AbstractRoutineBuilder(FFV)
        builder.apply_conjugation()
        amp = builder.compute_routine(1)
        routine = amp.write(output_dir=None, language='CPP')
        
        split_solution = solution_h.split('\n')
        split_routine = routine[0].split('\n')
        self.assertEqual(split_solution, split_routine)
        self.assertEqual(len(split_routine), len(split_solution))

        split_solution = solution_c.split('\n')
        split_routine = routine[1].split('\n')
        try:
            self.assertEqual(split_solution, split_routine)
        except:
            split_solution = solution2_c.split('\n')
            self.assertEqual(split_solution, split_routine)
        self.assertEqual(len(split_routine), len(split_solution))

        solution_h = """#ifndef FFV1C1_2_guard
#define FFV1C1_2_guard
#include <complex>
using namespace std;

void FFV1C1_2(complex<double> F2[], complex<double> V3[], complex<double> COUP, double M1, double W1,complex<double> F1[]);
#endif

"""

        solution_c = """#include "FFV1C1_2.h"

void FFV1C1_2(complex<double> F2[], complex<double> V3[], complex<double> COUP, double M1, double W1,complex<double> F1[])
{
 complex<double> cI = (0.,1.);
 double  P1[4];
 complex<double>  denom;
    F1[0] = +F2[0]+V3[0];
    F1[1] = +F2[1]+V3[1];
P1[0] = -F1[0].real();
P1[1] = -F1[1].real();
P1[2] = -F1[1].imag();
P1[3] = -F1[0].imag();
    denom = COUP/(pow(P1[0],2)-pow(P1[1],2)-pow(P1[2],2)-pow(P1[3],2) - M1 * (M1 -cI* W1));
    F1[2]= denom*cI*(F2[2]*(P1[0]*-1.*(V3[2]+V3[5])+(P1[1]*(V3[3]+cI*(V3[4]))+(P1[2]*(V3[4]-cI*(V3[3]))+P1[3]*(V3[2]+V3[5]))))+(F2[3]*(P1[0]*(+cI*(V3[4])-V3[3])+(P1[1]*(V3[2]-V3[5])+(P1[2]*(-cI*(V3[2])+cI*(V3[5]))+P1[3]*(V3[3]-cI*(V3[4])))))+M1*(F2[4]*(V3[5]-V3[2])+F2[5]*(V3[3]-cI*(V3[4])))));
    F1[3]= denom*cI*(F2[2]*(P1[0]*-1.*(V3[3]+cI*(V3[4]))+(P1[1]*(V3[2]+V3[5])+(P1[2]*(+cI*(V3[2]+V3[5]))+P1[3]*-1.*(V3[3]+cI*(V3[4])))))+(F2[3]*(P1[0]*(V3[5]-V3[2])+(P1[1]*(V3[3]-cI*(V3[4]))+(P1[2]*(V3[4]+cI*(V3[3]))+P1[3]*(V3[5]-V3[2]))))+M1*(F2[4]*(V3[3]+cI*(V3[4]))+F2[5]*-1.*(V3[2]+V3[5]))));
    F1[4]= denom*cI*(F2[4]*(P1[0]*(V3[5]-V3[2])+(P1[1]*(V3[3]+cI*(V3[4]))+(P1[2]*(V3[4]-cI*(V3[3]))+P1[3]*(V3[5]-V3[2]))))+(F2[5]*(P1[0]*(V3[3]-cI*(V3[4]))+(P1[1]*-1.*(V3[2]+V3[5])+(P1[2]*(+cI*(V3[2]+V3[5]))+P1[3]*(V3[3]-cI*(V3[4])))))+M1*(F2[2]*-1.*(V3[2]+V3[5])+F2[3]*(+cI*(V3[4])-V3[3]))));
    F1[5]= denom*cI*(F2[4]*(P1[0]*(V3[3]+cI*(V3[4]))+(P1[1]*(V3[5]-V3[2])+(P1[2]*(-cI*(V3[2])+cI*(V3[5]))+P1[3]*-1.*(V3[3]+cI*(V3[4])))))+(F2[5]*(P1[0]*-1.*(V3[2]+V3[5])+(P1[1]*(V3[3]-cI*(V3[4]))+(P1[2]*(V3[4]+cI*(V3[3]))+P1[3]*(V3[2]+V3[5]))))+M1*(F2[2]*-1.*(V3[3]+cI*(V3[4]))+F2[3]*(V3[5]-V3[2]))));
}

"""
        solution2_c="""#include "FFV1C1_2.h"

void FFV1C1_2(complex<double> F2[], complex<double> V3[], complex<double> COUP, double M1, double W1,complex<double> F1[])
{
 complex<double> cI = (0.,1.);
 double  P1[4];
 complex<double>  denom;
    F1[0] = +F2[0]+V3[0];
    F1[1] = +F2[1]+V3[1];
P1[0] = -F1[0].real();
P1[1] = -F1[1].real();
P1[2] = -F1[1].imag();
P1[3] = -F1[0].imag();
    denom = COUP/(pow(P1[0],2)-pow(P1[1],2)-pow(P1[2],2)-pow(P1[3],2) - M1 * (M1 -cI* W1));
    F1[2]= denom*-cI*(F2[2]*(P1[0]*(V3[2]+V3[5])+(P1[1]*-1.*(V3[3]+cI*(V3[4]))+(P1[2]*(+cI*(V3[3])-V3[4])+P1[3]*-1.*(V3[2]+V3[5]))))+(F2[3]*(P1[0]*(V3[3]-cI*(V3[4]))+(P1[1]*(V3[5]-V3[2])+(P1[2]*(-cI*(V3[5])+cI*(V3[2]))+P1[3]*(+cI*(V3[4])-V3[3]))))+M1*(F2[4]*(V3[2]-V3[5])+F2[5]*(+cI*(V3[4])-V3[3]))));
    F1[3]= denom*cI*(F2[2]*(P1[0]*-1.*(V3[3]+cI*(V3[4]))+(P1[1]*(V3[2]+V3[5])+(P1[2]*(+cI*(V3[2]+V3[5]))+P1[3]*-1.*(V3[3]+cI*(V3[4])))))+(F2[3]*(P1[0]*(V3[5]-V3[2])+(P1[1]*(V3[3]-cI*(V3[4]))+(P1[2]*(V3[4]+cI*(V3[3]))+P1[3]*(V3[5]-V3[2]))))+M1*(F2[4]*(V3[3]+cI*(V3[4]))+F2[5]*-1.*(V3[2]+V3[5]))));
    F1[4]= denom*cI*(F2[4]*(P1[0]*(V3[5]-V3[2])+(P1[1]*(V3[3]+cI*(V3[4]))+(P1[2]*(V3[4]-cI*(V3[3]))+P1[3]*(V3[5]-V3[2]))))+(F2[5]*(P1[0]*(V3[3]-cI*(V3[4]))+(P1[1]*-1.*(V3[2]+V3[5])+(P1[2]*(+cI*(V3[2]+V3[5]))+P1[3]*(V3[3]-cI*(V3[4])))))+M1*(F2[2]*-1.*(V3[2]+V3[5])+F2[3]*(+cI*(V3[4])-V3[3]))));
    F1[5]= denom*-cI*(F2[4]*(P1[0]*-1.*(V3[3]+cI*(V3[4]))+(P1[1]*(V3[2]-V3[5])+(P1[2]*(-cI*(V3[5])+cI*(V3[2]))+P1[3]*(V3[3]+cI*(V3[4])))))+(F2[5]*(P1[0]*(V3[2]+V3[5])+(P1[1]*(+cI*(V3[4])-V3[3])+(P1[2]*-1.*(V3[4]+cI*(V3[3]))+P1[3]*-1.*(V3[2]+V3[5]))))+M1*(F2[2]*(V3[3]+cI*(V3[4]))+F2[3]*(V3[2]-V3[5]))));
}

"""
        amp = builder.compute_routine(2)
        
        routine = amp.write(output_dir=None, language='CPP')
        
        split_solution = solution_h.split('\n')
        split_routine = routine[0].split('\n')
        self.assertEqual(split_solution, split_routine)
        self.assertEqual(len(split_routine), len(split_solution))

        split_solution = solution_c.split('\n')
        split_routine = routine[1].split('\n')
        try:
            self.assertEqual(split_solution, split_routine)
        except:
            split_solution = solution2_c.split('\n')
            self.assertEqual(split_solution, split_routine)
        self.assertEqual(len(split_routine), len(split_solution))

    def test_pythonwriter_complex_mass_scheme(self):
        """ test that python writer works """
        
        aloha.complex_mass = True
        solution ="""import wavefunctions
def SSS1_1(S2, S3, COUP, M1):
    S1 = wavefunctions.WaveFunction(size=3)
    S1[1] = S2[1]+S3[1]
    S1[2] = S2[2]+S3[2]
    P1 = [- complex(S1[1]).real, \\
             - complex(S1[2]).real, \\
             - complex(S1[2]).imag, \\
             - complex(S1[1]).imag]
    denom =1.0/(( (P1[0]**2)-(P1[1]**2)-(P1[2]**2)-(P1[3]**2)-(M1**2)))
    S1[0]= COUP*denom*1j*(S3[0]*S2[0])
    return S1
    
    
def SSS1_2(S2, S3, COUP, M1):
    return SSS1_1(S2,S3,COUP,M1)

def SSS1_3(S2, S3, COUP, M1):
    return SSS1_1(S2,S3,COUP,M1)

"""
        
        SSS = UFOLorentz(name = 'SSS1',
                 spins = [ 1, 1, 1 ],
                 structure = '1')        
        builder = create_aloha.AbstractRoutineBuilder(SSS)
        amp = builder.compute_routine(1)
        amp.add_symmetry(2)
        amp.add_symmetry(3)
        
        routine = amp.write(output_dir=None, language='Python')
        
        split_solution = solution.split('\n')
        split_routine = routine.split('\n')
        self.assertEqual(split_solution, split_routine)
        self.assertEqual(len(split_routine), len(split_solution))

    def test_F77writer_complex_mass_scheme(self):
        """ test that python writer works """
        
        aloha.complex_mass = True
        solution = """ subroutine SSS1_1(S2, S3, COUP, M1, S1)
implicit none 
double complex S1(*)
double complex S2(*)
double complex S3(*)
double complex COUP
double complex denom
double complex M1
double precision P1(0:3)
double complex Complex_M

S1(2)= S2(2)+S3(2)
S1(3)= S2(3)+S3(3)
P1(0) = - dble(S1(2))
P1(1) = - dble(S1(3))
P1(2) = - dimag(S1(3))
P1(3) = - dimag(S1(2))

denom =1d0/(( (P1(0)**2)-(P1(1)**2)-(P1(2)**2)-(P1(3)**2)-(M1**2)))
S1(1)= COUP*denom*(0, 1)*(S3(1)*S2(1))
end



 subroutine SSS1_2(S2, S3, COUP, M1, S1)
implicit none 
double complex S1(*)
double complex S2(*)
double complex S3(*)
double complex COUP
double complex denom
double complex M1
double precision P1(0:3)
double complex Complex_M
call SSS1_1(S2,S3,COUP,M1,S1)
end



 subroutine SSS1_3(S2, S3, COUP, M1, S1)
implicit none 
double complex S1(*)
double complex S2(*)
double complex S3(*)
double complex COUP
double complex denom
double complex M1
double precision P1(0:3)
double complex Complex_M
call SSS1_1(S2,S3,COUP,M1,S1)
end


"""
        SSS = UFOLorentz(name = 'SSS1',
                 spins = [ 1, 1, 1 ],
                 structure = '1')        
        builder = create_aloha.AbstractRoutineBuilder(SSS)
        amp = builder.compute_routine(1)
        amp.add_symmetry(2)
        amp.add_symmetry(3)
        
        routine = amp.write(output_dir=None, language='Fortran')
        
        split_solution = solution.split('\n')
        split_routine = routine.split('\n')
        self.assertEqual(split_solution, split_routine)
        self.assertEqual(len(split_routine), len(split_solution))


    def test_Cwriter_complex_mass_scheme(self):
        """ test that python writer works """
        
        aloha.complex_mass = True
        solution_h="""#ifndef SSS1_1_guard
#define SSS1_1_guard
#include <complex>
using namespace std;

void SSS1_1(complex<double> S2[],complex<double> S3[],complex<double> COUP, complex M1, complex<double>S1[]);

void SSS1_2(complex<double> S2[],complex<double> S3[],complex<double> COUP, complex M1, complex<double>S1[]);

void SSS1_3(complex<double> S2[],complex<double> S3[],complex<double> COUP, complex M1, complex<double>S1[]);

#endif

"""     
        SSS = UFOLorentz(name = 'SSS1',
                 spins = [ 1, 1, 1 ],
                 structure = '1')        
        builder = create_aloha.AbstractRoutineBuilder(SSS)
        amp = builder.compute_routine(1)
        amp.add_symmetry(2)
        amp.add_symmetry(3)
        
        routine_h, routine_c = amp.write(output_dir=None, language='CPP')
        
        split_solution = solution_h.split('\n')
        split_routine = routine_h.split('\n')
        self.assertEqual(split_solution, split_routine)
        self.assertEqual(len(split_routine), len(split_solution))

        solution_c = """#include "SSS1_1.h"

void SSS1_1(complex<double> S2[],complex<double> S3[],complex<double> COUP, complex M1, complex<double>S1[]){
complex<double> denom;
double P1[4];
S1[1]= S2[1]+S3[1];
S1[2]= S2[2]+S3[2];
P1[0] = -S1[1].real();
P1[1] = -S1[2].real();
P1[2] = -S1[2].imag();
P1[3] = -S1[1].imag();
denom =1./(( (pow(P1[0],2))-(pow(P1[1],2))-(pow(P1[2],2))-(pow(P1[3],2))-(pow(M1,2))));
S1[0]= COUP*denom*complex<double>(0., 1.)*(S3[0]*S2[0]);
}

void SSS1_2(complex<double> S2[],complex<double> S3[],complex<double> COUP, complex M1, complex<double>S1[]){
SSS1_1(S2,S3,COUP,M1,S1);
}

void SSS1_3(complex<double> S2[],complex<double> S3[],complex<double> COUP, complex M1, complex<double>S1[]){
SSS1_1(S2,S3,COUP,M1,S1);
}

"""
        split_solution = solution_c.split('\n')
        split_routine = routine_c.split('\n')
        self.assertEqual(split_solution, split_routine)
        self.assertEqual(len(split_routine), len(split_solution))

    def test_F77writer_feynman(self):
        """ test that python writer works """
        
        aloha.unitary_gauge = False
        solution = """ subroutine FFV1_3(F1, F2, COUP, M3, W3, V3)
implicit none 
double complex F1(*)
double complex F2(*)
double complex V3(*)
double complex COUP
double complex denom
double precision M3, W3
double precision P3(0:3)

V3(5)= -F1(5)+F2(5)
V3(6)= -F1(6)+F2(6)
P3(0) = - dble(V3(5))
P3(1) = - dble(V3(6))
P3(2) = - dimag(V3(6))
P3(3) = - dimag(V3(5))

denom =1d0/(( (M3*( -M3+(0, 1)*W3))+( (P3(0)**2)-(P3(1)**2)-(P3(2)**2)-(P3(3)**2))))
V3(1)= COUP*denom*( (0, -1)*(F2(3)*F1(1))+(0, -1)*(F2(4)*F1(2))+(0, -1)*(F2(1)*F1(3))+(0, -1)*(F2(2)*F1(4)))
V3(2)= COUP*denom*( (0, 1)*(F2(4)*F1(1))+(0, 1)*(F2(3)*F1(2))+(0, -1)*(F2(2)*F1(3))+(0, -1)*(F2(1)*F1(4)))
V3(3)= COUP*denom*( -(F2(4)*F1(1))+(F2(3)*F1(2))+(F2(2)*F1(3))-(F2(1)*F1(4)))
V3(4)= COUP*denom*( (0, 1)*(F2(3)*F1(1))+(0, -1)*(F2(4)*F1(2))+(0, -1)*(F2(1)*F1(3))+(0, 1)*(F2(2)*F1(4)))
end


"""
        SSS = UFOLorentz(name = 'FFV1',
                 spins = [ 2, 2, 3 ],
                 structure = 'Gamma(3,2,1)')        
        builder = create_aloha.AbstractRoutineBuilder(SSS)
        amp = builder.compute_routine(3)
        
        routine = amp.write(output_dir=None, language='Fortran')
     
        split_solution = solution.split('\n')
        split_routine = routine.split('\n')
        self.assertEqual(split_solution, split_routine)
        self.assertEqual(len(split_routine), len(split_solution))




    def test_python_routine_are_exec(self):
        """ check if the python routine can be call """
        
        aloha_lib.KERNEL.clean()
        FFV2 = UFOLorentz(name = 'FFV2',
               spins = [ 2, 2, 3 ],
               structure = 'Gamma(3,2,\'s1\')*ProjM(\'s1\',1)')
            
        builder = create_aloha.AbstractRoutineBuilder(FFV2)
        builder.apply_conjugation()
        amp = builder.compute_routine(0)
        routine = amp.write(output_dir=None, language='Python')
        
        solution = """import wavefunctions
def FFV2C1_0(F2,F1,V3,COUP):
    TMP0 = -1*(F1[2]*(F2[4]*(V3[2]-V3[5])+F2[5]*(+1j*(V3[4])-V3[3]))+F1[3]*(F2[4]*-1.0*(V3[3]+1j*(V3[4]))+F2[5]*(V3[2]+V3[5])))
    vertex = COUP*-1j * TMP0
    return vertex


""" 

        split_solution = solution.split('\n')
        split_routine = routine.split('\n')
        self.assertEqual(split_solution,split_routine)
        self.assertEqual(len(split_routine), len(split_solution))
                 
            
class test_aloha_wavefunctions(unittest.TestCase):
    """ test the python wavefunctions against hardcoded value obtained with 
    the HELAS version (fortran)"""  
    
    def test_IR(self):
        """check that spin32 wavefunctions IR returns correct results"""

        import aloha.template_files.wavefunctions as wf


        P = [   500.000000000000      ,   110.924284443833      ,   444.830789488121      ,  -199.552929930879      ]
        M =  1.000000000000000E-013
        NHEL =           3
        IC =           -1
        Results = wf.WaveFunction(spin=4)
        Results[           0 ] =  complex(  0.00000000000000     ,  0.00000000000000     )
        Results[           1 ] =  complex(  0.00000000000000     ,  0.00000000000000     )
        Results[           2 ] =  complex(  0.00000000000000     ,  0.00000000000000     )
        Results[           3 ] =  complex(  0.00000000000000     ,  0.00000000000000     )
        Results[           4 ] =  complex( -17.1704816996215     , -6.14297559929837     )
        Results[           5 ] =  complex( -1.18355774685631     ,  11.8924011995262     )
        Results[           6 ] =  complex( 1.717048169962149E-015, 6.142975599298373E-016)
        Results[           7 ] =  complex( 1.183557746856311E-016,-1.189240119952622E-015)
        Results[           8 ] =  complex(  6.14297559929837     , -5.93237215925678     )
        Results[           9 ] =  complex( -4.74632700655791     , -2.96552335078786     )
        Results[          10 ] =  complex(-6.142975599298373E-016, 5.932372159256782E-016)
        Results[          11 ] =  complex( 4.746327006557908E-016, 2.965523350787862E-016)
        Results[          12 ] =  complex(  4.14908109764417     , -16.6387282060841     )
        Results[          13 ] =  complex( -11.2381095403647     ,  0.00000000000000     )
        Results[          14 ] =  complex(-4.149081097644176E-016, 1.663872820608413E-015)
        Results[          15 ] =  complex( 1.123810954036470E-015,  0.00000000000000     )
        Results[          16 ] =  complex( -500.000000000000     ,  199.552929930879     )
        Results[          17 ] =  complex( -110.924284443833     , -444.830789488121     )


        results = wf.irxxxx(P, M, NHEL, IC)
        
        for i in range(18):
            self.assertAlmostEqual(results[i], Results[i])

        P = [   500.000000000000      ,   110.924284443833      ,   444.830789488121      ,  -199.552929930879      ]
        M =  1.000000000000000E-013
        NHEL =           1
        IC =           -1
        Results[           0 ] = complex( 2.612564516658314E+016,-1.047695860614032E+017)
        Results[           1 ] = complex(-7.076334621694114E+016,  0.00000000000000     )
        Results[           2 ] = complex( -2.61256451665832     ,  10.4769586061403     )
        Results[           3 ] = complex(  7.07633462169412     ,  0.00000000000000     )
        Results[           4 ] = complex( 5.795936991473430E+015,-2.324298273067542E+016)
        Results[           5 ] = complex(-1.569874708793080E+016,-1.047695860614033E-015)
        Results[           6 ] = complex(  5.91714722339943     ,  4.64859654613508     )
        Results[           7 ] = complex( 0.527184900927847     ,  10.4769586061403     )
        Results[           8 ] = complex( 2.324298273067542E+016,-9.320947536407534E+016)
        Results[           9 ] = complex(-6.295543032900642E+016, 2.612564516658316E-016)
        Results[          10 ] = complex( -4.64859654613508     ,  11.5655604511210     )
        Results[          11 ] = complex(  2.11412745966097     , -2.61256451665832     )
        Results[          12 ] = complex(-1.042689807865234E+016, 4.181415573239674E+016)
        Results[          13 ] = complex( 2.824206613860756E+016,  0.00000000000000     )
        Results[          14 ] = complex(-0.527184900927846     ,  2.11412745966097     )
        Results[          15 ] = complex( -12.7247478494156     ,-4.959591483691100E-016)
        Results[          16 ] = complex( -500.000000000000     ,  199.552929930879     )
        Results[          17 ] = complex( -110.924284443833     , -444.830789488121     )

        results = wf.irxxxx(P, M, NHEL, IC)
        for i in range(18):
            self.assertAlmostEqual(results[i], Results[i])
       
        P = [   500.000000000000      ,   110.924284443833      ,   444.830789488121      ,  -199.552929930879      ]
        M =  1.000000000000000E-013
        NHEL =          -1
        IC =           -1
        Results[           0 ] = complex(  1.71214570486549     , -6.86608103385749     )
        Results[           1 ] = complex(  10.7977847259741     ,  0.00000000000000     )
        Results[           2 ] = complex(-1.712145704865492E+016, 6.866081033857482E+016)
        Results[           3 ] = complex(-1.079778472597411E+017,  0.00000000000000     )
        Results[           4 ] = complex( -10.0381105772710     , -3.04646050245605     )
        Results[           5 ] = complex(  3.07880047236341     ,  6.86608103385749     )
        Results[           6 ] = complex(-3.798370743515730E+015, 1.523230251228026E+016)
        Results[           7 ] = complex(-2.395473088614451E+016,-6.866081033857490E-016)
        Results[           8 ] = complex(  3.04646050245605     , -1.41919226194686     )
        Results[           9 ] = complex(  12.3466673836539     , -1.71214570486549     )
        Results[          10 ] = complex(-1.523230251228026E+016, 6.108488493960483E+016)
        Results[          11 ] = complex(-9.606374208755685E+016, 1.712145704865494E-016)
        Results[          12 ] = complex( -3.07880047236341     ,  12.3466673836539     )
        Results[          13 ] = complex(  2.17886641065001     , 1.239897870922775E-016)
        Results[          14 ] = complex( 6.833273837489574E+015,-2.740293174898197E+016)
        Results[          15 ] = complex( 4.309459157662050E+016,  2.23360143578611     )
        Results[          16 ] = complex( -500.000000000000     ,  199.552929930879     )
        Results[          17 ] = complex( -110.924284443833     , -444.830789488121     )

        results = wf.irxxxx(P, M, NHEL, IC)
        for i in range(18):
            self.assertAlmostEqual(results[i], Results[i])

        P = [   500.000000000000      ,   110.924284443833      ,   444.830789488121      ,  -199.552929930879      ]
        M =  1.000000000000000E-013
        NHEL =          -3
        IC =           -1
        Results[           0 ] = complex(  0.00000000000000     ,  0.00000000000000     )
        Results[           1 ] = complex(  0.00000000000000     ,  0.00000000000000     )
        Results[           2 ] = complex(  0.00000000000000     ,  0.00000000000000     )
        Results[           3 ] = complex(  0.00000000000000     ,  0.00000000000000     )
        Results[           4 ] = complex(-1.182541783415517E-015,-1.729019455726596E-016)
        Results[           5 ] = complex(-1.805991723756818E-016,-1.814662461463105E-015)
        Results[           6 ] = complex(  11.8254178341552     ,  1.72901945572659     )
        Results[           7 ] = complex(  1.80599172375682     ,  18.1466246146310     )
        Results[           8 ] = complex( 1.729019455726595E-016, 5.322822608256632E-016)
        Results[           9 ] = complex(-7.242424220410862E-016, 4.525094480903831E-016)
        Results[          10 ] = complex( -1.72901945572659     , -5.32282260825663     )
        Results[          11 ] = complex(  7.24242422041086     , -4.52509448090383     )
        Results[          12 ] = complex(-2.719102757147013E-016, 1.090420039422019E-015)
        Results[          13 ] = complex(-1.714824044241181E-015,  0.00000000000000     )
        Results[          14 ] = complex(  2.71910275714701     , -10.9042003942202     )
        Results[          15 ] = complex(  17.1482404424118     , 4.959591483691100E-016)
        Results[          16 ] = complex( -500.000000000000     ,  199.552929930879     )
        Results[          17 ] = complex( -110.924284443833     , -444.830789488121     )

        results = wf.irxxxx(P, M, NHEL, IC)
        for i in range(18):
            self.assertAlmostEqual(results[i], Results[i])


    def test_OR(self):
        """check that spin32 wavefunctions IR returns correct results"""

        import aloha.template_files.wavefunctions as wf       
        Results = wf.WaveFunction(spin=4)
        
        P = [   500.000000000000      ,  -110.924284443833      ,  -444.830789488121      ,   199.552929930879      ]
        M =  1.000000000000000E-013
        NHEL =           3
        IC =           1
        Results[           0 ] = complex (  0.00000000000000     ,  0.00000000000000     )
        Results[           1 ] = complex (  0.00000000000000     ,  0.00000000000000     )
        Results[           2 ] = complex (  0.00000000000000     ,  0.00000000000000     )
        Results[           3 ] = complex (  0.00000000000000     ,  0.00000000000000     )
        Results[           4 ] = complex (  1.80599172375682     ,  18.1466246146310     )
        Results[           5 ] = complex ( -11.8254178341552     , -1.72901945572660     )
        Results[           6 ] = complex ( 1.805991723756816E-016, 1.814662461463104E-015)
        Results[           7 ] = complex (-1.182541783415517E-015,-1.729019455726596E-016)
        Results[           8 ] = complex (  7.24242422041086     , -4.52509448090383     )
        Results[           9 ] = complex (  1.72901945572660     ,  5.32282260825663     )
        Results[          10 ] = complex ( 7.242424220410857E-016,-4.525094480903828E-016)
        Results[          11 ] = complex ( 1.729019455726596E-016, 5.322822608256632E-016)
        Results[          12 ] = complex (  17.1482404424118     ,  0.00000000000000     )
        Results[          13 ] = complex ( -2.71910275714701     ,  10.9042003942202     )
        Results[          14 ] = complex ( 1.714824044241180E-015,  0.00000000000000     )
        Results[          15 ] = complex (-2.719102757147013E-016, 1.090420039422019E-015)
        Results[          16 ] = complex (  500.000000000000     ,  199.552929930879     )
        Results[          17 ] = complex ( -110.924284443833     , -444.830789488121     )
        
        
        
        results = wf.orxxxx(P, M, NHEL, IC)
        for i in range(18):
            self.assertAlmostEqual(results[i], Results[i])
        
        
        P = [   500.000000000000      ,  -110.924284443833      ,  -444.830789488121      ,   199.552929930879      ]
        M =  1.000000000000000E-013
        NHEL =           1
        IC =           1
        Results[           0 ] = complex ( 1.079778472597411E+017,  0.00000000000000     )
        Results[           1 ] = complex (-1.712145704865493E+016, 6.866081033857489E+016)
        Results[           2 ] = complex (  10.7977847259741     ,  0.00000000000000     )
        Results[           3 ] = complex ( -1.71214570486549     ,  6.86608103385749     )
        Results[           4 ] = complex (-2.395473088614451E+016,-6.866081033857491E-016)
        Results[           5 ] = complex ( 3.798370743515733E+015,-1.523230251228028E+016)
        Results[           6 ] = complex ( -3.07880047236341     , -6.86608103385749     )
        Results[           7 ] = complex ( -10.0381105772710     , -3.04646050245606     )
        Results[           8 ] = complex (-9.606374208755686E+016, 1.712145704865494E-016)
        Results[           9 ] = complex ( 1.523230251228027E+016,-6.108488493960490E+016)
        Results[          10 ] = complex ( -12.3466673836539     ,  1.71214570486549     )
        Results[          11 ] = complex (  3.04646050245605     , -1.41919226194687     )
        Results[          12 ] = complex ( 4.309459157662049E+016,-2.753126328964350E-032)
        Results[          13 ] = complex (-6.833273837489577E+015, 2.740293174898198E+016)
        Results[          14 ] = complex ( -2.17886641065001     ,  0.00000000000000     )
        Results[          15 ] = complex ( -3.07880047236341     ,  12.3466673836539     )
        Results[          16 ] = complex (  500.000000000000     ,  199.552929930879     )
        Results[          17 ] = complex ( -110.924284443833     , -444.830789488121     )
        
        
        results = wf.orxxxx(P, M, NHEL, IC)
        for i in range(18):
            self.assertAlmostEqual(results[i], Results[i])        
        
        
        P = [   500.000000000000      ,  -110.924284443833      ,  -444.830789488121      ,   199.552929930879      ]
        M =  1.000000000000000E-013
        NHEL =          -1
        IC =           1
        Results[           0 ] = complex ( -7.07633462169412     ,-2.479795741845550E-016)
        Results[           1 ] = complex ( -2.61256451665831     ,  10.4769586061403     )
        Results[           2 ] = complex (-7.076334621694121E+016, -4.46720287157222     )
        Results[           3 ] = complex (-2.612564516658315E+016, 1.047695860614032E+017)
        Results[           4 ] = complex ( 0.527184900927848     ,  10.4769586061403     )
        Results[           5 ] = complex ( -5.91714722339944     , -4.64859654613509     )
        Results[           6 ] = complex ( 1.569874708793082E+016,  1.11680071789306     )
        Results[           7 ] = complex ( 5.795936991473431E+015,-2.324298273067542E+016)
        Results[           8 ] = complex (  2.11412745966097     , -2.61256451665831     )
        Results[           9 ] = complex (  4.64859654613508     , -11.5655604511209     )
        Results[          10 ] = complex ( 6.295543032900648E+016,  2.23360143578611     )
        Results[          11 ] = complex ( 2.324298273067542E+016,-9.320947536407533E+016)
        Results[          12 ] = complex ( -12.7247478494156     ,-1.239897870922775E-016)
        Results[          13 ] = complex ( 0.527184900927848     , -2.11412745966098     )
        Results[          14 ] = complex (-2.824206613860757E+016, -1.11680071789306     )
        Results[          15 ] = complex (-1.042689807865234E+016, 4.181415573239673E+016)
        Results[          16 ] = complex (  500.000000000000     ,  199.552929930879     )
        Results[          17 ] = complex ( -110.924284443833     , -444.830789488121     )
        
        results = wf.orxxxx(P, M, NHEL, IC)
        for i in range(18):
            self.assertAlmostEqual(results[i], Results[i])        
        
        P = [   500.000000000000      ,  -110.924284443833      ,  -444.830789488121      ,   199.552929930879      ]
        M =  1.000000000000000E-013
        NHEL =          -3
        IC =           1
        Results[           0 ] = complex (  0.00000000000000     ,  0.00000000000000     )
        Results[           1 ] = complex (  0.00000000000000     ,  0.00000000000000     )
        Results[           2 ] = complex (  0.00000000000000     ,  0.00000000000000     )
        Results[           3 ] = complex (  0.00000000000000     ,  0.00000000000000     )
        Results[           4 ] = complex ( 1.183557746856311E-016,-1.189240119952622E-015)
        Results[           5 ] = complex (-1.717048169962148E-015,-6.142975599298370E-016)
        Results[           6 ] = complex (  1.18355774685631     , -11.8924011995262     )
        Results[           7 ] = complex ( -17.1704816996215     , -6.14297559929837     )
        Results[           8 ] = complex ( 4.746327006557909E-016, 2.965523350787862E-016)
        Results[           9 ] = complex ( 6.142975599298370E-016,-5.932372159256777E-016)
        Results[          10 ] = complex (  4.74632700655791     ,  2.96552335078786     )
        Results[          11 ] = complex (  6.14297559929837     , -5.93237215925678     )
        Results[          12 ] = complex ( 1.123810954036471E-015, 5.506252657928701E-032)
        Results[          13 ] = complex ( 4.149081097644174E-016,-1.663872820608412E-015)
        Results[          14 ] = complex (  11.2381095403647     ,  0.00000000000000     )
        Results[          15 ] = complex (  4.14908109764417     , -16.6387282060841     )
        Results[          16 ] = complex (  500.000000000000     ,  199.552929930879     )
        Results[          17 ] = complex ( -110.924284443833     , -444.830789488121     )
        
        
        results = wf.orxxxx(P, M, NHEL, IC)
        for i in range(18):
            self.assertAlmostEqual(results[i], Results[i])<|MERGE_RESOLUTION|>--- conflicted
+++ resolved
@@ -19,6 +19,7 @@
 import math
 import os
 import time
+from functools import wraps
 
 import aloha
 import aloha.aloha_object as aloha_obj
@@ -28,6 +29,38 @@
 import aloha.aloha_writers as aloha_writers
 import models.sm.object_library as object_library
 import tests.unit_tests as unittest
+
+
+def set_global(loop=False, unitary=True, mp=False, cms=False):
+
+    def deco_set(f):
+        @wraps(f)
+        def deco_f_set(*args, **opt):
+            old_loop = aloha.loop_mode
+            old_gauge = aloha.unitary_gauge
+            old_mp = aloha.mp_precision
+            old_cms = aloha.complex_mass
+            aloha.loop_mode = loop
+            aloha.unitary_gauge = unitary
+            aloha.mp_precision = mp
+            aloha.complex_mass = cms
+            try:
+                out =  f(*args, **opt)
+            except:
+                aloha.loop_mode = old_loop
+                aloha.unitary_gauge = old_gauge
+                aloha.mp_precision = old_mp
+                aloha.complex_mass = old_cms
+                assert not aloha.complex_mass
+                raise
+            aloha.loop_mode = old_loop
+            aloha.unitary_gauge = old_gauge
+            aloha.mp_precision = old_mp
+            aloha.complex_mass = old_cms
+            return out
+        return deco_f_set
+    return deco_set
+
 
 
 class TestVariable(unittest.TestCase):
@@ -3455,10 +3488,6 @@
     """ simple unittest of the writer more test are in test_export_v4
     and test_export_pythia"""
     
-    def tearDown(self):
-        aloha.complex_mass = False
-        aloha.unitary_gauge = True
-    
     def old_test_reorder_call_listFFVV(self):
         
         FFVV = UFOLorentz(name = 'FFVV',
@@ -3936,10 +3965,6 @@
         amp = builder.compute_routine(1)
         amp.add_combine(('FFV2',))
         routine = amp.write(output_dir=None, language='Python')
-<<<<<<< HEAD
-
-=======
->>>>>>> 35a6251d
         split_solution = solution.split('\n')
         split_routine = routine.split('\n')
         self.assertEqual(split_solution, split_routine)
@@ -3992,16 +4017,9 @@
     F2[4]= denom*-1j * TMP0*(F1[2]*(P2[0]-P2[3])+(F1[3]*-1.0*(P2[1]+1j*(P2[2]))-F1[4]*M2))
     F2[5]= denom*-1j * TMP0*(F1[2]*(+1j*(P2[2])-P2[1])+(F1[3]*(P2[0]+P2[3])-F1[5]*M2))
     return F2
-<<<<<<< HEAD
-    
-    
-"""        
-
-=======
 
 
 """
->>>>>>> 35a6251d
         
         FFFF = UFOLorentz(name = 'FFFF1',
                 spins = [ 2, 2, 2, 2 ],
@@ -4084,25 +4102,20 @@
         self.assertEqual(len(split_routine), len(split_solution))
         self.assertEqual(split_solution, split_routine)
             
-        
+    
+    @set_global(loop=True, unitary=False, mp=True, cms=False)
     def test_aloha_Loop_feynmangauge(self):
         """Test the definition of the momenta"""
         aloha_lib.KERNEL.clean()
-        old_mp_mode = aloha.mp_precision
-        old_loop_mode = aloha.loop_mode
-        old_gauge_mode = aloha.unitary_gauge
-        try:
-            aloha.mp_precision = True
-            aloha.loop_mode = True
-            aloha.unitary_gauge = False
-            FFV_M = UFOLorentz(name = 'FFVM',
-                 spins = [ 2, 2, 3 ],
-                 structure = 'Gamma(3,1,\'s1\')*ProjM(\'s1\',2)') 
-            
-            abstract = create_aloha.AbstractRoutineBuilder(FFV_M).compute_routine(3,'L')
-            text = abstract.write('/tmp')
-            
-            target = """subroutine FFVML_3(F1, F2, COUP, M3, W3,V3)
+
+        FFV_M = UFOLorentz(name = 'FFVM',
+             spins = [ 2, 2, 3 ],
+             structure = 'Gamma(3,1,\'s1\')*ProjM(\'s1\',2)') 
+        
+        abstract = create_aloha.AbstractRoutineBuilder(FFV_M).compute_routine(3,'L')
+        text = abstract.write('/tmp')
+        
+        target = """subroutine FFVML_3(F1, F2, COUP, M3, W3,V3)
 implicit none
  complex*16 CI
  parameter (CI=(0d0,1d0))
@@ -4145,34 +4158,23 @@
 
 
 """
-            self.assertEqual(text.split('\n'), target.split('\n'))
+        self.assertEqual(text.split('\n'), target.split('\n'))
             
-        except Exception:
-            aloha.mp_precision = old_mp_mode
-            aloha.loop_mode = old_loop_mode
-            aloha.unitary_gauge = old_gauge_mode
-            raise
-        aloha.mp_precision = old_mp_mode
-        aloha.loop_mode = old_loop_mode   
-        aloha.unitary_gauge = old_gauge_mode  
-    
+ 
+    
+    @set_global(loop=True, unitary=True, mp=True, cms=False)
     def test_aloha_MP_mode(self):
         """ """
-        aloha_lib.KERNEL.clean()
-        old_mp_mode = aloha.mp_precision
-        old_loop_mode = aloha.loop_mode
-        try:
-            aloha.mp_precision = True
-            aloha.loop_mode = True
-            FFV_M = UFOLorentz(name = 'FFVM',
-                 spins = [ 2, 2, 3 ],
-                 structure = 'Gamma(3,1,\'s1\')*ProjM(\'s1\',2)') 
-            
-            abstract = create_aloha.AbstractRoutineBuilder(FFV_M).compute_routine(3)
-            text = abstract.write('/tmp')
-
-            # Not performed the Fortran formatting
-            target = """subroutine FFVM_3(F1, F2, COUP, M3, W3,V3)
+
+        FFV_M = UFOLorentz(name = 'FFVM',
+             spins = [ 2, 2, 3 ],
+             structure = 'Gamma(3,1,\'s1\')*ProjM(\'s1\',2)') 
+        
+        abstract = create_aloha.AbstractRoutineBuilder(FFV_M).compute_routine(3)
+        text = abstract.write('/tmp')
+
+        # Not performed the Fortran formatting
+        target = """subroutine FFVM_3(F1, F2, COUP, M3, W3,V3)
 implicit none
  complex*16 CI
  parameter (CI=(0d0,1d0))
@@ -4239,18 +4241,8 @@
 
 
 """
-            self.assertEqual(text.split('\n'), target.split('\n'))         
-
-            
-        except Exception:
-            aloha.mp_precision = old_mp_mode
-            aloha.loop_mode = old_loop_mode
-            raise
-        aloha.mp_precision = old_mp_mode
-        aloha.loop_mode = old_loop_mode     
-
-
-
+        self.assertEqual(text.split('\n'), target.split('\n'))         
+  
     def test_fortranwriter_C(self):
         """ test that python writer works """
 
@@ -4478,30 +4470,29 @@
             self.assertEqual(split_solution, split_routine)
         self.assertEqual(len(split_routine), len(split_solution))
 
+    @set_global(cms=True)
     def test_pythonwriter_complex_mass_scheme(self):
         """ test that python writer works """
         
-        aloha.complex_mass = True
         solution ="""import wavefunctions
-def SSS1_1(S2, S3, COUP, M1):
+def SSS1_1(S2,S3,COUP,M1):
     S1 = wavefunctions.WaveFunction(size=3)
-    S1[1] = S2[1]+S3[1]
-    S1[2] = S2[2]+S3[2]
-    P1 = [- complex(S1[1]).real, \\
-             - complex(S1[2]).real, \\
-             - complex(S1[2]).imag, \\
-             - complex(S1[1]).imag]
-    denom =1.0/(( (P1[0]**2)-(P1[1]**2)-(P1[2]**2)-(P1[3]**2)-(M1**2)))
-    S1[0]= COUP*denom*1j*(S3[0]*S2[0])
+    S1[0] = +S2[0]+S3[0]
+    S1[1] = +S2[1]+S3[1]
+    P1 = [-complex(S1[0]).real, -complex(S1[1]).real, -complex(S1[1]).imag, -complex(S1[0]).imag]
+    denom = COUP/(P1[0]**2-P1[1]**2-P1[2]**2-P1[3]**2 - M1**2)
+    S1[2]= denom*1j * S3[2]*S2[2]
     return S1
-    
-    
-def SSS1_2(S2, S3, COUP, M1):
+
+
+import wavefunctions
+def SSS1_2(S2,S3,COUP,M1):
+
     return SSS1_1(S2,S3,COUP,M1)
-
-def SSS1_3(S2, S3, COUP, M1):
+import wavefunctions
+def SSS1_3(S2,S3,COUP,M1):
+
     return SSS1_1(S2,S3,COUP,M1)
-
 """
         
         SSS = UFOLorentz(name = 'SSS1',
@@ -4519,61 +4510,36 @@
         self.assertEqual(split_solution, split_routine)
         self.assertEqual(len(split_routine), len(split_solution))
 
+    @set_global(cms=True)
     def test_F77writer_complex_mass_scheme(self):
         """ test that python writer works """
         
-        aloha.complex_mass = True
-        solution = """ subroutine SSS1_1(S2, S3, COUP, M1, S1)
-implicit none 
-double complex S1(*)
-double complex S2(*)
-double complex S3(*)
-double complex COUP
-double complex denom
-double complex M1
-double precision P1(0:3)
-double complex Complex_M
-
-S1(2)= S2(2)+S3(2)
-S1(3)= S2(3)+S3(3)
-P1(0) = - dble(S1(2))
-P1(1) = - dble(S1(3))
-P1(2) = - dimag(S1(3))
-P1(3) = - dimag(S1(2))
-
-denom =1d0/(( (P1(0)**2)-(P1(1)**2)-(P1(2)**2)-(P1(3)**2)-(M1**2)))
-S1(1)= COUP*denom*(0, 1)*(S3(1)*S2(1))
+        solution = """subroutine SSS1_1(S2, S3, COUP, M1,S1)
+implicit none
+ complex*16 CI
+ parameter (CI=(0d0,1d0))
+ complex*16 S3(*)
+ real*8 P1(0:3)
+ complex*16 S1(3)
+ complex*16 denom
+ complex*16 COUP
+ complex*16 M1
+ complex*16 S2(*)
+entry SSS1_2(S2, S3, COUP, M1,S1)
+
+entry SSS1_3(S2, S3, COUP, M1,S1)
+
+    S1(1) = +S2(1)+S3(1)
+    S1(2) = +S2(2)+S3(2)
+P1(0) = -dble(S1(1))
+P1(1) = -dble(S1(2))
+P1(2) = -dimag(S1(2))
+P1(3) = -dimag(S1(1))
+    denom = COUP/(P1(0)**2-P1(1)**2-P1(2)**2-P1(3)**2 - M1**2)
+    S1(3)= denom*CI * S3(3)*S2(3)
 end
 
 
-
- subroutine SSS1_2(S2, S3, COUP, M1, S1)
-implicit none 
-double complex S1(*)
-double complex S2(*)
-double complex S3(*)
-double complex COUP
-double complex denom
-double complex M1
-double precision P1(0:3)
-double complex Complex_M
-call SSS1_1(S2,S3,COUP,M1,S1)
-end
-
-
-
- subroutine SSS1_3(S2, S3, COUP, M1, S1)
-implicit none 
-double complex S1(*)
-double complex S2(*)
-double complex S3(*)
-double complex COUP
-double complex denom
-double complex M1
-double precision P1(0:3)
-double complex Complex_M
-call SSS1_1(S2,S3,COUP,M1,S1)
-end
 
 
 """
@@ -4593,21 +4559,20 @@
         self.assertEqual(len(split_routine), len(split_solution))
 
 
+    @set_global(cms=True)
     def test_Cwriter_complex_mass_scheme(self):
         """ test that python writer works """
         
-        aloha.complex_mass = True
+        assert aloha.complex_mass
+        
         solution_h="""#ifndef SSS1_1_guard
 #define SSS1_1_guard
 #include <complex>
 using namespace std;
 
-void SSS1_1(complex<double> S2[],complex<double> S3[],complex<double> COUP, complex M1, complex<double>S1[]);
-
-void SSS1_2(complex<double> S2[],complex<double> S3[],complex<double> COUP, complex M1, complex<double>S1[]);
-
-void SSS1_3(complex<double> S2[],complex<double> S3[],complex<double> COUP, complex M1, complex<double>S1[]);
-
+void SSS1_1(complex<double> S2[], complex<double> S3[], complex<double> COUP, complex<double> M1,complex<double> S1[]);
+void SSS1_2(complex<double> S2[], complex<double> S3[], complex<double> COUP, complex<double> M1,complex<double> S1[]);
+void SSS1_3(complex<double> S2[], complex<double> S3[], complex<double> COUP, complex<double> M1,complex<double> S1[]);
 #endif
 
 """     
@@ -4628,63 +4593,96 @@
 
         solution_c = """#include "SSS1_1.h"
 
-void SSS1_1(complex<double> S2[],complex<double> S3[],complex<double> COUP, complex M1, complex<double>S1[]){
-complex<double> denom;
-double P1[4];
-S1[1]= S2[1]+S3[1];
-S1[2]= S2[2]+S3[2];
-P1[0] = -S1[1].real();
-P1[1] = -S1[2].real();
-P1[2] = -S1[2].imag();
-P1[3] = -S1[1].imag();
-denom =1./(( (pow(P1[0],2))-(pow(P1[1],2))-(pow(P1[2],2))-(pow(P1[3],2))-(pow(M1,2))));
-S1[0]= COUP*denom*complex<double>(0., 1.)*(S3[0]*S2[0]);
+void SSS1_1(complex<double> S2[], complex<double> S3[], complex<double> COUP, complex<double> M1,complex<double> S1[])
+{
+ complex<double> cI = (0.,1.);
+ double  P1[4];
+ complex<double>  denom;
+    S1[0] = +S2[0]+S3[0];
+    S1[1] = +S2[1]+S3[1];
+P1[0] = -S1[0].real();
+P1[1] = -S1[1].real();
+P1[2] = -S1[1].imag();
+P1[3] = -S1[0].imag();
+    denom = COUP/(pow(P1[0],2)-pow(P1[1],2)-pow(P1[2],2)-pow(P1[3],2) - pow(M1,2));
+    S1[2]= denom*cI * S3[2]*S2[2];
 }
 
-void SSS1_2(complex<double> S2[],complex<double> S3[],complex<double> COUP, complex M1, complex<double>S1[]){
-SSS1_1(S2,S3,COUP,M1,S1);
+void SSS1_2(complex<double> S2[], complex<double> S3[], complex<double> COUP, complex<double> M1,complex<double> S1[])
+{
+
+ SSS1_1(S2,S3,COUP,M1,S1);
 }
-
-void SSS1_3(complex<double> S2[],complex<double> S3[],complex<double> COUP, complex M1, complex<double>S1[]){
-SSS1_1(S2,S3,COUP,M1,S1);
+void SSS1_3(complex<double> S2[], complex<double> S3[], complex<double> COUP, complex<double> M1,complex<double> S1[])
+{
+
+ SSS1_1(S2,S3,COUP,M1,S1);
 }
-
 """
         split_solution = solution_c.split('\n')
         split_routine = routine_c.split('\n')
         self.assertEqual(split_solution, split_routine)
         self.assertEqual(len(split_routine), len(split_solution))
 
+    @set_global(unitary=False)
     def test_F77writer_feynman(self):
         """ test that python writer works """
         
-        aloha.unitary_gauge = False
-        solution = """ subroutine FFV1_3(F1, F2, COUP, M3, W3, V3)
-implicit none 
-double complex F1(*)
-double complex F2(*)
-double complex V3(*)
-double complex COUP
-double complex denom
-double precision M3, W3
-double precision P3(0:3)
-
-V3(5)= -F1(5)+F2(5)
-V3(6)= -F1(6)+F2(6)
-P3(0) = - dble(V3(5))
-P3(1) = - dble(V3(6))
-P3(2) = - dimag(V3(6))
-P3(3) = - dimag(V3(5))
-
-denom =1d0/(( (M3*( -M3+(0, 1)*W3))+( (P3(0)**2)-(P3(1)**2)-(P3(2)**2)-(P3(3)**2))))
-V3(1)= COUP*denom*( (0, -1)*(F2(3)*F1(1))+(0, -1)*(F2(4)*F1(2))+(0, -1)*(F2(1)*F1(3))+(0, -1)*(F2(2)*F1(4)))
-V3(2)= COUP*denom*( (0, 1)*(F2(4)*F1(1))+(0, 1)*(F2(3)*F1(2))+(0, -1)*(F2(2)*F1(3))+(0, -1)*(F2(1)*F1(4)))
-V3(3)= COUP*denom*( -(F2(4)*F1(1))+(F2(3)*F1(2))+(F2(2)*F1(3))-(F2(1)*F1(4)))
-V3(4)= COUP*denom*( (0, 1)*(F2(3)*F1(1))+(0, -1)*(F2(4)*F1(2))+(0, -1)*(F2(1)*F1(3))+(0, 1)*(F2(2)*F1(4)))
+        solution = """subroutine FFV1_3(F1, F2, COUP, M3, W3,V3)
+implicit none
+ complex*16 CI
+ parameter (CI=(0d0,1d0))
+ complex*16 F2(*)
+ complex*16 V3(6)
+ real*8 W3
+ real*8 P3(0:3)
+ real*8 M3
+ complex*16 F1(*)
+ complex*16 denom
+ complex*16 COUP
+    V3(1) = +F1(1)+F2(1)
+    V3(2) = +F1(2)+F2(2)
+P3(0) = -dble(V3(1))
+P3(1) = -dble(V3(2))
+P3(2) = -dimag(V3(2))
+P3(3) = -dimag(V3(1))
+    denom = COUP/(P3(0)**2-P3(1)**2-P3(2)**2-P3(3)**2 - M3 * (M3 -CI* W3))
+    V3(3)= denom*-CI*(F2(5)*F1(3)+F2(6)*F1(4)+F2(3)*F1(5)+F2(4)*F1(6))
+    V3(4)= denom*-CI*(F2(4)*F1(5)+F2(3)*F1(6)-F2(6)*F1(3)-F2(5)*F1(4))
+    V3(5)= denom*-CI*(-CI*(F2(6)*F1(3)+F2(3)*F1(6))+CI*(F2(5)*F1(4)+F2(4)*F1(5)))
+    V3(6)= denom*-CI*(F2(6)*F1(4)+F2(3)*F1(5)-F2(5)*F1(3)-F2(4)*F1(6))
 end
 
 
 """
+        solution2 = """subroutine FFV1_3(F1, F2, COUP, M3, W3,V3)
+implicit none
+ complex*16 CI
+ parameter (CI=(0d0,1d0))
+ complex*16 F2(*)
+ complex*16 V3(6)
+ real*8 W3
+ real*8 P3(0:3)
+ real*8 M3
+ complex*16 F1(*)
+ complex*16 denom
+ complex*16 COUP
+    V3(1) = +F1(1)+F2(1)
+    V3(2) = +F1(2)+F2(2)
+P3(0) = -dble(V3(1))
+P3(1) = -dble(V3(2))
+P3(2) = -dimag(V3(2))
+P3(3) = -dimag(V3(1))
+    denom = COUP/(P3(0)**2-P3(1)**2-P3(2)**2-P3(3)**2 - M3 * (M3 -CI* W3))
+    V3(3)= denom*-CI*(F1(3)*F2(5)+F1(4)*F2(6)+F1(5)*F2(3)+F1(6)*F2(4))
+    V3(4)= denom*-CI*(F1(5)*F2(4)+F1(6)*F2(3)-F1(3)*F2(6)-F1(4)*F2(5))
+    V3(5)= denom*-CI*(-CI*(F1(3)*F2(6)+F1(6)*F2(3))+CI*(F1(4)*F2(5)+F1(5)*F2(4)))
+    V3(6)= denom*-CI*(F1(4)*F2(6)+F1(5)*F2(3)-F1(3)*F2(5)-F1(6)*F2(4))
+end
+
+
+"""
+        
         SSS = UFOLorentz(name = 'FFV1',
                  spins = [ 2, 2, 3 ],
                  structure = 'Gamma(3,2,1)')        
@@ -4692,10 +4690,14 @@
         amp = builder.compute_routine(3)
         
         routine = amp.write(output_dir=None, language='Fortran')
-     
         split_solution = solution.split('\n')
         split_routine = routine.split('\n')
-        self.assertEqual(split_solution, split_routine)
+        try:
+            self.assertEqual(split_solution, split_routine)
+        except Exception:
+            split_solution = solution2.split('\n')
+            self.assertEqual(split_solution, split_routine)
+            
         self.assertEqual(len(split_routine), len(split_solution))
 
 

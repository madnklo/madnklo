################################################################################
#
# Copyright (c) 2009 The MadGraph Development team and Contributors
#
# This file is a part of the MadGraph 5 project, an application which 
# automatically generates Feynman diagrams and matrix elements for arbitrary
# high-energy processes in the Standard Model and beyond.
#
# It is subject to the MadGraph license which should accompany this 
# distribution.
#
# For more information, please visit: http://madgraph.phys.ucl.ac.be
#
################################################################################
"""Unit test Library for testing the Creation of Helas Amplitude created from 
the output of the Feynman Rules."""
from __future__ import division

import math
import os
import time

import aloha
import aloha.aloha_object as aloha_obj
import aloha.aloha_lib as aloha_lib
import aloha.create_aloha as create_aloha
import aloha.aloha_writers as aloha_writers
import models.sm.object_library as object_library
import tests.unit_tests as unittest


class TestVariable(unittest.TestCase):

    def setUp(self):
        self.var1 = aloha_lib.Variable(2, 'var1')
        self.var2 = aloha_lib.Variable(3, 'var2')
        self.var3 = aloha_lib.Variable(11, 'var3')
        
    
    def test_power(self):
        """check that the power is correctly update"""
        
        
        a = aloha_lib.ScalarVariable('P3_0')
        b = a ** 2 * a **2

        b = b.simplify()
        self.assertEqual(b.power,4)
    
    def testsumvarvar (self):
        """ test the sum of two Variable Object"""
        
        #Sum of Two Variable
        sum = self.var1 + self.var2
        
        #check sanity
        self.assertEquals(sum.__class__,aloha_lib.AddVariable)
        self.assertTrue(self.var1 in sum)        
        self.assertTrue(self.var2 in sum)
        self.assertEquals(len(sum),2)
        
        #test prefactor, constant term treatment
        self.assertEquals(sum.prefactor,1)
        self.assertTrue(self.var1 in sum)
        for term in sum:
            if term == self.var1:
                self.assertEqual(term.prefactor, 2)
                self.assertFalse(term is self.var1)
            elif term == self.var2:
                self.assertEqual(term.prefactor, 3)
                self.assertFalse(term is self.var2)
                
        self.assertEquals(self.var1.prefactor, 2) #prefactor is preserve
        self.assertEquals(self.var2.prefactor, 3)   
         
    def testrsumvarvar (self):
        """ test the sum of two Variable Object (inverse order)"""
        
        #Sum of Two Variable
        sum = self.var2 + self.var1        
        #check sanity
        self.assertEquals(sum.__class__,aloha_lib.AddVariable)
        self.assertTrue(self.var1 in sum)        
        self.assertTrue(self.var2 in sum)
        self.assertEquals(len(sum),2)
        
        #test prefactor, constant term treatment
        self.assertEquals(sum.prefactor,1)
        self.assertTrue(self.var1 in sum)
        for term in sum:
            if term == self.var1:
                self.assertEqual(term.prefactor, 2)
                self.assertFalse(term is self.var1)
            elif term == self.var2:
                self.assertEqual(term.prefactor, 3)
                self.assertFalse(term is self.var2)
                                  
        self.assertEquals(self.var1.prefactor,2) #prefactor is preserve
        self.assertEquals(self.var2.prefactor,3)   
 
    def testsumvarint(self):
        """ test the sum of one Variable with an integer"""

        sum = self.var1 + 4
        self.assertEqual(sum.__class__, aloha_lib.AddVariable)
        return
    
    def testsumvaradd(self):
        """ test the sum of one Variable with an AddVariable"""        

        add = aloha_lib.AddVariable()
        add.append(self.var1)
        add.append(self.var2)

        sum = self.var3 + add
        
        self.assertEquals(sum.__class__,aloha_lib.AddVariable)
        self.assertTrue(self.var3 in sum)
        self.assertEquals(len(sum), 3)
        for data in sum:
            if data == self.var3:
                self.assertFalse(data is self.var3)
            else:
                self.assertTrue(data is self.var1 or data is self.var2)
                    
                
        #test prefactor- constant_term
        self.assertEquals(sum.prefactor, 1)
        self.assertEquals(self.var1.prefactor,2)
        
    def testsumvarmult(self):
        """ test the sum of one Variable with an MultVariable"""        
        
        mult = aloha_lib.MultVariable()
        mult.append(self.var1)
        mult.append(self.var2) 
        sum = self.var3 + mult
        
        self.assertEquals(sum.__class__,aloha_lib.AddVariable)
        self.assertTrue(self.var3 in sum)
        self.assertEquals(len(sum), 2)
        for data in sum:
            if data == self.var3:
                self.assertFalse(data is self.var3)
                self.assertEqual(data.prefactor, self.var3.prefactor)
                
        #test prefactor- constant_term
        self.assertEquals(sum.prefactor, 1)
        self.assertEquals(self.var3.prefactor, 11)
         
    def testmultvarvar(self):
        """product of Two Variable"""
        
        prod = self.var1 * self.var2
        
        #check sanity
        self.assertEquals(prod.__class__,aloha_lib.MultVariable)
        self.assertTrue(self.var1 in prod) # presence of single term        
        self.assertTrue(self.var2 in prod) # presence of single term
        self.assertEquals(len(prod),2)
        
        
        self.assertEquals(prod.prefactor,6)


    def testmultvarAdd(self):
        """product of Variable with an AddVariable"""
        
        add = self.var1 + self.var2
        prod = self.var3 * add
        #sanity check
        self.assertEquals(prod.__class__, aloha_lib.AddVariable)
        self.assertEquals(len(prod), 2)
        
        #check prefactor of each term
        for term in prod:
            if self.var1 not in term:
                self.assertEquals(term.prefactor, 33)
            elif self.var2 not in term:
                self.assertEquals(term.prefactor, 22)
            else:
                raise Exception('not valid term')
                
    
    def testmultvarMult(self):
        """product of Variable with an MultVariable"""
        
        var1 = aloha_lib.Variable(2)
        var2 = aloha_lib.Variable(3,'y')
        mult = aloha_lib.MultVariable()
        mult.append(var1)
        mult.append(var2)
        
        prod = self.var1 * mult
        
        #Sanity
        self.assertEquals(prod.__class__, aloha_lib.MultVariable)
        self.assertEquals(len(prod), 3)
        
        #check prefactor
        self.assertEquals(prod.prefactor, 12)
        
               
    def testmultvarint(self):
        """product of Var with an integer"""
        
        prod1 = self.var1 * 2
        prod2 = 2 * self.var2

        #SanityCheck
        self.assertTrue(prod1, aloha_lib.Variable)
        self.assertTrue(prod2, aloha_lib.Variable)
        self.assertEquals(prod1, self.var1)
        self.assertEquals(prod2, self.var2)
        self.assertFalse(prod1 is self.var1)
        self.assertFalse(prod2 is self.var2)
        
        #check prefactor - constant term
        self.assertEquals(prod1.prefactor, 4)
        self.assertEquals(prod2.prefactor, 6)

class TestAddVariable(unittest.TestCase):

    def setUp(self):
        """Initialize basic object"""
        self.var1 = aloha_lib.Variable(2, 'var1')
        self.var2 = aloha_lib.Variable(3, 'var2')
        self.add1 = aloha_lib.AddVariable()
        self.add1.append(self.var1)
        self.add1.append(self.var2)

        self.var3 = aloha_lib.Variable(11, 'var3')
        self.var4 = aloha_lib.Variable(4, 'var4')
        self.add2 = aloha_lib.AddVariable()
        self.add2.append(self.var3)
        self.add2.append(self.var4)        
    
    def testsumaddint(self):
        """Test the sum of an Add variable with an integer"""
        
        add2 = self.add1 + 5
        self.assertEqual(type(add2), aloha_lib.AddVariable)
        self.assertEqual(len(add2), 3)
        for term in add2:
            if term == self.var1:
                self.assertTrue(term.prefactor, 2)
            elif term == self.var2:
                self.assertTrue(term.prefactor, 3)
            else:
                self.assertEqual(type(term), aloha_lib.ConstantObject)
                self.assertEqual(term.value, 5)
            
        return
                
    def testsumaddmult(self):
        """Test the sum of an AddVariable with a MultVariable."""
        
        var1 = aloha_lib.Variable(2)
        var2 = aloha_lib.Variable(3)
        mult = aloha_lib.MultVariable()
        mult.append(var1)
        mult.append(var2)
        mult.constant_term =2
                
        sum = self.add1 + mult
        
        #Sanity Check
        self.assertEquals(sum.__class__, aloha_lib.AddVariable)
        self.assertEqual(len(sum), 3)
        self.assertTrue(mult in sum)
        
        #check new term 
        for term in sum:
            if term.__class__ == aloha_lib.AddVariable:
                self.assertTrue(term.prefactor, 6)
                self.assertTrue(term.constant_term, 0)
                
    def testsumaddvar(self):
        """Test the sum of an AddVariable with a Variable."""
        
        var3 = aloha_lib.Variable(11, 'var3')
        sum = self.add1 + var3
        self.assertEquals(sum.__class__,aloha_lib.AddVariable)
        self.assertTrue(self.var1 in sum)
        self.assertTrue(self.var2 in sum)
        self.assertTrue(self.var3 in sum)        
        self.assertEquals(len(sum), 3)
        for data in sum:
            if data == self.var1:
                self.assertEquals(data.prefactor,2)
            elif data == self.var2:
                self.assertEquals(data.prefactor,3)
            elif data == self.var3:
                self.assertEquals(data.prefactor,11)
                
        #test prefactor- constant_term
        self.assertEquals(sum.prefactor, 1)
    
    def testsumaddadd(self):
        """Test the sum of two add object"""
        
        sum = self.add1 + self.add2
        
        self.assertEquals(sum.__class__, aloha_lib.AddVariable)
        self.assertEquals(len(sum), 4)
        
        self.assertTrue(self.var1 in sum)
        self.assertTrue(self.var2 in sum)
        self.assertTrue(self.var3 in sum)
        self.assertTrue(self.var4 in sum)
        
        for data in sum:
            if data == self.var1:
                self.assertEquals(data.prefactor, 2)
            elif data == self.var2:
                self.assertEquals(data.prefactor, 3)
            elif data == self.var3:
                self.assertEquals(data.prefactor, 11)
            elif data == self.var4:
                self.assertEquals(data.prefactor, 4)
        #test prefactor- constant_term
        self.assertEquals(sum.prefactor, 1)
        
    def testmultaddint(self):
        """test the multiplication of an AddVariable by a Integer"""
        
        prod1 = 3 * self.add1
        prod2 = self.add2 * 2
        
        self.assertEquals(prod1.__class__, aloha_lib.AddVariable)
        self.assertEquals(prod2.__class__, aloha_lib.AddVariable)
        self.assertFalse(prod1 is self.add1)
        self.assertFalse(prod2 is self.add2)
        self.assertEquals(len(prod1), 2)
        self.assertEquals(len(prod2), 2)
        
        self.assertEquals(prod1.prefactor, 1)
        self.assertEquals(prod2.prefactor, 1)
                
        for data in prod1:
            if data == self.var1:
                self.assertEquals(data.prefactor, 6)
            elif data == self.var2:
                self.assertEquals(data.prefactor, 9)
        for data in prod2:
            if data == self.var3:
                self.assertEquals(data.prefactor, 22)
            elif data == self.var4:
                self.assertEquals(data.prefactor, 8)

    
    def testmultadd_legacy(self):
        """ int * AddVariable doens't change the content of AddVariable """
        
        var1 = aloha_obj.P(1,2)
        var2 = aloha_obj.P(2,2)
        prod = var1 * var2
        #assert(prod.__class__, aloha_lib.MultLorentz)
        var3 = aloha_obj.Metric(1,2)
        
        sum = (var3 + var1 * var2)    
        new_sum = 2 * sum
        
        self.assertEqual(new_sum.__class__, aloha_lib.AddVariable)
        self.assertEqual(len(new_sum), 2)
        self.assertEqual(new_sum.prefactor, 1)
        for term in new_sum:
            self.assertEqual(term.prefactor, 2)
            if term.__class__ == aloha_obj.Metric:
                self.assertFalse(var3 is term)
            else:
                self.assertEqual(term.__class__, aloha_lib.MultLorentz)
                self.assertEqual(prod, term)
                self.assertFalse(prod is term) 
    
    def testmultaddvar(self):
        """Test the multiplication of an Addvariable with a Variable"""
        
        var3 = aloha_lib.Variable(11, 'var3')
        prod = self.add1 * var3
        #sanity check
        self.assertEquals(prod.__class__, aloha_lib.AddVariable)
        self.assertEquals(len(prod), 2)
        
        #check prefactor of each term
        for term in prod:
            if self.var1 not in term:
                self.assertEquals(term.prefactor, 33)
            elif self.var2 not in term:
                self.assertEquals(term.prefactor, 22)
            else:
                raise Exception('not valid term')
                
    
    def testmultaddvar_legacy(self):
        """Test that the legacy is preserve for Add/var multiplication"""
        
        p1 = aloha_obj.P(1,1)
        p2 = aloha_obj.P(1,2)
        p3 = aloha_obj.P(3,3)
        
        #make (p1+p2)*p3
        add= p1+p2
        result= add *p3 
        
        self.assertEqual(result.__class__, aloha_lib.AddVariable)
        self.assertEqual(len(result), 2)
        for term in result:
            self.assertTrue(p3 in term)
            self.assertEqual(term.__class__,aloha_obj.P.mult_class)
        
        
        
        
    def testmultaddmult(self):
        """Test the multiplication of an AddVariable with a MultVariable."""
        
        var3 = aloha_lib.Variable(2, 'var3')
        var4 = aloha_lib.Variable(1, 'var4')
        prod = self.add1 * (var3 *var4)
        
        self.assertEqual(prod.__class__, aloha_lib.AddVariable)
        self.assertEqual(len(prod), 2)
        
        for data in prod:
            if self.var1 in data:
                self.assertEqual(data.__class__, aloha_lib.MultVariable)
                self.assertEqual(data.prefactor, 4)
            else:
                self.assertEqual(data.__class__, aloha_lib.MultVariable)
                self.assertEqual(data.prefactor, 6)
        self.assertEqual(prod.prefactor, 1)
        
                
    def testmultaddadd(self):
        """Test the multiplication between two AddVariable."""
        
        prod = self.add1 * self.add2
        self.assertEqual(prod.__class__, aloha_lib.AddVariable)
        self.assertEqual(len(prod), 4)
        
        for data in prod:
            if self.var1 in data and self.var3 in data:
                self.assertEqual(data.__class__, aloha_lib.MultVariable)
                self.assertEqual(data.prefactor, 22)
            elif self.var1 in data:
                self.assertEqual(data.__class__, aloha_lib.MultVariable)
                self.assertEqual(data.prefactor, 8)
            elif self.var2 in data and self.var3 in data:
                self.assertEqual(data.__class__, aloha_lib.MultVariable)
                self.assertEqual(data.prefactor, 33)
            else:
                self.assertEqual(data.__class__, aloha_lib.MultVariable)
                self.assertEqual(data.prefactor, 12)
        

    def test_factorization(self):
        """test the factorization"""
        
        p1 = aloha_lib.ScalarVariable('p1')
        p2 = aloha_lib.ScalarVariable('p2')        
        p3 = aloha_lib.ScalarVariable('p3')
        p4 = aloha_lib.ScalarVariable('p4')
        p5 = aloha_lib.ScalarVariable('p5')
        
        
        sum = p1 * p2 + p1 * p3
        sum = sum.factorize()
        self.assertEqual(sum.__class__,aloha_lib.MultVariable)
        self.assertEqual(len(sum),2)
        for fact in sum:
            if isinstance(fact, aloha_lib.Variable):
                self.assertEqual(fact, p1)
            else:
                self.assertEqual(fact, p3 + p2) 
        
        
        sum = p1 * p2 + p1 * p3 + 2 * p1 + 2 *p1 * p2 * p4
        sum = sum.factorize()
        #Should return p1*(p2(2*p4 + 1) + p3 + 2)
        self.assertEqual(sum.__class__,aloha_lib.MultVariable)
        self.assertEqual(len(sum),2)
        for fact in sum:
            if isinstance(fact, aloha_lib.Variable):
                self.assertEqual(fact, p1)
            else:
                self.assertEqual(fact.__class__,aloha_lib.AddVariable)
                self.assertEqual(len(fact), 2)
                for term in fact:
                    if isinstance(term, aloha_lib.AddVariable):
                        self.assertEqual(term[0], p3)
                        self.assertEqual(term[1], aloha_lib.ConstantObject(2))
                    else:
                        self.assertEqual(term.__class__, aloha_lib.MultVariable)
                        self.assertTrue(p2 in term)
                        self.assertTrue(len(term),2)
                        for data in term:
                            if data == p2: 
                                pass
                            else:
                                self.assertEqual(data.__class__, aloha_lib.AddVariable)
                                self.assertTrue(p4 in data)
                                self.assertTrue(aloha_lib.ConstantObject(1) in data)
                                for term2 in data:
                                    if term2 == p4:
                                        self.assertEqual(term2.prefactor,2)
                                    else:
                                        self.assertEqual(term2, \
                                                    aloha_lib.ConstantObject(1))
                                        
    def test_factorization2(self):
        """test the factorization with power and constant"""
        
        p1 = aloha_lib.ScalarVariable('p1')
        p2 = aloha_lib.ScalarVariable('p2')        
        p3 = aloha_lib.ScalarVariable('p3')
                
        sum = ( -2 * p1 **2 + -2 * p2 + 2 * ( p3 * p2 ) )
        sum = sum.factorize()
        #Should return p2*(2*p3-2)-2*p1**2
         
        self.assertEqual(sum.__class__,aloha_lib.AddVariable)
        self.assertEqual(len(sum),2)
        for term in sum:
            if term == p1:
                self.assertEqual(term.power, 2)
                self.assertEqual(term.prefactor, -2)
                continue
            self.assertEqual(term.__class__,aloha_lib.MultVariable)
            self.assertEqual(len(term), 2)
            for fact in term:
                if fact == p2:
                    self.assertEqual(fact.power, 1)
                    self.assertEqual(fact.prefactor, 1)
                    continue
                self.assertEqual(fact.__class__,aloha_lib.AddVariable)
                self.assertEqual(len(fact), 2)
                for term2 in fact:
                    if term2 == p3:
                        self.assertEqual(term2.power, 1)
                        self.assertEqual(term2.prefactor, 2)
                        continue
                    self.assertEqual(term2.__class__, aloha_lib.ConstantObject)
                    self.assertEqual(term2, aloha_lib.ConstantObject(-2) )

    def test_factorization3(self):
        """test factorization with prefactor"""
        
        p1 = aloha_lib.ScalarVariable('p1')
        p2 = aloha_lib.ScalarVariable('p2')
        
        sum =2 * p2**2 + 2* p1 * p2
        sum = sum.factorize()
        #should be p2 (2 * p1 + 2 * p2)
        self.assertEqual(sum.__class__,aloha_lib.MultVariable)
        self.assertEqual(len(sum),2)
        for fact in sum:
            if p2 == fact:
                self.assertEqual(fact.prefactor, 1)
                self.assertEqual(fact.power, 1)
            else:
                self.assertEqual(sum.__class__,aloha_lib.MultVariable)
                self.assertEqual(len(sum),2)
                for term in fact:
                    self.assertEqual(term.prefactor, 2)
                    self.assertEqual(term.power, 1)
    
    def test_factorization4(self):
        """test the factorization with constant factor"""
        
        P1_0 = aloha_lib.ScalarVariable('p1')
        P1_1 = aloha_lib.ScalarVariable('p2')
        P1_2 = aloha_lib.ScalarVariable('p3')
        P1_3 = aloha_lib.ScalarVariable('p4')        
        OM1  = aloha_lib.ScalarVariable('om1') 
        
        expr1 = ( -1j * ( P1_3 * P1_1 * OM1 ) + 1j * ( P1_0**2 * P1_3 * P1_1 * OM1**2 ) + -1j * ( P1_1**3 * P1_3 * OM1**2 ) + -1j * ( P1_2**2 * P1_3 * P1_1 * OM1**2 ) + -1j * ( P1_3**3 * P1_1 * OM1**2 ) )

        p1, p2, p3, p4, om1 = 1,2,3,4,5
        value = eval(str(expr1))
        
        expr1 = expr1.factorize()
        self.assertEqual(eval(str(expr1)), value)


    def test_factorization5(self):
        """check that P [gamma + P/M] == (/p+M) [Onshell]"""

        P1_0 = aloha_lib.ScalarVariable('p1')
        P1_1 = aloha_lib.ScalarVariable('p2')
        P1_2 = aloha_lib.ScalarVariable('p3')
        P1_3 = aloha_lib.ScalarVariable('p4')        
        M1  = aloha_lib.ScalarVariable('m1') 
    
        p1, p2, p3, p4, m1 = 1,2,3,4,5
    
        data = (P1_0**2 * M1 - P1_1**2 * M1 + M1)
        value = eval(str(data))
        data2 = data.factorize()
        self.assertEqual(eval(str(data2)), value)
        
        #check that original object is still un-touched
        self.assertEqual(eval(str(data)), value)



    




    
class TestMultVariable(unittest.TestCase):

    def setUp(self):
        self.var1 = aloha_lib.Variable(2, 'var1')
        self.var2 = aloha_lib.Variable(3, 'var2')
        self.var3 = aloha_lib.Variable(4, 'var3')
        self.var4 = aloha_lib.Variable(5, 'var4')
        
        self.mult1 = self.var1 * self.var2
        self.mult2 = self.var3 * self.var4
    
    def testequality(self):
        """test the definition of Equality"""

        #test with mult obj
        
        self.assertNotEqual(self.mult1, self.mult2)
                
        #test with other type of obj
        self.assertNotEqual(self.mult1, 32)
        self.assertNotEqual(self.mult1, self.var1)
        prov = self.var1 + self.var2
        self.assertNotEqual(self.mult1, prov )
        
                
    def testsummultmul(self):
        """Test the sum of two MultVariable"""
        
        sum = self.mult1 + self.mult2 
        self.assertEqual(sum.__class__, aloha_lib.AddVariable)
        self.assertEqual(len(sum),2)
        self.assertEqual(sum.prefactor, 1)
        
        for term in sum:
            if self.var1 in term:
                self.assertEqual(term.prefactor, 6)
                self.assertFalse(term is self.mult1)
            else:
                self.assertEqual(term.prefactor, 20)
                self.assertFalse(term is self.mult2)
                
        sum =  self.mult1 - self.mult1
        sum = sum.simplify()
        self.assertEqual(sum.__class__, aloha_lib.ConstantObject)
        self.assertEqual(len(sum),0)
        self.assertEqual(sum.prefactor, 1)
        
    def testdealingwithpower1(self):
        """Check that the power is correctly set in a product"""
        
        p1 = aloha_lib.ScalarVariable('p1')
        p2 = aloha_lib.ScalarVariable('p2')
        
        prod = p1 * p1
        self.assertEqual(prod.__class__, aloha_lib.MultVariable)       
        prod = prod.simplify()
        self.assertEqual(prod.__class__, aloha_lib.ScalarVariable)
        self.assertEqual(prod.power, 2)
        self.assertEqual(p1.power, 1)
        
        prod *= p1
        prod = prod.simplify()
        self.assertEqual(prod.__class__, aloha_lib.ScalarVariable)
        self.assertEqual(prod.power, 3)
        self.assertEqual(p1.power, 1)
        
        prod *= p2
        prod.simplify()
        self.assertEqual(prod.__class__, aloha_lib.MultVariable)
        self.assertEqual(prod[0].power, 3)
        self.assertEqual(prod[1].power, 1)       
        self.assertEqual(p1.power, 1)
        self.assertEqual(p2.power, 1)                                
        
        prod *= p1
        prod.simplify()
        self.assertEqual(prod.__class__, aloha_lib.MultVariable)
        self.assertEqual(prod[0].power, 4)
        self.assertEqual(prod[1].power, 1)       
        self.assertEqual(p1.power, 1)
        self.assertEqual(p2.power, 1)                                   
                                
    def testdealingwithpower2(self):
        """Check that the power is correctly set in a product"""       
        
        p1 = aloha_lib.ScalarVariable('p1', [])
        p2 = aloha_lib.ScalarVariable('p2', [])
        p3 = aloha_lib.ScalarVariable('p3', [])
        p4 = aloha_lib.ScalarVariable('p2', [])
        p5 = aloha_lib.ScalarVariable('p5', [])
        sum1 = p1 + p2
        sum2 = p4 + p3

        prod = p3 * sum2 * sum1
        self.assertEqual(prod.__class__, aloha_lib.AddVariable)
        for term in sum1 + sum2:
            self.assertEqual(term.power, 1)
        
        obj1 = 0
        for term in prod:
            if p2 == term:
                self.assertEqual(term.power, 2)
            elif p1 in term and p2 in term and p3 in term:
                self.assertEqual(term[0].power, 1)
                self.assertEqual(term[1].power, 1)        
                self.assertEqual(term[2].power, 1)
                if not obj1:
                    obj1= term[1]
                else:
                    self.assertFalse(obj1 is term[1])
            elif p2 in term and p3 in term:
                self.assertEqual(term[0].power+term[1].power, 3)
                if not obj1:
                    obj1= term[1]
                else:
                    self.assertFalse(obj1 is term[1])                
        
    def testdealingwithpower3(self):
        """Check that the power is correctly set in a product in the full chain"""
        
        F1_1, F1_2, F1_3, F1_4 = 1,2,3,4
        
        P1_0, P1_1, P1_2, P1_3 = 12, 0, 0, 12
        P2_0, P2_1, P2_2, P2_3 = 12, 0, 12, 0
        P3_0, P3_1, P3_2, P3_3 = 20, 0, 12, 12
        M1, M2, M3 = 0, 0, 100 
        
        F2_1, F2_2, F2_3, F2_4 = 5,5,6,7
        T3_1, T3_2, T3_3, T3_4 = 8,9,10,11
        T3_5, T3_6, T3_7, T3_8 = 8,9,10,11
        T3_9, T3_10, T3_11, T3_12 = 8,9,10,11
        T3_13, T3_14, T3_15, T3_16 = 8,9,10,11
        
        
        
        p1 = aloha_obj.P('mu',2)
        gamma1 = aloha_obj.Gamma('mu','a','b')
        metric = aloha_obj.Spin2('nu','rho',3)
        p2 = aloha_obj.P('rho',2)
        gamma2 = aloha_obj.Gamma('nu','b','c')
        F1 = aloha_obj.Spinor('c',1) 
        
         
        lor1 = p1 * gamma1 * gamma2 * F1
        lor2 = metric * p2
        lor1.simplify()
        new_lor = lor1.expand()
        
        lor2.simplify()
        new_lor2 = lor2.expand()
        
        expr = new_lor * new_lor2
        
        self.assertEqual((-864+288j), eval(str(expr.get_rep([0]))))
        self.assertEqual((288+864j), eval(str(expr.get_rep([1]))))
        self.assertEqual((2016+288j), eval(str(expr.get_rep([2]))))
        self.assertEqual((-288+2016j), eval(str(expr.get_rep([3]))))
        
    
    def test_obj_are_not_modified(self):
        """Check that a sum-product-... doesn't change part of the objects"""
        
        sum = self.mult1 + self.mult2
        for term in sum:
            self.assertFalse(term is self.mult1)
            self.assertFalse(term is self.mult2)
            
        
        sum2 = sum - (self.mult1 + self.mult2)
        #for term in sum:
        #    for term2 in sum2:
        #        self.assertFalse(term is term2)
        
        sum2 = sum2.simplify()
        
        #check that sum2 is zero
        self.assertEqual(len(sum2), 0)
        self.assertEqual(sum2.__class__, aloha_lib.ConstantObject)
        self.assertEqual(sum2, 0)       
        
        #check that the sum is not modify in this game      
        self.assertEqual(sum.__class__, aloha_lib.AddVariable)
        self.assertEqual(len(sum), 2)
        self.assertEqual(sum.prefactor, 1)
        
        for data in sum:
            self.assertEqual(len(data), 2)
            if self.var1 in data:
                self.assertEqual(data.prefactor, 6)
                self.assertTrue(self.var2 in data)
            else:
                self.assertEqual(data.prefactor, 20)
                self.assertTrue(self.var3 in data)
                self.assertTrue(self.var4 in data)
            
    def testsummultint(self):
        """Test the sum of a MultVariable object with a number"""
        
        add = self.mult1 + 2
        self.assertEqual(add.__class__, aloha_lib.AddVariable)
        self.assertEqual(len(add), 2)
        for term in add:
            if term.__class__ == aloha_lib.MultVariable:
                self.assertEqual(term.prefactor, 6)
                self.assertEqual(len(term), 2)
                self.assertFalse(term is self.mult1)
            else:
                self.assertEqual(term.__class__, aloha_lib.ConstantObject)
                self.assertEqual(term.value, 2)
        
        return
        
    def testsummultadd(self):
        """Test the sum of an MultVariable with a AddVariable."""
        
        var1 = aloha_lib.Variable(2,'xxx')
        var2 = aloha_lib.Variable(3,'yyy')
        add = var1 + var2
                
        sum = self.mult2 + add
        #Sanity Check
        self.assertEquals(sum.__class__, aloha_lib.AddVariable)
        self.assertEqual(len(sum), 3)
        self.assertTrue(var1 in sum)
        self.assertTrue(var2 in sum)
        
        #check new term 
        for term in sum:
            if term.__class__ == aloha_lib.MultVariable:
                self.assertEqual(term.prefactor, 20)
                self.assertTrue(self.var3 in term)
                self.assertTrue(self.var4 in term)
            elif term == var1:
                self.assertEqual(term.prefactor, 2)
            elif term == var2:
                self.assertEqual(term.prefactor, 3)
                
            self.assertEqual(sum.prefactor, 1)
            
    def testsummulvar(self):
        """Test the sum of a MultVariable with a Variable"""
        
        
        var = aloha_lib.Variable(3,'xxx')
        sum = self.mult2 + var
        
        self.assertEquals(sum.__class__,aloha_lib.AddVariable)
        self.assertTrue(var in sum)
        self.assertEquals(len(sum), 2)
        for term in sum:
            if term == var:
                self.assertEquals(term.prefactor, 3)
                self.assertFalse(term is var)
            else:
                self.assertTrue(self.var3 in term)
                self.assertTrue(self.var4 in term)
                self.assertEqual(term.prefactor, 20)
                
        #test prefactor- constant_term
        self.assertEquals(sum.prefactor, 1)
        self.assertEquals(var.prefactor, 3)
        self.assertEquals(self.mult2.prefactor, 20)
        
    def testmultmultint(self):
        """Test the multiplication of an MultVariable with an integer"""
        
        prod1 = self.mult1 * 2
        
        self.assertEqual(prod1.__class__, aloha_lib.MultVariable)
        self.assertEqual(len(prod1), 2)
        self.assertFalse(prod1 is self.mult1)
        self.assertEqual(prod1.prefactor, 12)
        for fact in prod1:
            if fact == self.var1:
                self.assertEqual(fact.prefactor, 1)
            if fact == self.var2:
                self.assertEqual(fact.prefactor, 1)
                            
        prod2 = 2 * self.mult1

        self.assertEqual(prod2.__class__, aloha_lib.MultVariable)
        self.assertEqual(len(prod2), 2)
        self.assertEqual(prod2.prefactor, 12)
        for fact in prod1:
            if fact == self.var1:
                self.assertEqual(fact.prefactor, 1)
            if fact == self.var2:
                self.assertEqual(fact.prefactor, 1)
        
                
    def testmultmultmult(self):
        """test the multiplication of two MultVariable"""
        
        prod1 = self.mult1 * self.mult2
        self.assertEqual(prod1.__class__, aloha_lib.MultVariable)
        self.assertEqual(len(prod1), 4)
        self.assertTrue(self.var1 in prod1)
        self.assertTrue(self.var2 in prod1)
        self.assertTrue(self.var3 in prod1)
        self.assertTrue(self.var4 in prod1)        
        self.assertEqual(prod1.prefactor, 120)

        for fact in prod1:
            self.assertEqual(fact.prefactor, 1)
        
        
                
class TestFracVariable(unittest.TestCase):
    """ Class to test the Operation linked to a FracVariable """
    
    def setUp(self):
        """ some building block """
        
        self.p1 = aloha_obj.P(1,2)
        self.p2 = aloha_obj.P(1,3)
        self.mass1 = aloha_obj.Mass(2)
        self.mass2 = aloha_obj.Mass(3)
        self.frac1 = aloha_lib.FracVariable(self.p1, self.mass1)
        self.frac2 = aloha_lib.FracVariable(self.p2, self.mass2)
        
    def testcreation(self):
        """ test if we can create FracVariable Object with division"""
        
        #
        # First check the creation at Lorentz Object
        #
        frac1= self.p1 / self.mass1
        self.assertEqual(frac1.__class__, aloha_lib.FracVariable)
        self.assertEqual(frac1, self.frac1)
        # Verif that the object are different
        self.assertFalse(frac1.numerator is self.p1)
        self.assertFalse(frac1.denominator is self.mass1)
        
        sum = self.p1 +self.p2
        frac2 = sum / self.mass1
        self.assertEqual(frac2.__class__, aloha_lib.FracVariable)        
        self.assertEqual(frac2.numerator, sum)
        self.assertEqual(frac2.denominator, self.mass1)
        # Verif that the object are different
        self.assertFalse(frac2.numerator is sum)
        self.assertFalse(frac2.denominator is self.mass1)
        
        prod = self.p1 * self.p2
        frac3 = prod / self.mass1
        self.assertEqual(frac3.__class__, aloha_lib.FracVariable)        
        self.assertEqual(frac3.numerator, prod)
        self.assertEqual(frac3.denominator, self.mass1)        
        # Verif that the object are different
        self.assertFalse(frac3.numerator is prod)
        self.assertFalse(frac3.denominator is self.mass1)
        
        frac4 = 2 / self.mass1
        self.assertEqual(frac4.__class__, aloha_lib.FracVariable)
        self.assertTrue(isinstance(frac4.numerator, int))
        self.assertEqual(frac4.numerator, 2)
        self.assertTrue(isinstance(frac4.denominator,aloha_lib.Variable))
        self.assertEqual(frac4.denominator, self.mass1)
        self.assertFalse(frac4.denominator is self.mass1)
        
        sum = (self.mass1 + self.mass2)
        frac4 = 2 / sum
        self.assertEqual(frac4.__class__, aloha_lib.FracVariable)
        self.assertTrue(isinstance(frac4.numerator, int))
        self.assertEqual(frac4.numerator, 2)
        self.assertTrue(isinstance(frac4.denominator,aloha_lib.AddVariable))
        self.assertEqual(frac4.denominator, sum)
        self.assertFalse(frac4.denominator is sum)        
        
        prod = self.mass1 * self.mass2
        frac4 = 2 / prod
        self.assertEqual(frac4.__class__, aloha_lib.FracVariable)
        self.assertTrue(isinstance(frac4.numerator, int))
        self.assertEqual(frac4.numerator, 2)
        self.assertTrue(isinstance(frac4.denominator,aloha_lib.MultVariable))
        self.assertTrue(isinstance(frac4.denominator,aloha_lib.MultLorentz))
        self.assertEqual(frac4.denominator, prod)
        self.assertFalse(frac4.denominator is prod)  
        

    def testmultiplacation(self):
        """Frac Variable can be multiply by any object"""
        
        #product with Variable
        prod1 = self.frac1 * self.p1
        self.assertEqual(prod1.__class__, aloha_lib.FracVariable)
        self.assertEqual(prod1.numerator, self.p1 * self.p1)
        self.assertEqual(prod1.denominator, self.mass1)
        
        prod2 = self.p1 * self.frac1
        self.assertEqual(prod2.__class__, aloha_lib.FracVariable)
        self.assertEqual(prod2.numerator, self.p1 * self.p1)
        self.assertEqual(prod2.denominator, self.mass1)        
    
        #product with MultVariable
        prod = self.p1 * self.p2
        prod2 = prod * self.frac1
        self.assertEqual(prod2.__class__, aloha_lib.FracVariable)
        self.assertEqual(prod2.numerator, self.p1 * self.p2 * self.p1)
        self.assertEqual(prod2.denominator, self.mass1)          
        
        prod3 = self.frac1 * prod
        self.assertEqual(prod3.__class__, aloha_lib.FracVariable)
        self.assertEqual(prod3.numerator, self.p1 * self.p2 * self.p1)
        self.assertEqual(prod3.denominator, self.mass1)
        
        # Product with SumVariable
        sum = self.p1 +self.p2
        prod2 = sum * self.frac1
        self.assertEqual(prod2.__class__, aloha_lib.FracVariable)
        self.assertEqual(prod2.numerator, sum * self.p1)
        self.assertEqual(prod2.denominator, self.mass1) 
        
        prod3 = self.frac1 * sum
        self.assertEqual(prod3.__class__, aloha_lib.FracVariable)
        self.assertEqual(prod3.numerator, sum * self.p1)
        self.assertEqual(prod3.denominator, self.mass1) 
               
               
        # Product with FracVariable
        prod = self.frac1 * self.frac2
        self.assertEqual(prod.__class__, aloha_lib.FracVariable)
        self.assertEqual(prod.numerator.__class__, aloha_lib.MultLorentz)
        self.assertEqual(prod.numerator, self.p2 * self.p1)
        self.assertEqual(prod.denominator, self.mass1 * self.mass2)
               
        prod3 = self.frac2 * self.frac1
        self.assertEqual(prod3.__class__, aloha_lib.FracVariable)
        self.assertEqual(prod3.numerator, self.p2 * self.p1)
        self.assertEqual(prod3.denominator, self.mass1 * self.mass2)       
        
    
    def testdivision(self):
        """ Test division with a FracVariable """ 
        
        #divide with Variable
        prod1 = self.frac1 / self.p1
        self.assertEqual(prod1.__class__, aloha_lib.FracVariable)
        self.assertEqual(prod1.numerator, self.p1)
        self.assertEqual(prod1.denominator, self.p1 * self.mass1)
        
        #divide with a MultVariable
        prod= self.p1 * self.p2
        prod3 = self.frac1 / prod
        self.assertEqual(prod3.__class__, aloha_lib.FracVariable)
        self.assertEqual(prod3.numerator, self.p1)
        self.assertEqual(prod3.denominator, self.mass1 * self.p1 * self.p2)
        
        # divide with AddVariable
        sum = self.p1 +self.p2
        prod2 = self.frac1 / sum
        self.assertEqual(prod2.__class__, aloha_lib.FracVariable)
        self.assertEqual(prod2.numerator, self.p1)
        self.assertEqual(prod2.denominator, sum * self.mass1) 
        

        
        
class testLorentzObject(unittest.TestCase):
    """ Class to test the Operation linked to a Lorentz Object"""
    
    def setUp(self):
        
        self.p1= aloha_obj.P(1,2)
        self.p2= aloha_obj.P(1,3)
        self.p3= aloha_obj.P(2,2)
        self.p4= aloha_obj.P(2,3)
                
    def testbasicoperation(self):       
        """Test the sum/product run correctly on High level object.
        Those test will be basic since everything should derive from particle
        """
       
        new = self.p1 * self.p2 + self.p3 * self.p4       
        self.assertEqual(new.__class__, aloha_lib.AddVariable)
        self.assertEqual(len(new), 2)
       
        new2 =  aloha_obj.Gamma(1,2,3) * aloha_obj.P(1,2) 

        self.assertEqual(new2.__class__, aloha_lib.MultLorentz)
        self.assertEqual(len(new2), 2)         
        
        new2 += aloha_obj.Gamma(1,2,3) * aloha_obj.P(1,3)
        self.assertEqual(new2.__class__, aloha_lib.AddVariable) 
        self.assertEqual(len(new2), 2)
        self.assertNotEqual(new, new2)
    
    def test_power(self):
        """ Test that we can take a square of an object --fully auto contracted"""
        
        product = self.p2 * self.p2
        power = self.p2**2

        self.assertEqual(power.__class__, aloha_lib.MultLorentz)        
        self.assertEqual(product, power)
        power = power.expand()

        keys= power.keys()
        keys.sort()
        self.assertEqual(keys, [(0,)])
        solution = '( ( P3_0**2 ) + -1 * ( P3_1**2 ) + -1 * ( P3_2**2 ) + -1 * ( P3_3**2 ) )'
        self.assertEqual(str(power[(0,)]), solution)
        
    def test_equality(self):
        """test the equality of Lorentz Object"""
        
        self.assertEqual(self.p1,self.p1)
        self.assertNotEqual(self.p1,self.p2)
        self.assertNotEqual(self.p1,self.p3)
        self.assertNotEqual(self.p1,self.p4)
        self.assertEqual(self.p1, aloha_obj.P(1,2))
        
        self.assertNotEqual(self.p1, aloha_obj.Gamma(1,2,3))
        
        new = aloha_obj.Gamma(1,2,3) * aloha_obj.P(1,2)
        new2 = aloha_obj.Gamma(1,2,3) * aloha_obj.P(1,2)
        self.assertEqual(new, new2)
        
        #Check that sum indices are not consider for equality
        new3 = aloha_obj.Gamma(3,2,3) * aloha_obj.P(3,2)
        self.assertEqual(new, new3)
        
        new4 = aloha_obj.P(3,2) * aloha_obj.Gamma(3,2,3)
        self.assertEqual(new, new4)
        self.assertEqual(new3, new4)
        
        new5 = aloha_obj.P(4,2) * aloha_obj.Gamma(4,2,3)
        self.assertEqual(new, new5)
        self.assertEqual(new3, new5)
        self.assertEqual(new4, new5)
        
        new6 = aloha_obj.P(3,2) * aloha_obj.Gamma(3,3,2)       
        self.assertNotEqual(new, new6)
        
        new7 = aloha_obj.P(3,4) * aloha_obj.Gamma(3,2,3)    
        self.assertNotEqual(new, new7)
        
        #Test contraction on spin
        new = aloha_obj.Gamma(3,3,2) * aloha_obj.Gamma(2,2,4) * \
                                                    aloha_obj.P(3,3) * aloha_obj.P(2,4)
        new2 = aloha_obj.Gamma(3,3,2) * aloha_obj.Gamma(2,2,4) * \
                                                    aloha_obj.P(3,4) * aloha_obj.P(2,3)
        self.assertNotEqual(new,new2)
    
        new3 = aloha_obj.P(1,3) * aloha_obj.Gamma(1,3,1) * aloha_obj.P(4,4) * \
                                                        aloha_obj.Gamma(4,1,4)
        self.assertEqual(new, new3)
        self.assertNotEqual(new2, new3)
                                                            
        new4 = aloha_obj.P(1,3) * aloha_obj.Gamma(1,3,2) * aloha_obj.P(4,4) * \
                                                        aloha_obj.Gamma(4,1,4)
        self.assertNotEqual(new,new4)
    
    def testexpand(self):
        """Test if the expansion from HighLevel to LowLevel works correctly"""
        
        #expand a single object
        obj = aloha_obj.P(1,2)
        low_level = obj.expand()

        keys= low_level.keys()
        keys.sort()
        self.assertEqual(keys, [(0,),(1,),(2,),(3,)])
        self.assertEqual(low_level[(0,)], aloha_lib.ScalarVariable('P2_0',[2]))
        self.assertEqual(low_level[(1,)], aloha_lib.ScalarVariable('P2_1',[2]))
        self.assertEqual(low_level[(2,)], aloha_lib.ScalarVariable('P2_2',[2]))
        self.assertEqual(low_level[(3,)], aloha_lib.ScalarVariable('P2_3',[2]))

        
        #expand a product
        obj = aloha_obj.P(1,2) * aloha_obj.P(2,3)
        low_level = obj.expand()
        
        for ind in low_level.listindices():
            self.assertEqual(low_level.get_rep(ind), \
                             aloha_lib.ScalarVariable('P2_%s' % ind[1]) * \
                             aloha_lib.ScalarVariable('P3_%s' % ind[0]))
        
        #expand a sum
        obj = aloha_obj.P(1,2) + aloha_obj.P(1,3)
        low_level = obj.expand()
        
        for ind in low_level.listindices():
            self.assertEqual(low_level.get_rep(ind), \
                             aloha_lib.ScalarVariable('P2_%s' % ind[0]) + \
                             aloha_lib.ScalarVariable('P3_%s' % ind[0]))
            
        #expand zero
        obj = aloha_obj.P(1,2) - aloha_obj.P(1,2)
        obj = obj.simplify()
        low_level = obj.expand()
        pass_in_check = 0
        for ind in low_level.listindices():
            pass_in_check += 1
            self.assertEqual(low_level.get_rep(ind), 0)
        self.assertEqual(pass_in_check, 1)      
             
        #expand zero without first simplification
        obj = aloha_obj.P(1,2) - aloha_obj.P(1,2)
        low_level = obj.expand().simplify()
        pass_in_check = 0 
        for ind in low_level.listindices():
            pass_in_check += 1
            self.assertEqual(low_level.get_rep(ind), 0)
        self.assertEqual(pass_in_check, 4)  
        
        #expand standard frac variable
        obj = aloha_obj.P(1,2) / aloha_obj.P(1,2)   
        obj = obj.expand()
        result = {(0,): aloha_lib.ScalarVariable('P2_0',[2]), \
                                    (1,): aloha_lib.ScalarVariable('P2_1',[2]), \
                                    (2,): aloha_lib.ScalarVariable('P2_2',[2]), \
                                    (3,): aloha_lib.ScalarVariable('P2_3',[2])}
        for i in range(3):
            self.assertEqual(result[tuple([i])], obj.numerator[tuple([i])])
            self.assertEqual(result[tuple([i])], obj.denominator[tuple([i])])
        
        
        #expand standard frac variable with number numerator
        obj = 1 / aloha_obj.P(1,2)   
        obj = obj.expand()
        self.assertEqual(obj.numerator, 1)    
        for i in range(3):
            self.assertEqual(result[tuple([i])], obj.denominator[tuple([i])])        
        
        # Check for the prefactor
        obj = 36 * aloha_obj.P(1,2)
        obj = obj.expand()
        for ind in obj.listindices():
            expression = obj.get_rep(ind)
            self.assertEqual(expression.prefactor, 36)
             
        # Check for the prefactor
        obj = 36 * aloha_obj.P(1,2) * aloha_obj.P(2,2)
        obj = obj.expand()
        for ind in obj.listindices():
            expression = obj.get_rep(ind)
            self.assertEqual(expression.prefactor, 36)  
  
        
    def testTraceofObject(self):
        """Check that we can output the trace of an object"""
        
        obj = aloha_obj.Gamma(1,1,1)
        obj.expand()
        obj.simplify()      

    def testscalarmanipulation(self):
        """Deal correctly with Scalar type of LorentzObject"""
        
        obj= aloha_obj.Mass(3) 
        obj = obj.simplify()
        low_level = obj.expand()
        for ind in low_level.listindices():
            self.assertEqual(low_level.get_rep(ind).__class__, aloha_lib.ScalarVariable)
            self.assertEqual(low_level.get_rep(ind), aloha_lib.ScalarVariable('M3',[3])) 
                                
        obj= aloha_obj.Mass(3) * aloha_obj.P(1,2)
        obj = obj.simplify()
        low_level = obj.expand()
        self.assertEqual(low_level.__class__, aloha_lib.LorentzObjectRepresentation)
        for ind in low_level.listindices():
            self.assertEqual(low_level.get_rep(ind).__class__, aloha_lib.MultVariable)
            self.assertEqual(low_level.get_rep(ind), aloha_lib.ScalarVariable('M3') 
                                * aloha_lib.ScalarVariable('P2_%s' % ind[0]))
    
    
    def test_spin32propagator(self):
        """check various property of the spin3/2 propagator"""
        
        Metric = aloha_obj.Metric
        P = aloha_obj.P
        OM = aloha_obj.OverMass2
        Gamma = aloha_obj.Gamma
        Identity = aloha_obj.Identity
        t = 1
        mu, nu, s0, s1, s2 = 2,3,4,5,6
        
        zero = P(mu,t) * aloha_obj.Spin3halfPropagator(mu,nu,s1,s2, t)
        zero = zero.expand()
        P1_0, P1_1, P1_2, P1_3 = 2,0,0,0
        OM1 = 1/(P1_0 **2 - P1_1 **2 -P1_2 **2 -P1_3 **2)
        M1 = math.sqrt(P1_0 **2 - P1_1 **2 -P1_2 **2 -P1_3 **2)
        for ind in zero.listindices():
            data = zero.get_rep(ind)
            self.assertAlmostEqual(eval(str(zero.get_rep(ind))),0)    
     
    def test_mass_overmass(self):
        """check various property of the spin3/2 propagator"""
        
        Metric = aloha_obj.Metric
        P = aloha_obj.P
        OM = aloha_obj.OverMass2
        Gamma = aloha_obj.Gamma
        Identity = aloha_obj.Identity
        Gamma = aloha_obj.Gamma
        PSlash = aloha_obj.PSlash
        Mass = aloha_obj.Mass
        OverMass2 = aloha_obj.OverMass2
        Identity = aloha_obj.Identity
        t = 1
        mu, nu, s0, s1, s2 = 2,3,4,5,6
        Spin3halfPropagator =  lambda nu, s1, s2, part: (P(-1,part)**2 - Mass(part)*Mass(part)) * \
                             (Mass(part) * Identity(-3, s2) )  
        
        #- 1/3 * (PSlash(s1,-2,part) + Identity(s1, -2) * Mass(part))* \
        #                     (PSlash(-2,-3, part) - Identity(-2,-3) * Mass(part)) * \
        #                     (P(-1,part)**2 - Mass(part)*Mass(part))
        #                     (Mass(part) * Identity(-3, s2) )
                                     
        zero = Spin3halfPropagator(nu,s1,s2, t)
        zero = zero.expand()
        P1_0, P1_1, P1_2, P1_3 = 2,0,0,0
        OM1 = 1/(P1_0 **2 - P1_1 **2 -P1_2 **2 -P1_3 **2)
        M1 = math.sqrt(P1_0 **2 - P1_1 **2 -P1_2 **2 -P1_3 **2)
        M99 = M1
        for ind in zero.listindices():
            data = zero.get_rep(ind)
            self.assertAlmostEqual(eval(str(zero.get_rep(ind))),0)     
 
 
        

    def test_part_spin32propagator(self):
        P = aloha_obj.P
        OM = aloha_obj.OverMass2
        Gamma = aloha_obj.Gamma
        Identity = aloha_obj.Identity
        Mass = aloha_obj.Mass
        Pslash = aloha_obj.PSlash
        part = 1
        mu, nu, s0, s1, s2,s3 = 2,3,4,5,6,7
        
        
        paranthesis = (Gamma(mu,s1,s2) + Identity(s1, s2) *  P(mu, part) * Mass(part) * OM(part)) * Gamma(nu,s2,s3)
        paranthesis = Gamma(mu,s1,s2) * Gamma(nu,s2,s3) + Identity(s1, s2) *  P(mu, part) * Mass(part) * OM(part) * Gamma(nu,s2,s3)
        #paranthesis =  Gamma(mu,s1,s2) * Gamma(nu,s2,s3)
        goal = (Pslash(s1,s2,part) + Mass(part) * Identity(s1,s2)  ) * Gamma(nu, s2, s3)
        #goal = Pslash(s1,s2,part) * Gamma(nu, s2, s3)
        goal2= P(mu,part) * paranthesis 
        goal2 =  P(mu,part) * Gamma(mu,s1,s2) * Gamma(nu,s2,s3) + Identity(s1, s2) *  P(mu,part) * P(mu, part) * Mass(part) * OM(part) * Gamma(nu,s2,s3)
        zero = goal2 - goal
        
        #zero = zero.simplify()
        zero=zero.expand()
        P1_0, P1_1, P1_2, P1_3 = 20,3,4,5
        OM1 = 1/(P1_0 **2 - P1_1 **2 -P1_2 **2 -P1_3 **2)
        M1 = math.sqrt(P1_0 **2 - P1_1 **2 -P1_2 **2 -P1_3 **2)
        for ind in zero.listindices():
            data = zero.get_rep(ind)
            self.assertEqual(eval(str(data)),0)


    
    
    def test_spin2propagator(self):
        """Check that the two definition are coherent"""
        
        obj = aloha_obj
        t = 1
        mu, nu, rho, sigma = 1,2,3,4
        propa = (obj.Metric(mu,rho) - obj.OverMass2(t) * obj.P(mu,t) *obj.P(rho,t) ) *\
                (obj.Metric(nu,sigma) - obj.OverMass2(t) * obj.P(nu,t) *obj.P(sigma,t) )
        propa = propa + \
                (obj.Metric(mu,sigma) - obj.OverMass2(t) * obj.P(mu,t) *obj.P(sigma,t) ) *\
                (obj.Metric(nu,rho) - obj.OverMass2(t) * obj.P(nu,t) *obj.P(rho,t) )
        propa = propa - 2/3 * \
                (obj.Metric(mu,nu) - obj.OverMass2(t) * obj.P(mu,t) *obj.P(nu,t) ) *\
                (obj.Metric(rho,sigma) - obj.OverMass2(t) * obj.P(rho,t) *obj.P(sigma,t) )
        
        prop = aloha_obj.Spin2Propagator(mu,nu,rho,sigma, t)
        zero = 1j * propa - 2 * prop
        
        
        zero = zero.expand().simplify() 
        
        P1_0, P1_1, P1_2, P1_3 = 7,2,3,5
        OM1 = 1/36
        for ind in zero.listindices():
            data = zero.get_rep(ind)
            self.assertAlmostEqual(eval(str(data)), 0)    
 
    def test_spin2propagator2(self):
        """test the spin2 propagator is coherent with it's expanded expression"""
        
        Metric = aloha_obj.Metric
        P = aloha_obj.P
        OM = aloha_obj.OverMass2
        
        t = 1
        mu, nu, alpha, beta = 1,2,3,4
        
        
        propa = 1/2 *( Metric(mu, alpha)* Metric(nu, beta) +\
                       Metric(mu, beta) * Metric(nu, alpha) - \
                       Metric(mu, nu) * Metric(alpha, beta))
        
        propa = propa - 1/2 * OM(t) * \
                  (Metric(mu,alpha)* P(nu, t) * P(beta, t) + \
                   Metric(nu, beta) * P(mu, t) * P(alpha, t) + \
                   Metric(mu, beta) * P(nu, t) * P(alpha, t) + \
                   Metric(nu, alpha) * P(mu, t) * P(beta , t) )
        
        propa = propa + 1/6 * Metric(mu, nu) * Metric(alpha, beta)
        propa = propa + 4/6 * OM(t) * OM(t) * P(mu,t) * P(nu, t) * P(alpha,t) * P(beta,t)
        propa = propa + 2/6 * OM(t) * Metric(mu, nu) *  P(alpha,t) * P(beta,t)
        propa = propa + 2/6 * OM(t) * Metric(alpha, beta) *  P(mu,t) * P(nu,t)     
        
             
        zero = 1j*propa - aloha_obj.Spin2Propagator(mu,nu,alpha,beta, t)
        
        zero = zero.expand().simplify() 
        
        P1_0, P1_1, P1_2, P1_3 = 7,2,3,5
        OM1 = 11
        for ind in zero.listindices():
            data = zero.get_rep(ind)
            self.assertAlmostEqual(eval(str(zero.get_rep(ind))),0)    

    def test_spin2propagator3(self):
        """test the spin2 propagator property (contraction gives zero)"""
        
        Metric = aloha_obj.Metric
        P = aloha_obj.P
        OM = aloha_obj.OverMass2
        t = 1
        mu, nu, alpha, beta = 1,2,3,4
        
             
        zero = P(mu,t) * aloha_obj.Spin2Propagator(mu,nu,alpha,beta, t)
        
        zero = zero.expand().simplify() 
        
        P1_0, P1_1, P1_2, P1_3 = 7,2,3,5
        OM1 = 1/(P1_0 **2 - P1_1 **2 -P1_2 **2 -P1_3 **2)
        for ind in zero.listindices():
            data = zero.get_rep(ind)
            self.assertAlmostEqual(eval(str(zero.get_rep(ind))),0)    
        
        zero = Metric(mu,nu) * aloha_obj.Spin2Propagator(mu,nu,alpha,beta, t)
        zero = zero.expand().simplify() 
        
        P1_0, P1_1, P1_2, P1_3 = 7,2,3,5
        OM1 = 1/(P1_0 **2 - P1_1 **2 -P1_2 **2 -P1_3 **2)
        for ind in zero.listindices():
            data = zero.get_rep(ind)
            self.assertAlmostEqual(eval(str(zero.get_rep(ind))),0) 
    
    def test_spin2propagator4(self):
        """test the spin2 propagator is correctly contracted (even offshell)"""
        
        Metric = aloha_obj.Metric
        P = aloha_obj.P
        OM = aloha_obj.OverMass2
        t = 1
        mu, nu, alpha, beta = 1,2,3,4
        
        aloha = Metric(mu,nu) * aloha_obj.Spin2Propagator(mu,nu,alpha,beta, t)
        analytical = complex(0, 1/3) * (OM(t) * P(-1, t)**2 - 1) * (Metric(alpha, beta) + 2 * OM(t) * P(alpha,t)*P(beta,t))
        
        
        zero = aloha.expand().simplify().factorize() - analytical.expand().simplify()

        P1_0, P1_1, P1_2, P1_3 = 7,2,3,5
        OM1 = 1/48#(P1_0 **2 - P1_1 **2 -P1_2 **2 -P1_3 **2)
        for ind in zero.listindices():
            data = zero.get_rep(ind)
            self.assertAlmostEqual(eval(str( data )),0)
            
    def test_spin2propagator5(self):
        """test the spin2 propagator is correctly contracted --part by part --"""
        
        Metric = aloha_obj.Metric
        P = aloha_obj.P
        OverMass2 = aloha_obj.OverMass2
        Spinor = aloha_obj.Spinor
        t = 1
        mu, nu, alpha, beta = 1,2,3,4
        P1_0,P1_1,P1_2,P1_3 = 1000, 3, 4, 1000
        P2_0,P2_1,P2_2,P2_3 = 1000, 3, 6, -1000
        P3_0,P3_1,P3_2,P3_3 = 2000, 2, 6, 9
        
        F1_1, F1_2, F1_3, F1_4  = -44.7213595499958, 62,34,23
        F2_1, F2_2, F2_3, F2_4  = 12, 44, 72, -45 
        OM1,OM2,OM3 = 0 , 0, 1.0 / 500**2
        M3 = 500
        

        #part 1 
        p1 = 0.5j * ( Metric(1003,'I2') * Metric(2003,'I3') * Metric(1003,2003) * Spinor(-1,1) * Spinor(-1,2))
        p1e = p1.expand().simplify().factorize()
        
        solp1 = complex(0,1/2) * Metric('I2','I3') * Spinor(-1,1) * Spinor(-1,2)
        zero = p1e - solp1.expand().simplify().factorize()
        for ind in zero.listindices():
            data = zero.get_rep(ind)
            self.assertAlmostEqual(eval(str( data )),0)
        
        #part 2
        p2 =   0.5j * ( Metric(1003,'I3') * Metric(2003,'I2') * Metric(1003,2003) * Spinor(-1,1) * Spinor(-1,2) )
        p2e = p2.expand().simplify().factorize()
        zero = p2e - solp1.expand().simplify().factorize()
        for ind in zero.listindices():
            data = zero.get_rep(ind)
            self.assertAlmostEqual(eval(str( data )),0)
        
        # part 3 -and part 8
        p3 = complex(0,-1/3) * ( Metric(1003,2003)**2 * Metric('I2','I3') * Spinor(-1,1) * Spinor(-1,2) )
        p3e = p3.expand().simplify().factorize()
        solp3 = complex(0,-4/3) * Metric('I2','I3') * Spinor(-1,1) * Spinor(-1,2)
        zero = p3e - solp3.expand().simplify().factorize()
        for ind in zero.listindices():
            data = zero.get_rep(ind)
            self.assertAlmostEqual(eval(str( data )),0)
            
        # part 4
        p4 = -0.5j * ( Metric(1003,'I2') * P(2003,3) * P('I3',3) * OverMass2(3) * Metric(1003,2003) * Spinor(-1,1) * Spinor(-1,2) )
        p4e = p4.expand().simplify().factorize()
        solp4 = complex(0,-1/2) * OverMass2(3) * P('I2',3) * P('I3',3) * Spinor(-1,1) * Spinor(-1,2)
        zero = p4e - solp4.expand().simplify().factorize()
        for ind in zero.listindices():
            data = zero.get_rep(ind)
            self.assertAlmostEqual(eval(str( data )),0)
        
        # part 5
        p5 = -0.5j * ( Metric(2003,'I3') * P(1003,3) * P('I2',3) * OverMass2(3) * Metric(1003,2003) * Spinor(-1,1) * Spinor(-1,2) )
        p5e = p5.expand().simplify().factorize()
        zero = p5e - solp4.expand().simplify().factorize()
        for ind in zero.listindices():
            data = zero.get_rep(ind)
            self.assertAlmostEqual(eval(str( data )),0)   
        
        #part 6    
        p6 = -0.5j * ( Metric(1003,'I3') * P(2003,3) * P('I2',3) * OverMass2(3) * Metric(1003,2003) * Spinor(-1,1) * Spinor(-1,2) )   
        p6e = p6.expand().simplify().factorize()
        zero = p6e - solp4.expand().simplify().factorize()
        for ind in zero.listindices():
            data = zero.get_rep(ind)
            self.assertAlmostEqual(eval(str( data )),0) 
        
        #part 7
        p7= -0.5j * ( Metric(2003,'I2') * P(1003,3) * P('I3',3) * OverMass2(3) * Metric(1003,2003) * Spinor(-1,1) * Spinor(-1,2) )
        p7e = p7.expand().simplify().factorize()
        zero = p7e - solp4.expand().simplify().factorize()
        for ind in zero.listindices():
            data = zero.get_rep(ind)
            self.assertAlmostEqual(eval(str( data )),0) 
        
        # part 9
        p9 = complex(0,1/3) * ( OverMass2(3) * P('I2',3) * P('I3',3) * Metric(1003,2003)**2 * Spinor(-1,1) * Spinor(-1,2) )
        p9e = p9.expand().simplify().factorize()
        solp9 = complex(0,4/3) * ( OverMass2(3) * P('I2',3) * P('I3',3) * Spinor(-1,1) * Spinor(-1,2) ) 
        zero = p9e - solp9.expand().simplify().factorize()
        for ind in zero.listindices():
            data = zero.get_rep(ind)
            self.assertAlmostEqual(eval(str( data )),0) 
            
        # part 10
        p10 = complex(0,1/3) * ( OverMass2(3) * P(1003,3) * P(2003,3) * Metric('I2','I3') * Metric(1003,2003) * Spinor(-1,1) * Spinor(-1,2) )
        p10e = p10.expand().simplify().factorize()
        solp10 = complex(0,1/3) * ( OverMass2(3) * P(-1,3) **2 * Metric('I2','I3') * Spinor(-1,1) * Spinor(-1,2) ) 
        zero = p10e - solp10.expand().simplify().factorize()
        for ind in zero.listindices():
            data = zero.get_rep(ind)
            self.assertAlmostEqual(eval(str( data )),0) 
        
        
        # part 11
        p11 = complex(0,2/3) * ( OverMass2(3)**2 * P('I2',3) * P('I3',3) * P(1003,3) * P(2003,3) * Metric(1003,2003) * Spinor(-1,1) * Spinor(-1,2) )
        p11e = p11.expand().simplify().factorize()
        solp11 = complex(0,2/3) * ( OverMass2(3)**2 * P(-1,3) **2 * P('I2',3) * P('I3',3)  * Spinor(-1,1) * Spinor(-1,2) ) 
        zero = p11e - solp11.expand().simplify().factorize()
        for ind in zero.listindices():
            data = zero.get_rep(ind)
            self.assertAlmostEqual(eval(str( data )),0)
            
        # full
        full = p1 + p2 + p3 + p4 + p5 + p6 + p7 + p9 + p10 + p11
        fulle = full.expand()
        solfull = complex(0,1/3) * ((OverMass2(3) * P(-1, 3)**2 - 1) * (Metric('I2','I3') + 2 * OverMass2(3) * P('I2',3)*P('I3',3)) * Spinor(-1,1) * Spinor(-1,2))  
        solfullbis = 2 * solp1 + solp3 + 4 * solp4 + solp9 +solp10 + solp11
        # first sanity
        zero = solfullbis.expand() - solfull.expand()
        for ind in zero.listindices():
            data = zero.get_rep(ind)
            self.assertAlmostEqual(eval(str( data )),0,6)
        
        
        zero = fulle - solfull.expand()
        for ind in zero.listindices():
            data = zero.get_rep(ind)
            self.assertAlmostEqual(eval(str( data )),0,6)
        
        
        
class TestLorentzObjectRepresentation(unittest.TestCase):
    """Class to test the operation in the LorentzObjectRepresentation"""
    
    #for lorentz manipulation
    p1nu = aloha_obj.P(1,1)
    p1nu = p1nu.expand()
    p1mu = aloha_obj.P(2,1)
    p1mu = p1mu.expand()   
    p2nu = aloha_obj.P(1,2)
    p2nu = p2nu.expand()
    p2mu = aloha_obj.P(2,2)
    p2mu = p2mu.expand()
    
    #for lorentz - spin manipulation
    gamma_nu_ij = aloha_obj.Gamma(1,1,2)
    gamma_nu_ij = gamma_nu_ij.expand()
    gamma_nu_ji = aloha_obj.Gamma(1,2,1)
    gamma_nu_ji = gamma_nu_ji.expand()
    gamma_mu_ij = aloha_obj.Gamma(2,1,2)    
    gamma_mu_ij = gamma_mu_ij.expand()
    gamma_nu_jk = aloha_obj.Gamma(1,2,3)
    gamma_nu_jk = gamma_nu_jk.expand()
    gamma_mu_jk = aloha_obj.Gamma(2,2,3)
    gamma_mu_jk = gamma_mu_jk.expand()
    gamma_nu_kl = aloha_obj.Gamma(1,3,4)
    gamma_nu_kl = gamma_nu_kl.expand()
    gamma_mu_kl = aloha_obj.Gamma(2,3,4)
    gamma_mu_kl = gamma_mu_kl.expand()    
    gamma_mu_ki = aloha_obj.Gamma(2,3,1)
    gamma_mu_ki = gamma_mu_ki.expand()     
   
    def testlistindices(self):
        """test that we return the correct list of indices"""
        
        #only lorentz indices
        test1 = aloha_lib.LorentzObjectRepresentation([],[1,2],[])
        
        already_use=[]
        for ind in test1.listindices():
            self.assertFalse(ind in already_use, '%s appear two times' % ind)
            already_use.append(list(ind))
            for value in ind:
                self.assertTrue(value >= 0)
                self.assertTrue(value < 4)
        self.assertEqual(len(already_use), 16)
        
        #only spin indices
        test1 = aloha_lib.LorentzObjectRepresentation([],[],[1,2,3])
        
        already_use=[]
        for ind in test1.listindices():
            self.assertFalse(ind in already_use, '%s appear two times' % ind)
            already_use.append(list(ind))
            for value in ind:
                self.assertTrue(value >= 0)
                self.assertTrue(value < 4)
        self.assertEqual(len(already_use), 64)
        
        #mix of indices        
        test1 = aloha_lib.LorentzObjectRepresentation([],[1],[1,2,3])
        
        already_use=[]
        for ind in test1.listindices():
            self.assertFalse(ind in already_use, '%s appear two times' % ind)
            already_use.append(list(ind))
            for value in ind:
                self.assertTrue(value >= 0)
                self.assertTrue(value < 4)
        self.assertEqual(len(already_use), 256)
        
        #only one indice        
        test1 = aloha_lib.LorentzObjectRepresentation([],[1],[])
        
        already_use=[]
        for ind in test1.listindices():
            self.assertFalse(ind in already_use, '%s appear two times' % ind)
            already_use.append(list(ind))
            for value in ind:
                self.assertTrue(value >= 0)
                self.assertTrue(value < 4)
        self.assertEqual(len(already_use), 4)
        
        #no indices        
        test1 = aloha_lib.LorentzObjectRepresentation(38,[],[])
        
        already_use=[]
        for ind in test1.listindices():
            self.assertEqual(ind,[0])
            already_use.append(list(ind))
        self.assertEqual(len(already_use), 1)                

    def testgetrepresentation(self):
        """Check the way to find representation"""
        
        data={(0,0):1, (0,1):2, (0,2):3, (0,3):4,
              (1,0):2, (1,1):4, (1,2):6, (1,3):8,
              (2,0):3, (2,1):6, (2,2):9, (2,3):12,
              (3,0):4, (3,1):8, (3,2):12, (3,3):16
              }
                
        repr1 = aloha_lib.LorentzObjectRepresentation(data, [1], [1])
        repr2 = aloha_lib.LorentzObjectRepresentation(data, [1, 2], [])
        repr3 = aloha_lib.LorentzObjectRepresentation(data, [], [1, 2])
        
        for ind in repr1.listindices():
            self.assertEquals(repr1.get_rep(ind), (ind[0]+1)*(ind[1]+1))
            self.assertEquals(repr2.get_rep(ind), (ind[0]+1)*(ind[1]+1))
            self.assertEquals(repr3.get_rep(ind), (ind[0]+1)*(ind[1]+1))
            
        
        #check the dealing with scalar
        repr4 = aloha_lib.LorentzObjectRepresentation(49, [], [])
        for ind in repr4.listindices():
            self.assertEquals(repr4.get_rep(ind), 49)


    def test_sum_with4ind(self):
        """ check non standard operation with contraction of ()*() """
        
        Metric = aloha_obj.Metric
        P = aloha_obj.P
        OM = aloha_obj.OverMass2
        OverMass2 = OM
        F = aloha_obj.Spinor
        Identity = aloha_obj.Identity
        
        mu, nu, alpha, beta, part = 1,2,4,5,3
        
        
        obj1a = 3*( Metric(mu, alpha)* Metric(nu, beta) )
        
        
        
        obj1b=        -5 * OverMass2(part) * (\
                                Metric(mu, beta) * P(nu, part) * P(alpha, part) )

        obj1 = obj1a + obj1b
        
        # check part by part
        obj1a_rep = obj1a.simplify().expand().simplify()
        assert obj1a_rep.lorentz_ind == [2,5,1,4] , "test not valid if condition not met"
        self.assertEqual(str(obj1a_rep.get_rep([1,0,0,0])), '0')
        
        obj1b_rep = obj1b.simplify().expand().simplify()
        assert obj1b_rep.lorentz_ind == [4,2,1,5] , "test not valid if condition not met"
        self.assertEqual(str(obj1b_rep.get_rep([0,1,0,0])), '-5 * ( P3_0 * P3_1 * OM3 )')       
        
        obj1_rep = obj1.simplify().expand().simplify()
        
        assert obj1_rep.lorentz_ind == [4,2,1,5] , "test not valid if condition not met"
        self.assertEqual(str(obj1_rep.get_rep([0,1,0,0])), '-5 * ( P3_0 * P3_1 * OM3 )')
        
    
        
        eta = Metric(1,2)
        eta_rep = eta.expand()
        
        final = obj1_rep * eta_rep
        final = final.simplify()
        
        solution = obj1 * eta
        solution_rep = solution.simplify().expand().simplify()
        
        P3_0,P3_1,P3_2,P3_3 = 2, 2, 5, 7
        OM3 = 8
        for ind in final.listindices():
            val1 = eval(str(final.get_rep(ind)))
            val2 = eval(str(solution_rep.get_rep(ind)))
            self.assertAlmostEqual(val1, val2, msg='not equal data for ind: %s, %s != %s' % (ind, val1, val2))



         
    def testsetrepresentation(self):
        """Check the way to set a representation"""
        
        goal=[[1, 2, 3 , 4], [2, 4, 6, 8], [3, 6, 9, 12], [4, 8, 12, 16]]
        
        repr1 = aloha_lib.LorentzObjectRepresentation([], [1], [1])
        repr2 = aloha_lib.LorentzObjectRepresentation([], [1, 2], [])
        repr3 = aloha_lib.LorentzObjectRepresentation([], [], [1, 2])
        
        for ind in repr1.listindices():
            repr1.set_rep(ind, (ind[0]+1)*(ind[1]+1))
            repr2.set_rep(ind, (ind[0]+1)*(ind[1]+1))
            repr3.set_rep(ind, (ind[0]+1)*(ind[1]+1))

        for ind in repr1.listindices():
            self.assertEquals(repr1.get_rep(ind), (ind[0]+1)*(ind[1]+1))
            self.assertEquals(repr2.get_rep(ind), (ind[0]+1)*(ind[1]+1))
            self.assertEquals(repr3.get_rep(ind), (ind[0]+1)*(ind[1]+1))

        for ind in repr1.listindices():
            self.assertEquals(repr1.get_rep(ind), goal[ind[0]][ind[1]])
            self.assertEquals(repr2.get_rep(ind), goal[ind[0]][ind[1]])
            self.assertEquals(repr3.get_rep(ind), goal[ind[0]][ind[1]])
            
            self.assertEquals(repr1.get_rep(ind), (ind[0]+1)*(ind[1]+1))
            self.assertEquals(repr2.get_rep(ind), (ind[0]+1)*(ind[1]+1))
            self.assertEquals(repr3.get_rep(ind), (ind[0]+1)*(ind[1]+1))    
            
                    
    def testtensorialproductlorentz(self):
        """Test that two object have correct product"""
        
        product = self.p1nu * self.p2mu
        
        #check global
        self.assertTrue(isinstance(product, aloha_lib.LorentzObjectRepresentation))
        self.assertEquals(product.lorentz_ind, [1,2])
        self.assertEqual(product.spin_ind, [])
#        self.assertEqual(product.tag, set(['P1','P2']))
        
        #check the representation
        for ind in product.listindices():
            rep = product.get_rep(ind)
            self.assertEqual(rep.__class__, aloha_lib.MultVariable)
            self.assertEqual(len(rep), 2)
            for data in rep:
                if not( data.variable == 'P1_%s' % ind[0] or data.variable == \
                                                            'P2_%s' % ind[1]):
                    raise Exception('invalid product')
            self.assertNotEqual(rep[0].variable, rep[1].variable)
        
        
    def testtensorialproductspin(self):
        """test the product in spin indices"""
        
        product1 = self.gamma_nu_ij * self.gamma_mu_kl
        
        #check global
        self.assertTrue(isinstance(product1, aloha_lib.LorentzObjectRepresentation))
        self.assertEquals(product1.lorentz_ind, [1,2])
        self.assertEqual(product1.spin_ind, [1,2,3,4])

        
        #check the representation
        for ind in product1.listindices():
            rep = product1.get_rep(ind)
            
            fact1 = self.gamma_nu_ij.get_rep([ind[0],ind[2],ind[3]])
            fact2 = self.gamma_mu_kl.get_rep([ind[1],ind[4],ind[5]])
            self.assertEqual(rep, fact1 * fact2)
            
        
        #Check with a lorentz contraction
        product2 = self.gamma_nu_ij * self.gamma_nu_kl
        
        #check global
        self.assertTrue(isinstance(product2, aloha_lib.LorentzObjectRepresentation))
        self.assertEquals(product2.lorentz_ind, [])
        self.assertEqual(product2.spin_ind, [1,2,3,4])
#        self.assertEqual(product2.tag, set([]))
        
        #check the representation
        for ind in product2.listindices():
            rep = product2.get_rep(ind)
            
            sol = product1.get_rep([0,0] + ind) - product1.get_rep([1,1] + ind) - \
                    product1.get_rep([2,2] + ind) -product1.get_rep([3,3] + ind)

            product1.get_rep([2,2] + ind),product1.get_rep([3,3] + ind)            
            self.assertEqual(rep, sol)
            
 
    def testspincontraction(self):
        """Test the spin contraction"""
        prod0 = self.gamma_mu_ij * self.gamma_nu_kl
        prod1 = self.gamma_mu_ij * self.gamma_nu_jk
        
        #check global
        self.assertTrue(isinstance(prod1, aloha_lib.LorentzObjectRepresentation))
        self.assertEquals(prod1.lorentz_ind, [2, 1])
        self.assertEqual(prod1.spin_ind, [1,3])
        
        for ind in prod1.listindices():

            rep = prod1.get_rep(ind)
            sol = prod0.get_rep([ind[0], ind[1], ind[2], 0, 0, ind[3]]) + \
                prod0.get_rep([ind[0], ind[1], ind[2], 1, 1, ind[3]]) + \
                prod0.get_rep([ind[0], ind[1], ind[2], 2, 2, ind[3]]) + \
                prod0.get_rep([ind[0], ind[1], ind[2], 3, 3, ind[3]]) 
            self.assertEqual(rep, sol)
        
        
        prod2 = self.gamma_mu_ij * self.gamma_mu_jk
 
        #check global
        self.assertTrue(isinstance(prod2, aloha_lib.LorentzObjectRepresentation))
        self.assertEquals(prod2.lorentz_ind, [])
        self.assertEqual(prod2.spin_ind, [1,3])

        for ind in prod2.listindices():

            rep = prod2.get_rep(ind)
            sol = prod1.get_rep([0, 0, ind[0], ind[1]])  \
                        - prod1.get_rep([1, 1, ind[0], ind[1]]) + \
                        - prod1.get_rep([2, 2, ind[0], ind[1]]) + \
                        - prod1.get_rep([3, 3, ind[0], ind[1]])
                        
            self.assertEqual(rep, sol)         
        
        #test 3-> scalar
        prod3 = self.gamma_nu_ij * self.gamma_nu_ji 
 
        #check global
        self.assertTrue(isinstance(prod3, aloha_lib.LorentzObjectRepresentation))
        self.assertEquals(prod3.lorentz_ind, [])
        self.assertEqual(prod3.spin_ind, [])            

        for ind in prod3.listindices():
            
            rep = prod3.get_rep(ind)
            sol = prod2.get_rep([0,0])  \
                      + prod2.get_rep([1,1])  \
                      + prod2.get_rep([2,2])  \
                      + prod2.get_rep([3,3])                 
            self.assertEqual(rep, sol)         

        #test 4-> scalar
        prod3 =  self.gamma_nu_ji * self.gamma_nu_ij
 
        #check global
        self.assertTrue(isinstance(prod3, aloha_lib.LorentzObjectRepresentation))
        self.assertEquals(prod3.lorentz_ind, [])
        self.assertEqual(prod3.spin_ind, [])            

        for ind in prod3.listindices():
            
            rep = prod3.get_rep(ind)
            sol = prod2.get_rep([0,0])  \
                      + prod2.get_rep([1,1])  \
                      + prod2.get_rep([2,2])  \
                      + prod2.get_rep([3,3])                 
            self.assertEqual(rep, sol)         



    def testEinsteinsum(self):
        """Test the Einstein summation"""
        
        prod1 = self.p1nu * self.p2mu * self.p2nu

        #check global
        self.assertTrue(isinstance(prod1, aloha_lib.LorentzObjectRepresentation))
        self.assertEquals(prod1.lorentz_ind, [2])
        self.assertEqual(prod1.spin_ind, [])
#        self.assertEqual(prod1.tag, set(['P1','P2']))
        
        #check the representation
        for ind in prod1.listindices():
            rep = prod1.get_rep(ind)
            self.assertEqual(rep.__class__, aloha_lib.AddVariable)
            self.assertEqual(len(rep), 4)
            for data in rep:
                self.assertEqual(data.__class__, aloha_lib.MultVariable)
                power = [data2.power for data2 in data]
                power.sort()
                if len(power) == 2:
                    self.assertEqual(power, [1,2])
                else:
                    self.assertEqual(power, [1,1,1])

        
        # Returning a scalar
        prod2 = self.p1nu * self.p2nu

        #check global
        self.assertTrue(isinstance(prod2, aloha_lib.LorentzObjectRepresentation))
        self.assertEquals(prod2.lorentz_ind, [])
        self.assertEqual(prod2.spin_ind, [])
#        self.assertEqual(prod2.tag, set(['P1','P2']))
        
        #check the representation
        for ind in prod2.listindices():
            rep = prod2.get_rep(ind)
            self.assertEqual(rep.__class__, aloha_lib.AddVariable)
            self.assertEqual(len(rep), 4)
            for data in rep:
                self.assertEqual(data.__class__, aloha_lib.MultVariable)
                self.assertEqual(len(data), 2)
                self.assertNotEqual(data[0].variable, data[1].variable)
      
    def testeinsteinsum2(self):
        
        class gamma_in_lorentz(aloha_lib.LorentzObject):
            """ local representation """
            
            def __init__(self, l1, l2, prefactor=1, constant=0):
                aloha_lib.LorentzObject.__init__(self,[l1, l2], [])
            
            representation = aloha_lib.LorentzObjectRepresentation(
            {(0,0): 0, (0,1): 0, (0,2): 0, (0,3):-1,
             (1,0): 0, (1,1): 0, (1,2): -1, (1,3):0,
             (2,0): 0, (2,1): 1, (2,2): 0, (2,3):0,
             (3,0): 1, (3,1): 0, (3,2): 0, (3,3):0
             }, [1,2], [])
            
#            create_representation = lambda : representation
            
        obj = gamma_in_lorentz([1,2],[],[])
        
        
        obj2 = obj.expand()
        self.assertEqual(obj2.get_rep((0,3)), -1)
        self.assertEqual(obj2.get_rep((1,2)), -1)
        self.assertEqual(obj2.get_rep((2,1)), 1)
        self.assertEqual(obj2.get_rep((3,0)), 1)
                        
        new= obj * aloha_obj.P(2,2)
        new = new.simplify()
        new = new.expand()
        new = new.simplify()
        self.assertEqual(new.__class__, aloha_lib.LorentzObjectRepresentation)
        self.assertEqual(new.lorentz_ind, [1])
        self.assertEqual(new.get_rep([3]), aloha_lib.ScalarVariable('P2_0'))
        self.assertEqual(new.get_rep([2]), aloha_lib.ScalarVariable('P2_1'))
        self.assertEqual(new.get_rep([1]), aloha_lib.ScalarVariable('P2_2'))
        self.assertEqual(new.get_rep([0]), aloha_lib.ScalarVariable('P2_3')) 
        self.assertEqual(new.get_rep([0]).prefactor, 1)
        self.assertEqual(new.get_rep([1]).prefactor, 1)   
        self.assertEqual(new.get_rep([2]).prefactor, -1)                  
        self.assertEqual(new.get_rep([3]).prefactor, 1)
        
    def testspinsum(self):
        
        class gamma_in_spin(aloha_lib.LorentzObject):
            """ local representation """
            
            def __init__(self, s1, s2, prefactor=1, constant=0):
                aloha_lib.LorentzObject.__init__(self, [], [s1, s2])
            
            representation = aloha_lib.LorentzObjectRepresentation(
                            {(0,0): 0, (0,1): 0, (0,2): 0, (0,3):-1,
                             (1,0): 0, (1,1): 0, (1,2): -1, (1,3):0,
                             (2,0): 0, (2,1): 1, (2,2): 0, (2,3):0,
                             (3,0): 1, (3,1): 0, (3,2): 0, (3,3):0},
                                        [], [1,2])
            
#            create_representation = lambda : representation
        
        
        obj = gamma_in_spin(1,2)
        
        obj2 = obj.expand()
        self.assertEqual(obj2.get_rep((0,3)), -1)
        self.assertEqual(obj2.get_rep((1,2)), -1)
        self.assertEqual(obj2.get_rep((2,1)), 1)
        self.assertEqual(obj2.get_rep((3,0)), 1)
                        
        new= obj * aloha_obj.Spinor(2,2)
        new = new.simplify()
        new = new.expand()
        new = new.simplify()
        self.assertEqual(new.__class__, aloha_lib.LorentzObjectRepresentation)
        self.assertEqual(new.spin_ind, [1])
        self.assertEqual(new.get_rep([3]), aloha_lib.ScalarVariable('F2_1'))
        self.assertEqual(new.get_rep([2]), aloha_lib.ScalarVariable('F2_2'))
        self.assertEqual(new.get_rep([1]), aloha_lib.ScalarVariable('F2_3'))
        self.assertEqual(new.get_rep([0]), aloha_lib.ScalarVariable('F2_4')) 
        self.assertEqual(new.get_rep([0]).prefactor, -1)
        self.assertEqual(new.get_rep([1]).prefactor, -1)   
        self.assertEqual(new.get_rep([2]).prefactor, 1)                  
        self.assertEqual(new.get_rep([3]).prefactor, 1)       
      
      
    def test_sumofLorentzObj(self):
        """ Check the sumation of LorentzObject"""
        
        sum = self.p1nu + self.p2nu
        
        #check global
        self.assertTrue(isinstance(sum, aloha_lib.LorentzObjectRepresentation))
        self.assertEquals(sum.lorentz_ind, [1])
        self.assertEqual(sum.spin_ind, [])
#        self.assertEqual(sum.tag, set(['P1','P2']))
        
        #check the representation
        for ind in sum.listindices():
            rep = sum.get_rep(ind)
            self.assertEqual(rep.__class__, aloha_lib.AddVariable)
            self.assertEqual(len(rep), 2)
            for data in rep:
                self.assertEqual(data.__class__, aloha_lib.ScalarVariable)
        
        ##
        ## check more complex with indices in wrong order
        ##
        
        sum = self.p1nu * self.p2mu + self.p1mu * self.p2nu

        #check global
        self.assertTrue(isinstance(sum, aloha_lib.LorentzObjectRepresentation))
        self.assertEquals(sum.lorentz_ind, [2, 1])
        self.assertEqual(sum.spin_ind, [])
#        tag = set(list(sum.tag))

        #check the representation
        for ind in sum.listindices():
            rep = sum.get_rep(ind)
            if rep.prefactor == 1:
                self.assertEqual(rep.__class__, aloha_lib.AddVariable)
                self.assertEqual(len(rep), 2)
                for data in rep:
                    self.assertEqual(data.__class__, aloha_lib.MultVariable)
                    self.assertEqual(data.prefactor, 1)
            else:
                self.assertEqual(rep.__class__, aloha_lib.MultVariable)
                self.assertEqual(len(rep), 2)
                self.assertEqual(rep.prefactor,2)
        sum2 = sum - (self.p1nu * self.p2mu +  self.p2nu * self.p1mu)
        sum2 = sum2.simplify()
        for ind in sum2.listindices():
            rep = sum2.get_rep(ind)
            self.assertEqual(rep, 0)
        
            
        #check sum is unchanged
        self.assertTrue(isinstance(sum, aloha_lib.LorentzObjectRepresentation))
        self.assertEquals(sum.lorentz_ind, [2, 1])
        self.assertEqual(sum.spin_ind, [])
#        self.assertEqual(sum.tag, tag)
        for ind in sum.listindices():
            rep = sum.get_rep(ind)
            if rep.prefactor == 1:
                self.assertEqual(rep.__class__, aloha_lib.AddVariable)
                self.assertEqual(len(rep), 2)
                for data in rep:
                    self.assertEqual(data.__class__, aloha_lib.MultVariable)
                    self.assertEqual(data.prefactor,1)
            else:
                self.assertEqual(rep.__class__, aloha_lib.MultVariable)
                self.assertEqual(len(rep), 2)
                self.assertEqual(rep.prefactor,2)
        self.assertEqual(sum, self.p1nu * self.p2mu + self.p1mu * self.p2nu)
        
        sumbis = self.p1nu * self.p2mu + self.p1mu * self.p2nu 
        for ind in sumbis.listindices():
            self.assertEqual(sumbis.get_rep(ind),sum.get_rep(ind))
             
        sum -= sumbis
        sum = sum.simplify()
        for ind in sum.listindices():
            rep = sum.get_rep(ind)
            self.assertEqual(rep, 0)        
        self.assertEqual(sum,sum2)
        
        #check wrong sum
        self.assertRaises( \
            aloha_lib.LorentzObjectRepresentation.LorentzObjectRepresentationError, \
            aloha_lib.LorentzObjectRepresentation.__add__,self.p1nu,self.p2mu)
        
    
        

class TestSomeObjectProperty(unittest.TestCase):
    """Test that some property pass correctly for Object"""
        
    def testmassisdiffaswidth(self):
        """Ensure that a mass object is different of a width object"""
            
        mass = aloha_obj.Mass(1)
        width = aloha_obj.Width(1)
        self.assertNotEqual(mass, width)
        self.assertNotEqual(mass * mass, mass * width)
        
            
        mass = mass.expand()
        width = width.expand()
        self.assertNotEqual(mass, width)
        self.assertNotEqual(mass * mass, mass * width)
            
        mass = mass.simplify()
        width = width.simplify()
        self.assertNotEqual(mass, width)
        self.assertNotEqual(mass * mass, mass * width)
 
        mass = aloha_obj.Mass(1)
        width = aloha_obj.Width(1)
        sum = mass * mass + mass * width
        sum.simplify()
        self.assertEqual(sum.__class__, aloha_lib.AddVariable)
        self.assertEqual(len(sum), 2)
        
    def testIdentityMatrix(self):
        """ Test the Identity Matrix"""
        Identity = aloha_obj.Identity
        Gamma = aloha_obj.Gamma
        Gamma5 = aloha_obj.Gamma5
        Metric = aloha_obj.Metric
        
        #Test that Identity is idenpotent
        obj1 = Identity(1,2).expand()
        obj2 = Identity(1,3).expand() * Identity(3,2).expand()
        self.assertEqual(obj1.lorentz_ind, obj2.lorentz_ind)  
        self.assertEqual(obj1.spin_ind, obj2.spin_ind)  
        self.assertEqual(obj1, obj2)          
        
        #Test at low level
        obj1 = Gamma(1,1,2).expand()
        obj2 = Identity(1,3).expand() * Gamma(1,3,2).expand()
        self.assertEqual(obj1.lorentz_ind, obj2.lorentz_ind)  
        self.assertEqual(obj1.spin_ind, obj2.spin_ind)  
        self.assertEqual(obj1, obj2)       
                  
        #Gamma = Identity * Gamma
        obj1 = Gamma(1,1,2)
        obj2 = Identity(1,3) * Gamma(1,3,2)
        obj1 = obj1.simplify().expand().simplify()
        obj2 = obj2.simplify().expand().simplify()
        self.assertEqual(obj1.lorentz_ind, obj2.lorentz_ind)  
        self.assertEqual(set(obj1.spin_ind), set(obj2.spin_ind))
        for ind in obj1.listindices():
            if obj1.spin_ind == obj2.spin_ind:
                mapind = lambda ind : ind
            else:
                mapind = lambda ind : [ind[0],ind[2],ind[1]]
            self.assertEqual(obj1.get_rep(ind),obj2.get_rep(mapind(ind)))

        
        #self.assertEqual(obj1, obj2)
        
        #Gamma = Identity * Identity * Gamma
        #at low level
        obj1 = Gamma(1,1,2).expand()
        obj2 = Identity(3,4).expand() * Gamma(1,4,2).expand()
        obj3 = Identity(1,3).expand() *obj2
        self.assertEqual(obj1.lorentz_ind, obj2.lorentz_ind)
        self.assertEqual(obj1.lorentz_ind, obj3.lorentz_ind)
        self.assertEqual(obj2.spin_ind, [3,2])          
        self.assertEqual(obj1.spin_ind, obj3.spin_ind)
        for ind in obj1.listindices():
            self.assertEqual(obj1.get_rep(ind),obj3.get_rep(ind))
        self.assertEqual(obj1, obj3)
        
        #at High Level        
        obj1 = Gamma(1,1,2)
        obj2 = Identity(1,3) * Identity(3,4) 
        obj3 = obj2 * Gamma(1,4,2)
        obj1 = obj1.simplify().expand().simplify()
        obj2 = obj2.simplify().expand().simplify()
        obj3 = obj3.simplify().expand().simplify()        
        #self.assertEqual(obj1.lorentz_ind, obj2.lorentz_ind)
        self.assertEqual(obj1.lorentz_ind, obj3.lorentz_ind)
        self.assertEqual(set(obj2.spin_ind), set([1,4]))          
        self.assertEqual(set(obj1.spin_ind), set(obj3.spin_ind))
        for ind in obj1.listindices():
            if obj1.spin_ind == obj3.spin_ind:
                mapind = lambda ind : ind
            else:
                mapind = lambda ind : [ind[0],ind[2],ind[1]]
            self.assertEqual(obj1.get_rep(ind),obj3.get_rep(mapind(ind)))
        #self.assertEqual(obj1, obj3)  
              
        #at High Level        
        obj1 = Gamma(1,1,2)
        obj2 = Identity(1,3) * Identity(3,4) * Gamma(1,4,2) 
        obj1 = obj1.simplify().expand().simplify()
        obj2 = obj2.simplify().expand().simplify()    
        self.assertEqual(obj1.lorentz_ind, obj2.lorentz_ind)
        self.assertEqual(set(obj2.spin_ind), set([1,2]))          
        self.assertEqual(set(obj1.spin_ind), set(obj2.spin_ind))
        for ind in obj1.listindices():
            if obj1.spin_ind == obj2.spin_ind:
                mapind = lambda ind : ind
            else:
                mapind = lambda ind : [ind[0],ind[2],ind[1]]            
            self.assertEqual(obj1.get_rep(ind),obj2.get_rep(mapind(ind)))
        #self.assertEqual(obj1, obj2)         


    def testgammaproperty(self):
        """ Check constitutive properties of Gamma """
        Gamma = aloha_obj.Gamma
        Gamma5 = aloha_obj.Gamma5
        Sigma = aloha_obj.Sigma
        ProjM = aloha_obj.ProjM
        ProjP = aloha_obj.ProjP
        Identity = aloha_obj.Identity
        Metric = aloha_obj.Metric        

        # Gamma_mu* Gamma_mu = 4 * Id
        fact1 = aloha_obj.Gamma('mu', 'a', 'b')
        fact2 = aloha_obj.Gamma('mu', 'b', 'c')
        fact1 = fact1.expand()
        fact2 = fact2.expand()
        
        result = 4 * aloha_obj.Identity('a','c')
        result = result.expand().simplify()
        prod = fact1 * fact2  
        self.assertEqual(prod, result)

        # gamma_product Gamma_mu * Gamma_nu = - Gamma_nu * Gamma_mu
        prod_gam = Gamma(1,1,2) * Gamma(2,2,3)
        prod_gam = prod_gam.simplify().expand().simplify()
        for ind in prod_gam.listindices():
            if ind[0] != ind[1]:
                self.assertEqual(prod_gam.get_rep(ind), 
                    -1 * prod_gam.get_rep((ind[1],ind[0],ind[2],ind[3])),ind)
        
        prod_gam2 = Gamma(2,1,2) * Gamma(1,2,3)
        self.assertNotEqual(prod_gam, prod_gam2)
    
        # Sigma_mu_nu * Sigma_mu_nu = 3* Id
        sigma_cont  = Sigma(1,2,1,2) * Sigma(1,2,2,1) 
        sigma_cont = sigma_cont.expand().simplify()
        self.assertEqual(sigma_cont.get_rep((0,)), 12)

        # Sigma_mu_nu * Gamma_nu = 3/2i * Gamma_nu # Trace
        prod = Sigma(1,2,'a','b') * Gamma(2,'b','a')
        prod = prod.expand().simplify()
        self.assertEqual(prod.get_rep((0,)), 0)

        # Sigma_mu_nu * Gamma_nu = 3/2i * Gamma_nu # Full
        zero = Sigma(1,2,'a','b') * Gamma(2,'b','c') - complex(0,3/2) * Gamma(1,'a','c')
        zero = zero.expand().simplify()
        for ind in zero.listindices():
            self.assertEqual(zero.get_rep(ind), 0, '%s != 0.0for %s' % \
                             (zero.get_rep(ind), ind))  


    def test_other(self):
        """ test that all object are defined"""        
        Gamma = aloha_obj.Gamma
        Gamma5 = aloha_obj.Gamma5
        Sigma = aloha_obj.Sigma
        ProjM = aloha_obj.ProjM
        ProjP = aloha_obj.ProjP
        Identity = aloha_obj.Identity
        Metric = aloha_obj.Metric  
    
    def test_projector(self):
        """test that projector are correctly define"""
        
        ProjM = aloha_obj.ProjM
        ProjP = aloha_obj.ProjP
        Metric = aloha_obj.Metric
        Id = aloha_obj.Identity 
        
        zero = Metric(1003,2003)*ProjM(2,1) + Metric(1003,2003)*ProjP(2,1)- Metric(1003,2003)*Id(2,1)
        zero = zero.expand().simplify()
        for ind in zero.listindices():
            self.assertEqual(zero.get_rep(ind), 0, '%s != 0.0for %s' % \
                             (zero.get_rep(ind), ind))  
    
    
    def test_Pslashproperty(self):
        """Test Pslash"""
    
        Gamma = aloha_obj.Gamma
        P = aloha_obj.P
        M = aloha_obj.Mass
        PSlash = aloha_obj.PSlash
        Identity = aloha_obj.Identity
        
        
        ps1 = PSlash(1,2,3).simplify().expand().simplify()
        
        ps2 = Gamma(-1,1,2) * P(-1,3)
        ps2 = ps2.simplify().expand().simplify()
        zero = ps1 - ps2
        zero = zero.simplify()
        for ind in zero.listindices():
            self.assertEqual(zero.get_rep(ind), 0, '%s != 0.0for %s' % \
                             (zero.get_rep(ind), ind)) 
            
        
        #checking that (/p + m)(/p-m)=0 (for onshell)
        expr = (PSlash(1,2,1)+ M(1))*(PSlash(2,3,1)-M(1))
        P1_0, P1_1, P1_2, P1_3 = 7,2,3,5
        M1 = math.sqrt(P1_0 **2 - P1_1 **2 -P1_2 **2 -P1_3 **2)

        for ind in zero.listindices():
            data = zero.get_rep(ind)
            self.assertAlmostEqual(eval(str(data)), 0)  
         
        #checking that (/p + m)(/p-m)(P)=0 (for onshell)
        expr = (PSlash(1,2,1)+ M(1))*(PSlash(2,3,1)-M(1))*(Gamma(4,3,4)*Identity(3,4) * P(4,1))
        for ind in zero.listindices():
            data = zero.get_rep(ind)
            self.assertAlmostEqual(eval(str(data)), 0)  

    
    def testGammaAlgebraDefinition(self):
        """Test the coherence between gamma/gamma5/sigma/projector"""
        Gamma = aloha_obj.Gamma
        Gamma5 = aloha_obj.Gamma5
        Sigma = aloha_obj.Sigma
        ProjM = aloha_obj.ProjM
        ProjP = aloha_obj.ProjP
        Identity = aloha_obj.Identity
        Metric = aloha_obj.Metric
        
        #Gamma5 = i *Gamma0 * Gamma1 * Gamma2 * Gamma3 
        gamma5 = complex(0,1) * Gamma(0,1,2) * Gamma(1,2,3) * Gamma(2,3,4) * \
                                                                    Gamma(3,4,5)
        self.assertEqual(gamma5.__class__,aloha_lib.MultLorentz)
        self.assertEqual(gamma5.prefactor, complex(0,1))
        
        gamma5_2 = Gamma5(1,5)
        
        gamma5 = gamma5.expand().simplify()
        gamma5_2 = gamma5_2.expand().simplify()
        
        for ind in gamma5_2.listindices():
            component1 = gamma5.get_rep([0,1,2,3] + ind)
            component2 = gamma5_2.get_rep(ind)
            self.assertEqual(component1, component2)
        
        #ProjP = (1+ Gamma5)/2
        
        projp = 1/2 * (Identity(1,2) + Gamma5(1,2))
        projp = projp.simplify()
        projp = projp.expand()
        projp = projp.simplify()
        
        projp2 = ProjP(1,2)
        projp2 = projp2.simplify()
        projp2 = projp2.expand()
        projp2 = projp2.simplify()         

        self.assertEqual(projp,projp2)
        
        #ProjM = (1 - Gamma5)/2
        
        projm = 1/2 * (Identity(1,2) - Gamma5(1,2))
        projm = projm.simplify()
        projm = projm.expand()
        projm = projm.simplify()
        
        projm2 = ProjM(1,2)
        projm2 = projm2.simplify()
        projm2 = projm2.expand()
        projm2 = projm2.simplify()         

        self.assertEqual(projm,projm2)
        
        
        # Identity = ProjP + ProjM
        identity= ProjM(1,2) + ProjP(1,2)
        identity = identity.simplify().expand().simplify()
        
        identity2 = Identity(1,2)
        identity2 = identity2.simplify().expand().simplify()
        
        self.assertEqual(identity,identity2)

        # Gamma* ProjP + Gamma* ProjM =Gamma
        part1 = Gamma(1,1,2) * ProjP(2,3)  + Gamma(1,1,2) * ProjM(2,3)
        part2 = Gamma(1,1,3)
        
        
        part1 = part1.simplify().expand().simplify()
        part2 = part2.simplify().expand().simplify()
        
        zero = part1 - part2
        for ind in zero.listindices():
            self.assertEqual(zero.get_rep(ind), 0, '%s != 0.0for %s' % \
                             (zero.get_rep(ind), ind)) 


          
        #metric_mu_nu = 1/2 {Gamma_nu, Gamma_mu} 
        metric = 1/2 * (Gamma(1,1,2)*Gamma(2,2,3) + Gamma(2,1,2)*Gamma(1,2,3))
        metric = metric.simplify().expand().simplify() 
        
        metric2 = Metric(1,2) * Identity(1,3)
        metric2 = metric2.simplify().expand().simplify()
        for ind in metric.listindices(): 
            self.assertEqual(metric.get_rep(ind), metric2.get_rep(ind))
        self.assertEqual(metric, metric2)

       

        sigma = complex(0, 1/4) * (Gamma(1,3,2)*Gamma(2,2,1) - Gamma(2,3,2)*Gamma(1,2,1))
        sigma2 = sigma.expand()
        
        zero = Sigma(1,2,3,1) - sigma
        zero = zero.expand()
        for ind in zero.listindices(): 
            self.assertEqual(zero.get_rep(ind), 0)        
        
        mu, nu, rho, sigma = 1,2,3,4
        commutator = Sigma(mu,nu,1,2) * Sigma(rho, sigma,2,3) - Sigma(rho,sigma,1,2) * Sigma(mu, nu,2,3) 
        algebra = -1j * Metric(mu,rho) * Sigma(nu,sigma,1,3) + \
                  1j * Metric(nu,rho) * Sigma(mu,sigma,1,3) + \
                  -1j * Metric(nu,sigma) * Sigma(mu,rho,1,3) + \
                  1j * Metric(mu,sigma) * Sigma(nu,rho,1,3)
        
        zero = commutator - algebra
        zero = zero.simplify().expand().simplify()
        for ind in zero.listindices(): 
            self.assertEqual(zero.get_rep(ind), 0)         
        
        
    def test_complex_equality(self):
        """Is this really equal?"""
        Gamma = aloha_obj.Gamma
        Gamma5 = aloha_obj.Gamma5
        Sigma = aloha_obj.Sigma
        ProjM = aloha_obj.ProjM
        ProjP = aloha_obj.ProjP
        Identity = aloha_obj.Identity
        Metric = aloha_obj.Metric        
        Epsilon = aloha_obj.Epsilon
        P = aloha_obj.P
        
        object2_paper = P(-1,2) * P(-1,3) * Gamma(3,2,1) - P(3,2) * P(-1,3) * Gamma(-1,2,1) \
                  - complex(0,1) * Epsilon(3,-1,-2,-3) * P(-2,2)*P(-1,3)*Gamma(-3,2,-4)*Gamma5(-4,1)
        object2 = Epsilon(3,-1,-2,-3)*P(-2,2)*P(-1,3)*Gamma(-3,2,-4)*ProjM(-4,1) + complex(0,1)*P(-1,3)*P(3,2)*Gamma(-1,2,-2)*ProjM(-2,1) - complex(0,1)*P(-1,2)*P(-1,3)*Gamma(3,2,-2)*ProjM(-2,1) - Epsilon(3,-1,-2,-3)*P(-2,2)*P(-1,3)*Gamma(-3,2,-4)*ProjP(-4,1) + complex(0,1)*P(-1,3)*P(3,2)*Gamma(-1,2,-2)*ProjP(-2,1) - complex(0,1)*P(-1,2)*P(-1,3)*Gamma(3,2,-2)*ProjP(-2,1)        
        
        zero = - complex(0,1) * object2_paper - object2
        zero = zero.simplify().expand().simplify()
        for ind in zero.listindices(): 
            self.assertEqual(zero.get_rep(ind), 0)  

        
        object1_paper = 2 * P(-1,2) * P(-1, 3) * Gamma(3,2,1) - P(3,3) * P(-1,2) * Gamma(-1,2,1)\
                        - P(-2,3) * Gamma(3,2,-3)* P(-4,2)*Gamma(-4,-3,-5)*Gamma(-2,-5,1)
        
        object1 = P(-1,2)*P(3,3)*Gamma(-1,2,1) - (P(-2,2)*P(-1,3)*Gamma(-2,-3,1)*Gamma(-1,-4,-3)*Gamma(3,2,-4))/2. + (P(-2,2)*P(-1,3)*Gamma(-2,-4,-3)*Gamma(-1,-3,1)*Gamma(3,2,-4))/2. - P(-1,2)*P(-1,3)*Gamma(3,2,1)
              
        zero = - 1 * object1_paper - object1
        zero = zero.simplify().expand().simplify()
        for ind in zero.listindices(): 
            self.assertEqual(zero.get_rep(ind), 0) 
        
        zero =   object1_paper - object2_paper
        zero = zero.simplify().expand().simplify()
        for ind in zero.listindices(): 
            self.assertEqual(zero.get_rep(ind), 0)         
        
        

            
#    def test_Spin2Contraction(self): 
#        """check spin2 contraction"""
#        
#        T = aloha_obj.Spin2
#        metric = aloha_obj.Metric
#        F = aloha_obj.Spinor
#        Id = aloha_obj.Identity 
#        
##        obj = T(1,2,3) * metric(1,2) *F(1,1) * F(2,2) * Id(1,2)    
 #       obj = obj.expand().simplify().factorize()
 ##       print obj
  #      obj = metric(1,2) * Id(1,2) * F(1,1) * F(2,2) * T(1,2,3)    
  #      obj = obj.expand().simplify().factorize()
  #      #self.assertEqual(str(obj), '')
        
        
    def test_parity_for_epsilon(self):

        # usefull shortcut
        Epsilon = aloha_obj.Epsilon
        # test some value
        eps = Epsilon(1,2,3,4)
        
        indices = ((l1, l2, l3, 6 - l1- l2 -l3)
                                 for l1 in range(4) \
                                 for l2 in range(4) if l2 != l1\
                                 for l3 in range(4) if l3 not in [l1,l2])
        for index in indices:
            val1 = eps.give_parity(index)
            val2 = -1 * aloha_obj.give_sign_perm([0,1,2,3], index)
        
            self.assertEqual(val1, val2, 'not same parity for perm %s' % (index,))

    def testEpsilonProperty(self):
        """Test the property of the epsilon object"""
        
        # usefull shortcut
        Epsilon = aloha_obj.Epsilon

        # test some value
        eps = Epsilon(1,2,3,4)
        eps = eps.expand().simplify()
        self.assertEqual(eps.get_rep([0,1,2,3]), -1)
        self.assertEqual(eps.get_rep([0,1,2,2]), 0) 
        self.assertEqual(eps.get_rep([0,1,3,2]), 1) 
        self.assertEqual(eps.get_rep([0,1,1,2]), 0) 
        self.assertEqual(eps.get_rep([0,0,2,2]), 0) 
        self.assertEqual(eps.get_rep([1,2,3,0]), 1) 
        self.assertEqual(eps.get_rep([1,2,0,3]), -1) 
        self.assertEqual(eps.get_rep([1,0,2,3]), 1) 

        # Test the full contraction of two Epsilon
        contraction = Epsilon(1,2,3,4) * Epsilon(1,2,3,4)
        
        contraction = contraction.simplify().expand().simplify()
        self.assertEqual(contraction, -24)
        
        # Test the anti-symmetry of the Epsilon
        momentum1 = aloha_obj.P(1,1) #first index lorentz, second part number
        momentum2 = aloha_obj.P(2,1)
        momentum3 = aloha_obj.P(3,1)
        momentum4 = aloha_obj.P(4,1)
        eps = Epsilon(1,2,3,4)
        
        product = eps * momentum1 * momentum2
        product = product.simplify().expand().simplify()
        for ind in product.listindices():
            self.assertEqual(product.get_rep(ind), 0, 'not zero %s for %s' 
                             % (product.get_rep(ind),ind ))
        
        product = eps * momentum1 * momentum3
        product = product.simplify().expand().simplify()
        for ind in product.listindices():
            self.assertEqual(product.get_rep(ind), 0, 'not zero %s for %s' 
                             % (product.get_rep(ind),ind ))        
               
        product = eps * momentum1 * momentum4
        product = product.simplify().expand().simplify()
        for ind in product.listindices():
            self.assertEqual(product.get_rep(ind), 0, 'not zero %s for %s' 
                             % (product.get_rep(ind),ind ))
                    
        product = eps * momentum2 * momentum3
        product = product.simplify().expand().simplify()
        for ind in product.listindices():
            self.assertEqual(product.get_rep(ind), 0, 'not zero %s for %s' 
                             % (product.get_rep(ind),ind ))
                    
        product = eps * momentum2 * momentum4
        product = product.simplify().expand().simplify()
        for ind in product.listindices():
            self.assertEqual(product.get_rep(ind), 0, 'not zero %s for %s' 
                             % (product.get_rep(ind),ind ))
                    
        product = eps * momentum3 * momentum4
        product = product.simplify().expand().simplify()
        for ind in product.listindices():
            self.assertEqual(product.get_rep(ind), 0, 'not zero %s for %s' 
                             % (product.get_rep(ind),ind ))
          
        # Epsilon_{mu nu rho alpha} * Epsilon^{mu nu rho beta} = -6 * Metric(alpha,beta)
        fact1 = aloha_obj.Epsilon('a', 'b', 'c', 'd')
        fact2 = aloha_obj.Epsilon('a', 'b', 'c', 'e')
        fact1 = fact1
        fact2 = fact2
         
        result = -6 * aloha_obj.Metric('d','e')
        result = result.expand().simplify()
        prod = fact1 * fact2
        prod = prod.expand().simplify()

        self.assertEqual(prod, result)


  
    def testCAlgebraDefinition(self):
        Gamma = aloha_obj.Gamma
        Gamma5 = aloha_obj.Gamma5
        Sigma = aloha_obj.Sigma
        ProjM = aloha_obj.ProjM
        ProjP = aloha_obj.ProjP
        Identity = aloha_obj.Identity
        Metric = aloha_obj.Metric
        C = aloha_obj.C
        
        #Check basic property of the C function
        # C^-1= -C         
        product = C(1,2) *-1*C(2,3)
        identity = Identity(1,3)
        
        product = product.simplify().expand().simplify()
        identity = identity.simplify().expand().simplify()
        self.assertEqual(product, identity)
        
        # C^T = -C
        first = C(1,2)
        second = -1 * C(2,1)
        first = first.simplify().expand().simplify()
        second = second.simplify().expand().simplify()        
        
        self.assertEqual(first, second)
        
        # C is a real matrix
        for indices in first.listindices():
            value = complex(first.get_rep(indices))
            self.assertEqual(value, value.conjugate())
        
        # C* Gamma5 * C^-1 =  Gamma5^T
        zero = C(1,2) * Gamma5(2,3) * C(3,4) + Gamma5(4,1)
        zero = zero.simplify().expand().simplify()
        for ind in zero.listindices():
            self.assertEqual(zero.get_rep(ind), 0, 'not zero %s for %s' 
                             % (zero.get_rep(ind),ind ))
            
        # C* Gamma_mu * C^-1 =  Gamma_mu^T
        zero = C(1,2) * Gamma('mu',2,3) * C(3,4) - Gamma('mu',4,1)
        zero = zero.simplify().expand().simplify()
        for ind in zero.listindices():
            self.assertEqual(zero.get_rep(ind), 0, 'not zero %s for %s' 
                             % (zero.get_rep(ind),ind ))               

        # C* Sigma_mu_nu * C^-1 =  Sigma_mu_nu^T
        zero = C(1,2) * Sigma('mu','nu',2,3) * C(3,4) - Sigma('mu','nu',4,1)
        zero = zero.simplify().expand().simplify()
        for ind in zero.listindices():
            self.assertEqual(zero.get_rep(ind), 0, 'not zero %s for %s' 
                             % (zero.get_rep(ind),ind ))
                    

    def testConjugateOperator(self):
        Gamma = aloha_obj.Gamma
        Gamma5 = aloha_obj.Gamma5
        Sigma = aloha_obj.Sigma
        ProjM = aloha_obj.ProjM
        ProjP = aloha_obj.ProjP
        Identity = aloha_obj.Identity
        Metric = aloha_obj.Metric
        P = aloha_obj.P
        C = aloha_obj.C    
        
        # Check the sign given in Denner
        
        def conjugate(A):
            # contract on 1,2 return on indices 51 52
            return C(51, 2) * A * C(52,1)
        
        
        # check C * 1 * C^ -1 = 1
        A = Identity(1,2)
        AC = conjugate(A)
        A2 = Identity(51,52) 
        zero = AC - A2 
        zero = zero.simplify().expand().simplify()
        for ind in zero.listindices():
            self.assertEqual(zero.get_rep(ind), 0, 'not zero %s for %s' 
                             % (zero.get_rep(ind),ind ))        
        
        # check C * Gamma_mu^T * C^ -1 = - Gamma_mu
        A = Gamma('mu',1,2)
        AC = conjugate(A)
        A2 = -1 * Gamma('mu',51,52) 
        zero = AC - A2 
        zero = zero.simplify().expand().simplify()
        for ind in zero.listindices():
            self.assertEqual(zero.get_rep(ind), 0, 'not zero %s for %s' 
                             % (zero.get_rep(ind),ind ))         
        
        # check C * (Gamma_mu * Gamma5)^T * C^ -1 =  Gamma_mu * Gamma5
        A = Gamma('mu',1,21) * Gamma5(21,2)
        AC = conjugate(A)
        A2 = Gamma('mu',51,22) * Gamma5(22,52) 
        zero = AC - A2 
        zero = zero.simplify().expand().simplify()
        for ind in zero.listindices():
            self.assertEqual(zero.get_rep(ind), 0, 'not zero %s for %s' 
                             % (zero.get_rep(ind),ind ))           

        # check goldstino interaction
        A = -(P(-1,3)*Gamma(-1,-2,1)*Gamma(3,2,-2)) + P(3,3)*Identity(2,1)
        AC = conjugate(A)
        A2 = -(P(-1,3)*Gamma(-1,-2,51)*Gamma(3,52,-2)) + P(3,3)*Identity(52,51) 
        zero = AC + A2 
        zero = zero.simplify().expand().simplify()
        for ind in zero.listindices():
            self.assertEqual(zero.get_rep(ind), 0, 'not zero %s for %s' 
                             % (zero.get_rep(ind),ind ))         
    
        # check goldstino interaction
        A = -(Gamma('nu',-2,1)*Gamma('mu',2,-2)) + Metric('mu','nu') * Identity(2,1)
        AC = conjugate(A)
        A2 = -(Gamma('nu',-2,51)*Gamma('mu',52,-2)) + Metric('mu','nu') * Identity(52,51) 
        zero = AC + A2 
        zero = zero.simplify().expand().simplify()
        for ind in zero.listindices():
            self.assertEqual(zero.get_rep(ind), 0, 'not zero %s for %s' 
                             % (zero.get_rep(ind),ind ))    
    
    def testemptyisFalse(self):

        false = aloha_lib.AddVariable([])
        if false:
            raise AssertionError, 'empty list are not False'
        
        false = aloha_lib.MultVariable([])
        if false:
            raise AssertionError, 'empty list are not False'      
          
class TestConstantObject(unittest.TestCase):
    """Check the different Operation for a Constant Object"""
    
    def testsum(self):
        
        const = aloha_lib.ConstantObject()
        p = aloha_obj.P(1,1)
        
        sum = const + p
        self.assertEqual(type(sum),type(p))
        self.assertEqual(sum, p)
                
        p2 = aloha_obj.P(1,2) 
        add = p + p2   


class TestSimplify(unittest.TestCase):
    """Check that the simplification works correctly"""        

    def testsimplifyMultLorentz(self):
        
        # For Standard Product : No Simplification
        prod = aloha_obj.Gamma(1, 2, 3) * aloha_obj.Gamma(3, 4, 5)
        
        simp = prod.simplify()
        self.assertEqual(simp, prod)
        
        # Look if Multiply by Propagator
        prod = aloha_obj.Gamma(1, 2, 3) * aloha_obj.SpinorPropagator(1, 2 ,3) / \
                                            aloha_obj.DenominatorPropagator(3) 
        simp = prod.simplify()
        
        self.assertEqual(simp.__class__, aloha_lib.FracVariable)
        self.assertEqual(simp.denominator.__class__, aloha_lib.AddVariable)
        simp = simp.expand()
        simp = simp.simplify()
        self.assertEqual(simp.denominator.__class__, aloha_lib.LorentzObjectRepresentation) 
        denominator = simp.denominator.get_rep([0])     
        for data in denominator:
            if aloha_lib.ScalarVariable('P3_0') == data:
                self.assertEqual(data.prefactor, 1)
                self.assertEqual(data.power, 2)
            elif aloha_lib.ScalarVariable('P3_1') == data:
                self.assertEqual(data.prefactor, -1)
                self.assertEqual(data.power, 2)
            elif aloha_lib.ScalarVariable('P3_2') == data:
                self.assertEqual(data.prefactor, -1)
                self.assertEqual(data.power, 2)                
            elif aloha_lib.ScalarVariable('P3_3') == data:
                self.assertEqual(data.prefactor, -1)
                self.assertEqual(data.power, 2)
            elif aloha_lib.ScalarVariable('M3') == data:
                self.assertEqual(data.prefactor, -1)
                self.assertEqual(data.power, 2)                
            elif aloha_lib.ScalarVariable('W3') in data:
                self.assertEqual(data.prefactor, complex(0,1))

        
        
    def testsimplifyFracVariable(self):
        
        # For Standard Product : No Simplification
        prod = aloha_obj.Gamma(1, 2, 3) * aloha_obj.Gamma(3, 4, 5)
        
        simp = prod.simplify()
        self.assertEqual(simp, prod)
        
        # Look if Multiply by Propagator
        
        prod = aloha_obj.Gamma(1, 2, 3) * aloha_obj.SpinorPropagator(1, 2 ,3) / \
                                            aloha_obj.DenominatorPropagator(3) 
        simp = prod.simplify()
        
        self.assertEqual(simp.__class__, aloha_lib.FracVariable)
        self.assertEqual(simp.denominator.__class__, aloha_lib.AddVariable)
        
        
class test_aloha_creation(unittest.TestCase):
    """ test the creation of one aloha routine from the create_aloha routine """
    
    
    class Lorentz(object):

        require_args=['name','spins','structure']
    
        def __init__(self, name, spins, structure='external', **opt):
            args = (name, spins, structure)
                
            assert(len(self.require_args) == len (args))
    
            for i, name in enumerate(self.require_args):
                setattr(self, name, args[i])
    
            for (option, value) in opt.items():
                setattr(self, option, value)
            
    def test_aloha_VVS(self):
        """ Test the VVS creation of vertex """
        
        VVS_15 = self.Lorentz(name = 'VVS_15',
                 spins = [ 3, 3, 1 ],
                 structure = 'Metric(1,2)')

        abstract = create_aloha.AbstractRoutineBuilder(VVS_15).compute_routine(3)
        
        self.assertEqual(abstract.expr.numerator.nb_lor, 0)
        self.assertEqual(abstract.expr.numerator.nb_spin, 0)
        
    def test_aloha_ZPZZ(self):
        """ Check the validity of Funny Zp coupling to z z """
                
        ZPZZ = self.Lorentz(name = 'ZPZZ',
                 spins = [ 3, 3, 3 ],
                 structure = 'P(-1,1)*Epsilon(3,1,2,-2)*P(-1,1)*P(-2,2)-Epsilon(3,1,2,-2)*P(-1,2)*P(-1,2)*P(-2,1)-Epsilon(3,2,-1,-2)*P(1,1)*P(-1,2)*P(-2,1)+Epsilon(3,1,-1,-2)*P(2,2)*P(-1,2)*P(-2,1)')
    
        abstract_ZP = create_aloha.AbstractRoutineBuilder(ZPZZ).compute_routine(0)
        expr = abstract_ZP.expr

        V2_1, V2_2, V2_3, V2_4  = 1, 2, 3, 4
        V1_1, V1_2, V1_3, V1_4  = 5, 6, 7, 8
        V3_1, V3_2, V3_3, V3_4  = 9, 100, 11, 13
        OM1,OM2,OM3 = 9,11,13
        j = complex(0,1)
        P1_0,P1_1,P1_2,P1_3 = 10, 11, 12, 19
        P2_0,P2_1,P2_2,P2_3 = 101, 111, 121, 134
        P3_0,P3_1,P3_2,P3_3 = 1001, 1106, 1240, 1320

        for ind in expr.listindices():
            self.assertEqual(eval(str(expr.get_rep(ind))), 178727040j)


    def test_use_of_library_spin2(self):
        """ check that use the library or the usual definition is the same """
        
        
        Metric = aloha_obj.Metric
        P = aloha_obj.P
        OM = aloha_obj.OverMass2
        F = aloha_obj.Spinor
        Identity = aloha_obj.Identity
        t = 3
        mu, nu, alpha, beta = 1003,2003,'I2','I3' 
        
        # One Expand:
        import time
        start = time.time()
        one_exp = Metric(mu,nu) * Identity(1,2)* aloha_obj.Spin2Propagator(mu,nu,alpha,beta, t)  * F(1,1) * F(2,2)
        one_exp = one_exp.simplify().expand().simplify()#.factorize()

        # Separate Expand:
        start = time.time()
        two_exp = Metric(mu,nu) * Identity(1,2)  * F(1,1) * F(2,2)
        two_exp = two_exp.simplify().expand().simplify()
        
        two_exp = two_exp * aloha_obj.Spin2Propagator(mu,nu,alpha,beta, t).expand().simplify()
        two_exp = two_exp.simplify()#.factorize()
        #self.assertEqual(two_exp.lorentz_ind, one_exp.lorentz_ind)

        P1_0,P1_1,P1_2,P1_3 = 1000, 3, 4, 1000
        P2_0,P2_1,P2_2,P2_3 = 1000, 3, 6, -1000
        P3_0,P3_1,P3_2,P3_3 = 2000, 2, 6, 9
        
        F1_1, F1_2, F1_3, F1_4  = 1, 62,34,23
        F2_1, F2_2, F2_3, F2_4  = 12, 44, 72, -45 
        OM1,OM2,OM3 = 0 , 0, 1.0 / 500**2
        M3 = 500
        
        for ind in one_exp.listindices():
            data = one_exp.get_rep(ind) - two_exp.get_rep(ind)
            data.simplify()
            self.assertAlmostEqual(eval(str(one_exp.get_rep(ind))), eval(str(two_exp.get_rep(ind))))
                
    def test_aloha_FFT2(self):
        """ test the FFT2 creation of vertex"""

        FFT2 = self.Lorentz(name = 'FFT2',
                 spins = [2, 2, 5],
        structure="Metric(1003,2003)*ProjP(1,2)+Metric(1003,2003)*ProjM(1,2)"
        )
        abstract_FFT = create_aloha.AbstractRoutineBuilder(FFT2).compute_routine(3)
        expr = abstract_FFT.expr
        
        Metric = aloha_obj.Metric
        P = aloha_obj.P
        OM = aloha_obj.OverMass2
        F = aloha_obj.Spinor
        result = complex(0,1/3) * (OM(3) * P(-1, 3)**2 - 1) * (Metric('I2','I3') + 2 * OM(3) * P('I2',3)*P('I3',3))
        result = result * F(-2,1) * F(-2,2)
        
        zero = expr.numerator - result.expand()
        zero = zero.simplify()
        
        P1_0,P1_1,P1_2,P1_3 = 1000, 3, 4, 1000
        P2_0,P2_1,P2_2,P2_3 = 1000, 3, 6, -1000
        P3_0,P3_1,P3_2,P3_3 = 2000, 2, 6, 9
        
        F1_1, F1_2, F1_3, F1_4  = -44.7213595499958, 62,34,23
        F2_1, F2_2, F2_3, F2_4  = 12, 44, 72, -45 
        OM1,OM2,OM3 = 0 , 0, 1.0 / 500**2
        M3 = 500
        
        
        for ind in zero.listindices():
            self.assertAlmostEqual(eval(str(zero.get_rep(ind))),0)
             


    def test_aloha_FFV(self):
        """ test the FFV creation of vertex """
        
        FFV_M = self.Lorentz(name = 'FFV_4',
                 spins = [ 2, 2, 3 ],
                 structure = 'Gamma(3,1,\'s1\')*ProjM(\'s1\',2)')        
        
        FFV_P = self.Lorentz(name = 'FFV_5',
                 spins = [ 2, 2, 3 ],
                 structure = 'Gamma(3,1,\'s1\')*ProjP(\'s1\',2)')
        
        FFV = self.Lorentz(name = 'FFV',
                 spins = [ 2, 2, 3 ],
                 structure = 'Gamma(3,1,2)')
        
        
        abstract_M = create_aloha.AbstractRoutineBuilder(FFV_M).compute_routine(3)       
        abstract_P = create_aloha.AbstractRoutineBuilder(FFV_P).compute_routine(3)       
        abstract = create_aloha.AbstractRoutineBuilder(FFV).compute_routine(3)
        
        zero = abstract_M.expr.numerator + abstract_P.expr.numerator - \
                            abstract.expr.numerator
        F2_1, F2_2, F2_3, F2_4  = 1, 2, 3, 4
        F1_1, F1_2, F1_3, F1_4  = 5, 6, 7, 8
        OM3 = 9
        j = complex(0,1)
        P3_0,P3_1,P3_2,P3_3 = 10, 11, 12, 13
            
        for ind in zero.listindices():
            self.assertEqual(eval(str(zero.get_rep(ind))),0)
            
        #tested solution again MG4
        s1 = -j*((OM3*(P3_0*((F2_1*((F1_3*(-P3_0-P3_3))+(F1_4*(-P3_1-1*j*P3_2))))+(F2_2*((F1_3*(-P3_1+1*j*P3_2))+(F1_4*(-P3_0+P3_3)))))))+((F1_3*F2_1)+(F1_4*F2_2)))        
        s2 = -j*((OM3*(P3_1*((F2_1*((F1_3*(-P3_0-P3_3))+(F1_4*(-P3_1-1*j*P3_2))))+(F2_2*((F1_3*(-P3_1+1*j*P3_2))+(F1_4*(-P3_0+P3_3)))))))+(-(F1_4*F2_1)-(F1_3*F2_2)))
        s3 = -j*((OM3*(P3_2*((F2_1*((F1_3*(-P3_0-P3_3))+(F1_4*(-P3_1-1*j*P3_2))))+(F2_2*((F1_3*(-P3_1+1*j*P3_2))+(F1_4*(-P3_0+P3_3)))))))+(-1*j*(F1_4*F2_1)+1*j*(F1_3*F2_2)))
        s4 = -j*((OM3*(P3_3*((F2_1*((F1_3*(-P3_0-P3_3))+(F1_4*(-P3_1-1*j*P3_2))))+(F2_2*((F1_3*(-P3_1+1*j*P3_2))+(F1_4*(-P3_0+P3_3)))))))+(-(F1_3*F2_1)+(F1_4*F2_2)))
        
        self.assertEqual(s1, eval(str(abstract_M.expr.numerator.get_rep([0]))))
        self.assertEqual(s2, eval(str(abstract_M.expr.numerator.get_rep([1]))))    
        self.assertEqual(s3, eval(str(abstract_M.expr.numerator.get_rep([2]))))    
        self.assertEqual(s4, eval(str(abstract_M.expr.numerator.get_rep([3]))))                                   

        FFV_6 = self.Lorentz(name = 'FFV_6',
                spins = [ 2, 2, 3 ],
                structure = 'Gamma(3,1,\'s1\')*ProjM(\'s1\',2) + 2*Gamma(3,1,\'s1\')*ProjP(\'s1\',2)')

        abstract_6 = create_aloha.AbstractRoutineBuilder(FFV_6).compute_routine(3)
         
        zero = abstract_6.expr.numerator - abstract_M.expr.numerator - \
                                                    2* abstract_P.expr.numerator   
        
        for ind in zero.listindices():
            self.assertEqual(eval(str(zero.get_rep(ind))),0)
        
    def test_aloha_symmetries(self):
        """ test that the symmetries of particles works """
    
        # Check that full identification symmetry works
        helas_suite = create_aloha.AbstractALOHAModel('sm')
        helas_suite.look_for_symmetries()
        solution = {'VVVV2': {2: 1 ,4: 3}, 'SSS1': {2: 1, 3: 2}, 'VVSS1': {2: 1, 4: 3}, 'VVS1': {2: 1},'SSSS1': {2: 1, 3: 2, 4: 3}}  
        self.assertEqual(solution, helas_suite.symmetries)
        
    def test_has_symmetries(self):
        """Check that functions returning symmetries works"""
        
        helas_suite = create_aloha.AbstractALOHAModel('sm')
        helas_suite.look_for_symmetries()
        
        base = helas_suite.has_symmetries('SSS1', 3)
        self.assertEqual(base, 1)

        base = helas_suite.has_symmetries('SSS1', 3, valid_output=(1, 2))
        self.assertEqual(base, 1)
        
        base = helas_suite.has_symmetries('SSS1', 3, valid_output=(1,))
        self.assertEqual(base, 1)
        
        base = helas_suite.has_symmetries('SSS1', 3, valid_output=(2,))
        self.assertEqual(base, 2)   
        
        base = helas_suite.has_symmetries('VVS1', 3, valid_output=(3,))
        self.assertEqual(base, None)
        
        base = helas_suite.has_symmetries('VVS1', 3, valid_output=(1, 2))
        self.assertEqual(base, None)   

    def test_aloha_multiple_lorentz(self):
        """ check if the detection of multiple lorentz work """
        
        helas_suite = create_aloha.AbstractALOHAModel('sm')
        helas_suite.look_for_multiple_lorentz_interactions()
        solution = {'FFV2': [('FFV3',), ('FFV4',), ('FFV5',)],'FFS3': [('FFS4',)]}
        self.assertEqual(solution, helas_suite.multiple_lor)
        

    def test_aloha_multiple_lorentz_and_symmetry(self):
        """ check if the detection of multiple lorentz work """
        
        VVS1 = self.Lorentz(name = 'VVS1',
                 spins = [ 3, 3, 1 ],
                 structure = 'Metric(1,2)')

        #VVS2 = self.Lorentz(name = 'VVS2',
        #         spins = [ 3, 3, 1 ],
        #         structure = 'Metric(2,1)')
        
        abstract = create_aloha.AbstractRoutineBuilder(VVS1).compute_routine(1)
        abstract.add_symmetry(2)
        abstract.add_combine(('VVS2',))
        
        text =  abstract.write(None, 'Fortran')

        goal =""" subroutine VVS1_1(V2, S3, COUP, M1, W1, V1)
implicit none 
double complex V1(*)
double complex V2(*)
double complex S3(*)
double complex COUP
double complex denom
double precision M1, W1
double complex OM1
double precision P1(0:3)

V1(5)= V2(5)+S3(2)
V1(6)= V2(6)+S3(3)
P1(0) = - dble(V1(5))
P1(1) = - dble(V1(6))
P1(2) = - dimag(V1(6))
P1(3) = - dimag(V1(5))
OM1 = 0d0
if (M1 .ne. 0d0) OM1=1d0/M1**2

denom =1d0/(( (M1*( -M1+(0, 1)*W1))+( (P1(0)**2)-(P1(1)**2)-(P1(2)**2)-(P1(3)**2))))
V1(1)= COUP*denom*(S3(1)*( (OM1*( (0, 1)*(V2(1)*P1(0))+(0, -1)*(V2(2)*P1(1))+(0, -1)*(V2(3)*P1(2))+(0, -1)*(V2(4)*P1(3)))*P1(0))+(0, -1)*V2(1)))
V1(2)= COUP*denom*(S3(1)*( (OM1*( (0, 1)*(V2(1)*P1(0))+(0, -1)*(V2(2)*P1(1))+(0, -1)*(V2(3)*P1(2))+(0, -1)*(V2(4)*P1(3)))*P1(1))+(0, -1)*V2(2)))
V1(3)= COUP*denom*(S3(1)*( (OM1*( (0, 1)*(V2(1)*P1(0))+(0, -1)*(V2(2)*P1(1))+(0, -1)*(V2(3)*P1(2))+(0, -1)*(V2(4)*P1(3)))*P1(2))+(0, -1)*V2(3)))
V1(4)= COUP*denom*(S3(1)*( (OM1*( (0, 1)*(V2(1)*P1(0))+(0, -1)*(V2(2)*P1(1))+(0, -1)*(V2(3)*P1(2))+(0, -1)*(V2(4)*P1(3)))*P1(3))+(0, -1)*V2(4)))
end



 subroutine VVS1_2(V2, S3, COUP, M1, W1, V1)
implicit none 
double complex V1(*)
double complex V2(*)
double complex S3(*)
double complex COUP
double complex denom
double precision M1, W1
double complex OM1
double precision P1(0:3)
call VVS1_1(V2,S3,COUP,M1,W1,V1)
end


 subroutine VVS1_2_1(V2, S3, COUP1,COUP2, M1, W1, V1)
implicit none 
double complex V1(*)
double complex V2(*)
double complex S3(*)
double complex COUP1,COUP2
double complex denom
double precision M1, W1
double complex OM1
double precision P1(0:3)
 double complex TMP(6)
 integer i

 CALL VVS1_1(V2, S3, COUP1, M1, W1, V1)
 CALL VVS2_1(V2, S3, COUP2, M1, W1, TMP)
 do i=1,4
                V1(i) = V1(i) + tmp(i)
                enddo
end

 subroutine VVS1_2_2(V2, S3, COUP1,COUP2, M1, W1, V1)
implicit none 
double complex V1(*)
double complex V2(*)
double complex S3(*)
double complex COUP1,COUP2
double complex denom
double precision M1, W1
double complex OM1
double precision P1(0:3)
 double complex TMP(6)
 integer i

 CALL VVS1_1(V2, S3, COUP1, M1, W1, V1)
 CALL VVS2_1(V2, S3, COUP2, M1, W1, TMP)
 do i=1,4
                V1(i) = V1(i) + tmp(i)
                enddo
end

"""
        self.assertEqual(text.split('\n'),goal.split('\n')) 
   
        text_h, text_cpp =  abstract.write(None, 'CPP')
    
        goal_h = """#ifndef VVS1_1_guard
#define VVS1_1_guard
#include <complex>
using namespace std;

void VVS1_1(complex<double> V2[],complex<double> S3[],complex<double> COUP, double M1, double W1, complex<double>V1[]);

void VVS1_2(complex<double> V2[],complex<double> S3[],complex<double> COUP, double M1, double W1, complex<double>V1[]);

#endif

#ifndef VVS1_2_1_guard
#define VVS1_2_1_guard
#include <complex>
using namespace std;

void VVS1_2_1(complex<double> V2[],complex<double> S3[],complex<double> COUP1, complex <double>COUP2, double M1, double W1, complex<double>V1[]);

void VVS1_2_2(complex<double> V2[],complex<double> S3[],complex<double> COUP1, complex <double>COUP2, double M1, double W1, complex<double>V1[]);

#endif"""
        goal_cpp = """#include "VVS1_1.h"

void VVS1_1(complex<double> V2[],complex<double> S3[],complex<double> COUP, double M1, double W1, complex<double>V1[]){
complex<double> denom;
complex<double> OM1;
double P1[4];
V1[4]= V2[4]+S3[1];
V1[5]= V2[5]+S3[2];
P1[0] = -V1[4].real();
P1[1] = -V1[5].real();
P1[2] = -V1[5].imag();
P1[3] = -V1[4].imag();
OM1 = 0;
if (M1 != 0) OM1= 1./pow(M1,2);
denom =1./(( (M1*( -M1+complex<double>(0., 1.)*W1))+( (pow(P1[0],2))-(pow(P1[1],2))-(pow(P1[2],2))-(pow(P1[3],2)))));
V1[0]= COUP*denom*(S3[0]*( (OM1*( complex<double>(0., 1.)*(V2[0]*P1[0])+complex<double>(0., -1.)*(V2[1]*P1[1])+complex<double>(0., -1.)*(V2[2]*P1[2])+complex<double>(0., -1.)*(V2[3]*P1[3]))*P1[0])+complex<double>(0., -1.)*V2[0]));
V1[1]= COUP*denom*(S3[0]*( (OM1*( complex<double>(0., 1.)*(V2[0]*P1[0])+complex<double>(0., -1.)*(V2[1]*P1[1])+complex<double>(0., -1.)*(V2[2]*P1[2])+complex<double>(0., -1.)*(V2[3]*P1[3]))*P1[1])+complex<double>(0., -1.)*V2[1]));
V1[2]= COUP*denom*(S3[0]*( (OM1*( complex<double>(0., 1.)*(V2[0]*P1[0])+complex<double>(0., -1.)*(V2[1]*P1[1])+complex<double>(0., -1.)*(V2[2]*P1[2])+complex<double>(0., -1.)*(V2[3]*P1[3]))*P1[2])+complex<double>(0., -1.)*V2[2]));
V1[3]= COUP*denom*(S3[0]*( (OM1*( complex<double>(0., 1.)*(V2[0]*P1[0])+complex<double>(0., -1.)*(V2[1]*P1[1])+complex<double>(0., -1.)*(V2[2]*P1[2])+complex<double>(0., -1.)*(V2[3]*P1[3]))*P1[3])+complex<double>(0., -1.)*V2[3]));
}

void VVS1_2(complex<double> V2[],complex<double> S3[],complex<double> COUP, double M1, double W1, complex<double>V1[]){
VVS1_1(V2,S3,COUP,M1,W1,V1);
}

#include "VVS1_2_1.h"

void VVS1_2_1(complex<double> V2[],complex<double> S3[],complex<double> COUP1, complex<double>COUP2, double M1, double W1, complex<double>V1[]){
complex<double> tmp[6];
 int i = 0;

VVS1_1(V2, S3, COUP1, M1, W1, V1);
VVS2_1(V2, S3, COUP2, M1, W1, tmp);
 while (i < 4)
                {
                V1[i] = V1[i] + tmp[i];
                i++;
                }
}

#include "VVS1_2_2.h"

void VVS1_2_2(complex<double> V2[],complex<double> S3[],complex<double> COUP1, complex<double>COUP2, double M1, double W1, complex<double>V1[]){
complex<double> tmp[6];
 int i = 0;

VVS1_1(V2, S3, COUP1, M1, W1, V1);
VVS2_1(V2, S3, COUP2, M1, W1, tmp);
 while (i < 4)
                {
                V1[i] = V1[i] + tmp[i];
                i++;
                }
}

"""
        
        self.assertEqual(text_h.split('\n'),goal_h.split('\n'))
        self.assertEqual(text_cpp.split('\n'),goal_cpp.split('\n'))
        
        
        text =  abstract.write(None, 'Python')
        goal = """import wavefunctions
def VVS1_1(V2, S3, COUP, M1, W1):
    V1 = wavefunctions.WaveFunction(size=6)
    V1[4] = V2[4]+S3[1]
    V1[5] = V2[5]+S3[2]
    P1 = [- complex(V1[4]).real, \\
             - complex(V1[5]).real, \\
             - complex(V1[5]).imag, \\
             - complex(V1[4]).imag]
    OM1 = 0.0
    if (M1): OM1=1.0/M1**2
    denom =1.0/(( (M1*( -M1+1j*W1))+( (P1[0]**2)-(P1[1]**2)-(P1[2]**2)-(P1[3]**2))))
    V1[0]= COUP*denom*(S3[0]*( (OM1*( 1j*(V2[0]*P1[0])-1j*(V2[1]*P1[1])-1j*(V2[2]*P1[2])-1j*(V2[3]*P1[3]))*P1[0])-1j*V2[0]))
    V1[1]= COUP*denom*(S3[0]*( (OM1*( 1j*(V2[0]*P1[0])-1j*(V2[1]*P1[1])-1j*(V2[2]*P1[2])-1j*(V2[3]*P1[3]))*P1[1])-1j*V2[1]))
    V1[2]= COUP*denom*(S3[0]*( (OM1*( 1j*(V2[0]*P1[0])-1j*(V2[1]*P1[1])-1j*(V2[2]*P1[2])-1j*(V2[3]*P1[3]))*P1[2])-1j*V2[2]))
    V1[3]= COUP*denom*(S3[0]*( (OM1*( 1j*(V2[0]*P1[0])-1j*(V2[1]*P1[1])-1j*(V2[2]*P1[2])-1j*(V2[3]*P1[3]))*P1[3])-1j*V2[3]))
    return V1
    
    
def VVS1_2(V2, S3, COUP, M1, W1):
    return VVS1_1(V2,S3,COUP,M1,W1)

def VVS1_2_1(V2, S3, COUP1,COUP2, M1, W1):


    V1 = VVS1_1(V2, S3, COUP1, M1, W1)
    tmp = VVS2_1(V2, S3, COUP2, M1, W1)
    for i in range(4):
        V1[i] += tmp[i]
    return V1

def VVS1_2_2(V2, S3, COUP1,COUP2, M1, W1):


    V1 = VVS1_1(V2, S3, COUP1, M1, W1)
    tmp = VVS2_1(V2, S3, COUP2, M1, W1)
    for i in range(4):
        V1[i] += tmp[i]
    return V1

"""
        self.assertEqual(text.split('\n'),goal.split('\n'))
        
        
    def test_full_sm_aloha(self):
        """test that the full SM seems to work"""
        # Note that this test check also some of the routine define inside this
        #because of use of some global.
        
        helas_suite = create_aloha.AbstractALOHAModel('sm')
        self.assertEqual(helas_suite.look_for_conjugate(), {})
        start = time.time()
        helas_suite.compute_all()
        timing = time.time()-start
        if timing > 10:
            print "WARNING ALOHA SLOW (taking %s s for the full sm)" % timing
        lorentz_index = {1:0, 2:0,3:1}
        spin_index = {1:0, 2:1, 3:0}
        error = 'wrong contraction for %s'
        for (name, output_part), abstract in helas_suite.items():
            if not output_part:
                self.assertEqual(abstract.expr.nb_lor, 0, error % name)
                self.assertEqual(abstract.expr.nb_spin, 0, error % abstract.expr.spin_ind)
                continue
            helas = self.find_helas(name, helas_suite.model)
            lorentz_solution = lorentz_index[helas.spins[output_part -1]]
            self.assertEqual(abstract.expr.numerator.nb_lor, lorentz_solution)
            spin_solution = spin_index[helas.spins[output_part -1]]
            self.assertEqual(abstract.expr.numerator.nb_spin, spin_solution, \
                             error % name)
            
    def test_multiple_lorentz_subset(self):
        """test if we create the correct set of routine/files for multiple lorentz"""
        
        helas_suite = create_aloha.AbstractALOHAModel('sm')
        requested_routines=[(('FFV1',) , (), 0), 
                            (('FFV1','FFV2') , (1,), 0)]
        
        helas_suite.compute_subset(requested_routines)

        # Check that the 3 base routines are created
        # FFV1, FFV1C1, FFV2C1
        self.assertEqual(len(helas_suite), 3)
        
        # Check that FFV1C1 are correctly connected to the associate
        # lorentz
        linked = helas_suite[('FFV1C1',0)].combined
        self.assertEqual(linked, [('FFV2',)])        
        linked = helas_suite[('FFV1',0)].combined
        self.assertEqual(linked, [])
        
        # Check that the file are correctly written
        os.system('rm -r /tmp/mg5 &> /dev/null; mkdir /tmp/mg5 &> /dev/null')
        helas_suite.write('/tmp/mg5', 'Fortran')
        
        content = set(os.listdir('/tmp/mg5'))
        self.assertEqual(content, set(['FFV1_0.f',
                                       'FFV1C1_0.f','FFV2C1_0.f',
                                       'FFV1C1_2_0.f']))
        
        # Check the content of FFV1__FFV2C1_0.f
        fsock = open('/tmp/mg5/FFV1C1_2_0.f')
        goal = """C     This File is Automatically generated by ALOHA 
C     
      SUBROUTINE FFV1C1_2_0(F2,F1,V3,COUP1,COUP2,VERTEX)
      IMPLICIT NONE
      DOUBLE COMPLEX F1(*)
      DOUBLE COMPLEX F2(*)
      DOUBLE COMPLEX V3(*)
      DOUBLE COMPLEX COUP1,COUP2
      DOUBLE COMPLEX VERTEX
      DOUBLE COMPLEX TMP


      CALL FFV1C1_0(F2, F1, V3, COUP1, VERTEX)
      CALL FFV2C1_0(F2, F1, V3, COUP2, TMP)
      VERTEX = VERTEX + TMP
      END


"""
        self.assertEqual(fsock.read().split('\n'), goal.split('\n'))
        
        
        
        
        
    
    def test_mssm_subset_creation(self):
        """ test the creation of subpart of ALOHA routines 
        including clash routines """
        helas_suite = create_aloha.AbstractALOHAModel('mssm')
        
        requested_routines=[(('FFV1',) , (), 0), 
                            (('FFV1',), (), 2),
                            (('FFV1',), (1,), 0),
                            (('FFV2',), (1,), 3),
                            (('VVV1',), (), 3)]
        
        helas_suite.compute_subset(requested_routines)        
        self.assertEqual(len(helas_suite), 5)
        
        # Apply basic check for coherence
        error = 'wrong contraction for %s'
        for (name, output_part), abstract in helas_suite.items():
            if not output_part:
                self.assertEqual(abstract.expr.nb_lor, 0, error % name)
                self.assertEqual(abstract.expr.nb_spin, 0, error % abstract.expr.spin_ind)
            elif name in ['FFV2C1','VVV1']:
                self.assertEqual(abstract.expr.numerator.nb_lor, 1, error % name)
                self.assertEqual(abstract.expr.numerator.nb_spin, 0, error % name)
            elif name in ['FFV1']:
                self.assertEqual(abstract.expr.numerator.nb_lor, 0, error % name)
                self.assertEqual(abstract.expr.numerator.nb_spin, 1, error % name)
            else:
                raise Exception, 'not expected routine %s' % name
            
    def find_helas(self, name, model):
        for lorentz in model.all_lorentz:
            if lorentz.name == name:
                return lorentz
            
        raise Exception('the test is confuse by name %s' % name)
        
    def test_aloha_FFVC(self):
        """ test the FFV creation of vertex """
        from models.mssm.object_library import Lorentz

        FFV = Lorentz(name = 'FFV',
                 spins = [ 2, 2, 3 ],
                 structure = 'Gamma(3,1,2)')        
        builder = create_aloha.AbstractRoutineBuilder(FFV)
        amp = builder.compute_routine(0)
        conjg_builder= builder.define_conjugate_builder()
        conjg_amp = conjg_builder.compute_routine(0)
    
        # Check correct contraction
        self.assertEqual(conjg_amp.expr.nb_lor, 0)
        self.assertEqual(conjg_amp.expr.nb_spin, 0)
      
        # Check expr are different
        self.assertNotEqual(str(amp.expr), str(conjg_amp.expr))
        self.assertEqual(amp.name, conjg_amp.name)
        self.assertEqual(amp.tag + ['C1'], conjg_amp.tag)
        
    def test_aloha_expr_FFV2C1(self):
        """Test analytical expression for fermion clash routine"""
        
        from models.mssm.object_library import Lorentz
        FFV = Lorentz(name = 'FFV2',
                 spins = [ 2, 2, 3 ],
                 structure = 'Gamma(3,2,\'s1\')*ProjM(\'s1\',1)')
        builder = create_aloha.AbstractRoutineBuilder(FFV)
        conjg_builder= builder.define_conjugate_builder()
        amp = conjg_builder.compute_routine(0)

        self.assertEqual(amp.expr.nb_spin, 0)
        F1_1, F1_2, F1_3, F1_4 = 1,2,3,4
        F2_1, F2_2, F2_3, F2_4 = 5,5,6,7
        V3_1, V3_2, V3_3, V3_4 = 8,9,10,11
        # For V4:
        cImag = complex(0,1)

        ufo_value = eval(str(amp.expr.get_rep([0])))
    
        #v4_value = ( (F2_1*F1_3+F2_2*F1_4)*V3_1 \
        #            -(F2_1*F1_4+F2_2*F1_3)*V3_2 \
        #            +(F2_1*F1_4-F2_2*F1_3)*V3_3*cImag \
        #            -(F2_1*F1_3-F2_2*F1_4)*V3_4       )
        v4_value = ( (F1_1*F2_3+F1_2*F2_4)*V3_1 \
                    -(F1_1*F2_4+F1_2*F2_3)*V3_2 \
                    +(F1_1*F2_4-F1_2*F2_3)*V3_3*cImag \
                    -(F1_1*F2_3-F1_2*F2_4)*V3_4       )



        self.assertEqual(complex(0,-1)*ufo_value, v4_value)

        FFV = Lorentz(name = 'FFV2',
                 spins = [ 2, 2, 3 ],
                 structure = 'Gamma(3,2,\'s1\')*ProjP(\'s1\',1)')
        builder = create_aloha.AbstractRoutineBuilder(FFV)
        conjg_builder= builder.define_conjugate_builder()
        amp = conjg_builder.compute_routine(0)
        
        ufo_value = eval(str(amp.expr.get_rep([0])))
        self.assertNotEqual(complex(0,1)*ufo_value, v4_value)
        v4_value = (F1_3*F2_1+F1_4*F2_2)*V3_1 \
                          +(F1_3*F2_2+F1_4*F2_1)*V3_2 \
                          -(F1_3*F2_2-F1_4*F2_1)*V3_3*cImag \
                          +(F1_3*F2_1-F1_4*F2_2)*V3_4
               
        self.assertEqual(complex(0,-1)*ufo_value, v4_value)
        
    def test_aloha_expr_FFFF(self):
        """Test analytical expression for fermion clash routine"""
        
        from models.mssm.object_library import Lorentz
        FFFF = Lorentz(name = 'FFFF1',
                spins = [ 2, 2, 2, 2 ],
                structure = 'Identity(1,2)*Identity(4,3)')
        
        builder = create_aloha.AbstractRoutineBuilder(FFFF)
        conjg_builder= builder.define_conjugate_builder()
        conjg_builder= conjg_builder.define_conjugate_builder(pairs=2)
        amp = conjg_builder.compute_routine(0)

        self.assertEqual(builder.conjg,[])

        self.assertEqual(amp.expr.nb_spin, 0)
        self.assertEqual(amp.expr.nb_lor, 0)

        conjg_builder= builder.define_conjugate_builder(pairs=1)
        amp = conjg_builder.compute_routine(0)

        self.assertEqual(amp.expr.nb_spin, 0)
        self.assertEqual(amp.expr.nb_lor, 0)   
        
        conjg_builder= builder.define_conjugate_builder(pairs=2)
        amp = conjg_builder.compute_routine(0)

        self.assertEqual(amp.expr.nb_spin, 0)
        self.assertEqual(amp.expr.nb_lor, 0)        

        

class UFOLorentz(object):
    """ simple UFO LORENTZ OBJECT """
    
    def __init__(self, name='',spins=[],structure='1'):
        """fake lorentz initialization"""
        self.name = name
        self.spins=spins
        self.structure = structure
        
class AbstractRoutineBuilder(create_aloha.AbstractRoutineBuilder):
    
    
    def compute_routine(self, mode):
        """avoid computation"""
        self.outgoing = mode
        self.expr = aloha_obj.C(1,2)
        self.expr.tag=[]
        return self.define_simple_output()

class TestAlohaWriter(unittest.TestCase):
    """ simple unittest of the writer more test are in test_export_v4
    and test_export_pythia"""
    
    def tearDown(self):
        aloha.complex_mass = False
        aloha.unitary_gauge = True
    
    def old_test_reorder_call_listFFVV(self):
        
        FFVV = UFOLorentz(name = 'FFVV',
               spins = [ 2, 2, 3, 3])
        
        abstract = AbstractRoutineBuilder(FFVV).compute_routine(1)
        abstract.add_symmetry(2)
        
        writer = aloha_writers.ALOHAWriterForFortran(abstract, '/tmp')
        call_list= writer.calllist['CallList']
        new_call = writer.reorder_call_list(call_list, 1, 2)
        self.assertEqual(['F2', 'V3', 'V4'], new_call)

    def old_test_reorder_call_listFVVV(self):
        FVVV = UFOLorentz(name = 'FVVV',
               spins = [ 2, 3, 3, 3])
        
        abstract = AbstractRoutineBuilder(FVVV).compute_routine(2)
        writer = aloha_writers.ALOHAWriterForFortran(abstract, '/tmp')
        call_list= writer.calllist['CallList']
        self.assertEqual(['F1', 'V3', 'V4'], call_list)
        #vertex UAAW
        #vertex_3 receives UAW with label 134
        #vertex_2 expects UAW => need label 134 
        new_call = writer.reorder_call_list(call_list, 2, 3)
        self.assertEqual(['F1', 'V3', 'V4'], new_call)
        
        #vertex UAWA
        #vertex_4 receives UAW with label 134 
        #vertex_2 expects UWA => need label 143
        new_call = writer.reorder_call_list(call_list, 2, 4)
        self.assertEqual(['F1', 'V4', 'V3'], new_call)                  
    
    def old_test_reorder_call_listVVVV(self):
        VVVV = UFOLorentz(name = 'VVVV',
               spins = [ 3, 3, 3, 3])
    
            
        abstract = AbstractRoutineBuilder(VVVV).compute_routine(1)
        writer = aloha_writers.ALOHAWriterForFortran(abstract, '/tmp')
        call_list= writer.calllist['CallList']
        # Vertex AAW+W-
        # vertex_2 receives AW+W- with label 234
        # vertex_1 ask for AW+W- so should be label 234
        
        new_call = writer.reorder_call_list(call_list, 1, 2)
        self.assertEqual(['V2', 'V3', 'V4'], new_call)
        
        # Vertex Aw+AW-
        #vertex_3 receives AW+W-  with label 234
        #vertex_1 ask for w+Aw- so should be call with 324
        new_call = writer.reorder_call_list(call_list, 1, 3)
        self.assertEqual(['V3', 'V2', 'V4'], new_call) 
        # Vertex Aw+w-A
        #vertex_4 receives Aw+w-  with label 234
        #vertex_1 ask for w+w-A so should be call with 342        
        new_call = writer.reorder_call_list(call_list, 1, 4)
        self.assertEqual(['V3', 'V4', 'V2'], new_call)        
        
        abstract = create_aloha.AbstractRoutineBuilder(VVVV).compute_routine(2)
        writer = aloha_writers.ALOHAWriterForFortran(abstract, '/tmp')
        call_list= writer.calllist['CallList']
        self.assertEqual(['V1', 'V3', 'V4'], call_list)
        # Vertex W+AAW-
        # vertex3 receives W+AW- with label 134
        # vertex2 ask for W+AW- so we should use label 134
        new_call = writer.reorder_call_list(call_list, 2, 3)
        self.assertEqual(['V1', 'V3', 'V4'], new_call)
        # Vertex W+AW-A
        # vertex4 receives W+AW- with label 134
        # vertex2 ask for W+W-A so we should use label 143        
        new_call = writer.reorder_call_list(call_list, 2, 4)
        self.assertEqual(['V1', 'V4', 'V3'], new_call)

        abstract = create_aloha.AbstractRoutineBuilder(VVVV).compute_routine(3)
        writer = aloha_writers.ALOHAWriterForFortran(abstract, '/tmp')
        call_list= writer.calllist['CallList']
        self.assertEqual(['V1', 'V2', 'V4'], call_list)
        # Vertex W+W-AA
        # vertex4 receives W+W-A with label 124
        # vertex3 ask for W+W-A so we should use label 124
        new_call = writer.reorder_call_list(call_list, 3, 4)
        self.assertEqual(['V1', 'V2', 'V4'], new_call)

    def old_test_reorder_call_listUVVS(self):
        UVVS = UFOLorentz(name = 'UVVS',
               spins = [ 2, 3, 3, 1])
    
        
        abstract = AbstractRoutineBuilder(UVVS).compute_routine(2)
        writer = aloha_writers.ALOHAWriterForFortran(abstract, '/tmp')
        call_list= writer.calllist['CallList']
        # Vertex UAAH
        # vertex_3 receives UAH with label 134
        # vertex_2 ask for UAH so should be label 134
        
        new_call = writer.reorder_call_list(call_list, 2, 3)
        self.assertEqual(['F1', 'V3', 'S4'], new_call)
        
        UVVS = UFOLorentz(name = 'UVVS',
               spins = [ 2, 3, 3, 1])
    
        
        abstract = AbstractRoutineBuilder(UVVS).compute_routine(2)
        writer = aloha_writers.ALOHAWriterForFortran(abstract, '/tmp')
        call_list= writer.calllist['CallList']
        # Vertex UAAH
        # vertex_3 receives UAH with label 134
        # vertex_2 ask for UAH so should be label 134
        
        new_call = writer.reorder_call_list(call_list, 2, 3)
        self.assertEqual(['F1', 'V3', 'S4'], new_call)        
    
    
    def test_change_number_format_fortran(self):
        """ Check that the number are correctly written in fortranwriter """
        
        SSS = UFOLorentz(name = 'SSS',
               spins = [ 1, 1, 1])
    
        
        abstract = AbstractRoutineBuilder(SSS).compute_routine(0)
        writer = aloha_writers.ALOHAWriterForFortran(abstract, '/tmp')
        
        numbers = [complex(0,1), complex(0,1/2), 3*complex(1.0,3), complex(1,0)]
        numbers +=[0, 1, 2, -3, 3.0, 3.00, 1.00001, 2000, 24300.1, 1/3, 1/4, 3/4]
 
        solution = ['(0, 1)', '(0, 0.5)', '(3, 9)', '1', '0', '1', '2', '-3', '3', '3', '1.00001', '2000', '24300.1', '0.333333333', '0.25', '0.75']
        converted = [writer.change_number_format(number) for number in numbers]
        map(self.assertEqual, converted, solution)
 
 
    def test_pythonwriter(self):
        """ test that python writer works """
        
        solution ="""import wavefunctions
def SSS1_1(S2, S3, COUP, M1, W1):
    S1 = wavefunctions.WaveFunction(size=3)
    S1[1] = S2[1]+S3[1]
    S1[2] = S2[2]+S3[2]
    P1 = [- complex(S1[1]).real, \\
             - complex(S1[2]).real, \\
             - complex(S1[2]).imag, \\
             - complex(S1[1]).imag]
    denom =1.0/(( (M1*( -M1+1j*W1))+( (P1[0]**2)-(P1[1]**2)-(P1[2]**2)-(P1[3]**2))))
    S1[0]= COUP*denom*1j*(S3[0]*S2[0])
    return S1
    
    
def SSS1_2(S2, S3, COUP, M1, W1):
    return SSS1_1(S2,S3,COUP,M1,W1)

def SSS1_3(S2, S3, COUP, M1, W1):
    return SSS1_1(S2,S3,COUP,M1,W1)

"""
        
        SSS = UFOLorentz(name = 'SSS1',
                 spins = [ 1, 1, 1 ],
                 structure = '1')        
        builder = create_aloha.AbstractRoutineBuilder(SSS)
        amp = builder.compute_routine(1)
        amp.add_symmetry(2)
        amp.add_symmetry(3)
        
        routine = amp.write(output_dir=None, language='Python')
        
        split_solution = solution.split('\n')
        split_routine = routine.split('\n')
        self.assertEqual(split_solution, split_routine)
        self.assertEqual(len(split_routine), len(split_solution))

    def test_pythonwriter_spin3half(self):
        """ test that python writer works """


        solution ="""import wavefunctions
def RFSC1_1(R1, S3, COUP, M2, W2):
    F2 = wavefunctions.WaveFunction(size=6)
    F2[4] = R1[16]+S3[1]
    F2[5] = R1[17]+S3[2]
    P2 = [complex(F2[4]).real, \\
             complex(F2[5]).real, \\
             complex(F2[5]).imag, \\
             complex(F2[4]).imag]
    denom =1.0/(( (M2*( -M2+1j*W2))+( (P2[0]**2)-(P2[1]**2)-(P2[2]**2)-(P2[3]**2))))
    F2[0]= COUP*denom*(S3[0]*( (P2[0]*( -1j*R1[0]+1j*R1[5]-R1[9]+1j*R1[12]))+( (P2[3]*( -1j*R1[0]+1j*R1[5]-R1[9]+1j*R1[12]))+( (P2[1]*( -1j*R1[1]+1j*R1[4]+R1[8]-1j*R1[13]))+(P2[2]*( R1[1]-R1[4]+1j*R1[8]+R1[13]))))))
    F2[1]= COUP*denom*(S3[0]*( (P2[1]*( -1j*R1[0]+1j*R1[5]-R1[9]+1j*R1[12]))+( (P2[2]*( -R1[0]+R1[5]+1j*R1[9]+R1[12]))+( (P2[0]*( -1j*R1[1]+1j*R1[4]+R1[8]-1j*R1[13]))+(P2[3]*( 1j*R1[1]-1j*R1[4]-R1[8]+1j*R1[13]))))))
    F2[2]= COUP*denom*(M2*( 1j*R1[5]-R1[9]-1j*R1[0]+1j*R1[12])*S3[0])
    F2[3]= COUP*denom*(M2*( -1j*R1[1]-1j*R1[13]+1j*R1[4]+R1[8])*S3[0])
    return F2
    
    
"""
        
        RFS = UFOLorentz(name = 'RFS',
                 spins = [ 4, 2, 1 ],
                 structure = 'Gamma(1,2,-1)*ProjM(-1,1)')        
        builder = create_aloha.AbstractRoutineBuilder(RFS)
        builder.apply_conjugation()
        amp = builder.compute_routine(1)
        
        routine = amp.write(output_dir=None, language='Python')
        
        split_solution = solution.split('\n')
        split_routine = routine.split('\n')
        self.assertEqual(split_solution, split_routine)
        self.assertEqual(len(split_routine), len(split_solution))

        solution = """import wavefunctions
def RFSC1_0(F2,R1,S3,COUP):
    vertex = COUP*(S3[0]*( (F2[2]*( 1j*R1[0]-1j*R1[5]+R1[9]-1j*R1[12]))+(F2[3]*( 1j*R1[1]-1j*R1[4]-R1[8]+1j*R1[13]))))
    return vertex   
    
    
"""

        
        amp = builder.compute_routine(0)
        routine = amp.write(output_dir=None, language='Python')
        split_solution = [l.strip() for l in solution.split('\n')]
        split_routine = [l.strip() for l in routine.split('\n')]
        self.assertEqual(split_solution, split_routine)
        self.assertEqual(len(split_routine), len(split_solution))
        
        solution = """import wavefunctions
def RFSC1_2(F2, S3, COUP, M1, W1):
    R1 = wavefunctions.WaveFunction(size=18)
    R1[16] = F2[4]-S3[1]
    R1[17] = F2[5]-S3[2]
    P1 = [complex(R1[16]).real, \\
             complex(R1[17]).real, \\
             complex(R1[17]).imag, \\
             complex(R1[16]).imag]
    OM1 = 0.0
    if (M1): OM1=1.0/M1**2
    denom =1.0/(( (M1*( -M1+1j*W1))+( (P1[0]**2)-(P1[1]**2)-(P1[2]**2)-(P1[3]**2))))
    R1[0]= COUP*denom*(M1*( (F2[2]*( (P1[0]*( (M1**2*( -0.333333333333*P1[0]+0.333333333333*P1[3])*OM1)+( (0.333333333333+0j)*P1[0]+(-0.666666666667+0j)*P1[3])))+( (P1[1]*( 0.333333333333*P1[1]+0.666666666667j*P1[2]))+( (-0.333333333333+0j)*P1[2]**2+0.333333333333*P1[3]**2))))+(F2[3]*( (P1[0]*( (M1**2*( 0.333333333333*P1[1]-0.333333333333j*P1[2])*OM1)+(-0.666666666667+0j)*P1[1]))-0.666666666667j*(P1[2]*P1[3]))))*OM1*S3[0])
    R1[4]= COUP*denom*(M1*( (F2[3]*( (P1[1]*( (M1**2*( 0.333333333333*P1[1]-0.333333333333j*P1[2])*OM1)+( (-0.333333333333+0j)*P1[1]+0.666666666667j*P1[2])))+( (P1[0]*( -0.333333333333*P1[0]-0.666666666667*P1[3]))+( -0.333333333333*P1[3]**2+(0.333333333333+0j)*P1[2]**2))))+(F2[2]*( (P1[1]*( (M1**2*( -0.333333333333*P1[0]+0.333333333333*P1[3])*OM1)+(0.666666666667+0j)*P1[0]))+0.666666666667j*(P1[3]*P1[2]))))*OM1*S3[0])
    R1[8]= COUP*denom*(M1*( (F2[3]*( (P1[2]*( (M1**2*( 0.333333333333*P1[1]-0.333333333333j*P1[2])*OM1)+( (-0.666666666667+0j)*P1[1]+0.333333333333j*P1[2])))+( (P1[0]*( -0.333333333333j*P1[0]-0.666666666667j*P1[3]))+( -0.333333333333j*P1[3]**2-0.333333333333j*P1[1]**2))))+(F2[2]*( (P1[2]*( (M1**2*( -0.333333333333*P1[0]+0.333333333333*P1[3])*OM1)+(-0.666666666667+0j)*P1[3]))+0.666666666667j*(P1[0]*P1[1]))))*OM1*S3[0])
    R1[12]= COUP*denom*(M1*( (F2[2]*( (P1[3]*( (M1**2*( -0.333333333333*P1[0]+0.333333333333*P1[3])*OM1)+( (0.666666666667+0j)*P1[0]+(-0.333333333333+0j)*P1[3])))+( (P1[1]*( -0.333333333333*P1[1]-0.666666666667j*P1[2]))+( (0.333333333333+0j)*P1[2]**2-0.333333333333*P1[0]**2))))+(F2[3]*( (P1[3]*( (M1**2*( 0.333333333333*P1[1]-0.333333333333j*P1[2])*OM1)+0.666666666667j*P1[2]))+0.666666666667*(P1[1]*P1[0]))))*OM1*S3[0])
    R1[1]= COUP*denom*(M1*( (F2[3]*( (P1[0]*( (M1**2*( -0.333333333333*P1[0]-0.333333333333*P1[3])*OM1)+( (0.333333333333+0j)*P1[0]+(0.666666666667+0j)*P1[3])))+( (P1[1]*( 0.333333333333*P1[1]-0.666666666667j*P1[2]))+( 0.333333333333*P1[3]**2+(-0.333333333333+0j)*P1[2]**2))))+(F2[2]*( (P1[0]*( (M1**2*( 0.333333333333*P1[1]+0.333333333333j*P1[2])*OM1)+(-0.666666666667+0j)*P1[1]))-0.666666666667j*(P1[3]*P1[2]))))*OM1*S3[0])
    R1[5]= COUP*denom*(M1*( (F2[2]*( (P1[1]*( (M1**2*( 0.333333333333*P1[1]+0.333333333333j*P1[2])*OM1)+( (-0.333333333333+0j)*P1[1]-0.666666666667j*P1[2])))+( (P1[0]*( -0.333333333333*P1[0]+0.666666666667*P1[3]))+( (0.333333333333+0j)*P1[2]**2-0.333333333333*P1[3]**2))))+(F2[3]*( (P1[1]*( (M1**2*( -0.333333333333*P1[0]-0.333333333333*P1[3])*OM1)+(0.666666666667+0j)*P1[0]))+0.666666666667j*(P1[2]*P1[3]))))*OM1*S3[0])
    R1[9]= COUP*denom*(M1*( (F2[2]*( (P1[2]*( (M1**2*( 0.333333333333*P1[1]+0.333333333333j*P1[2])*OM1)+( (-0.666666666667+0j)*P1[1]-0.333333333333j*P1[2])))+( (P1[0]*( 0.333333333333j*P1[0]-0.666666666667j*P1[3]))+( 0.333333333333j*P1[1]**2+0.333333333333j*P1[3]**2))))+(F2[3]*( (P1[2]*( (M1**2*( -0.333333333333*P1[0]-0.333333333333*P1[3])*OM1)+(0.666666666667+0j)*P1[3]))-0.666666666667j*(P1[1]*P1[0]))))*OM1*S3[0])
    R1[13]= COUP*denom*(M1*( (F2[3]*( (P1[3]*( (M1**2*( -0.333333333333*P1[0]-0.333333333333*P1[3])*OM1)+( (0.666666666667+0j)*P1[0]+(0.333333333333+0j)*P1[3])))+( (P1[1]*( 0.333333333333*P1[1]-0.666666666667j*P1[2]))+( 0.333333333333*P1[0]**2+(-0.333333333333+0j)*P1[2]**2))))+(F2[2]*( (P1[3]*( (M1**2*( 0.333333333333*P1[1]+0.333333333333j*P1[2])*OM1)-0.666666666667j*P1[2]))-0.666666666667*(P1[0]*P1[1]))))*OM1*S3[0])
    R1[2]= COUP*denom*(M1**2*( (P1[0]*( (OM1*( (F2[2]*( (P1[1]*( 0.333333333333*P1[1]+0.666666666667j*P1[2]))+( (P1[0]*( 0.333333333333*P1[0]-0.666666666667*P1[3]))+( (-0.333333333333+0j)*P1[2]**2+0.333333333333*P1[3]**2))))+(F2[3]*( -0.666666666667*(P1[1]*P1[0])-0.666666666667j*(P1[2]*P1[3])))))+(-0.333333333333+0j)*F2[2]))+( (F2[3]*( 0.333333333333*P1[1]-0.333333333333j*P1[2]))+0.333333333333*(F2[2]*P1[3])))*OM1*S3[0])
    R1[6]= COUP*denom*(M1**2*( (P1[1]*( (OM1*( (F2[2]*( (P1[1]*( 0.333333333333*P1[1]+0.666666666667j*P1[2]))+( (P1[0]*( 0.333333333333*P1[0]-0.666666666667*P1[3]))+( (-0.333333333333+0j)*P1[2]**2+0.333333333333*P1[3]**2))))+(F2[3]*( -0.666666666667*(P1[1]*P1[0])-0.666666666667j*(P1[2]*P1[3])))))+(0.333333333333+0j)*F2[2]))+( (F2[3]*( -0.333333333333*P1[0]-0.333333333333*P1[3]))+0.333333333333j*(F2[2]*P1[2])))*OM1*S3[0])
    R1[10]= COUP*denom*(M1**2*( (P1[2]*( (OM1*( (F2[2]*( (P1[1]*( 0.333333333333*P1[1]+0.666666666667j*P1[2]))+( (P1[0]*( 0.333333333333*P1[0]-0.666666666667*P1[3]))+( (-0.333333333333+0j)*P1[2]**2+0.333333333333*P1[3]**2))))+(F2[3]*( -0.666666666667*(P1[1]*P1[0])-0.666666666667j*(P1[2]*P1[3])))))+(-0.333333333333+0j)*F2[2]))+( (F2[3]*( -0.333333333333j*P1[0]-0.333333333333j*P1[3]))+0.333333333333j*(F2[2]*P1[1])))*OM1*S3[0])
    R1[14]= COUP*denom*(M1**2*( (P1[3]*( (OM1*( (F2[2]*( (P1[1]*( 0.333333333333*P1[1]+0.666666666667j*P1[2]))+( (P1[0]*( 0.333333333333*P1[0]-0.666666666667*P1[3]))+( (-0.333333333333+0j)*P1[2]**2+0.333333333333*P1[3]**2))))+(F2[3]*( -0.666666666667*(P1[1]*P1[0])-0.666666666667j*(P1[2]*P1[3])))))+(0.333333333333+0j)*F2[2]))+( (F2[3]*( 0.333333333333*P1[1]-0.333333333333j*P1[2]))-0.333333333333*(F2[2]*P1[0])))*OM1*S3[0])
    R1[3]= COUP*denom*(M1**2*( (P1[0]*( (OM1*( (F2[3]*( (P1[0]*( 0.333333333333*P1[0]+0.666666666667*P1[3]))+( (P1[1]*( 0.333333333333*P1[1]-0.666666666667j*P1[2]))+( 0.333333333333*P1[3]**2+(-0.333333333333+0j)*P1[2]**2))))+(F2[2]*( -0.666666666667*(P1[0]*P1[1])-0.666666666667j*(P1[3]*P1[2])))))+(-0.333333333333+0j)*F2[3]))+( (F2[2]*( 0.333333333333*P1[1]+0.333333333333j*P1[2]))-0.333333333333*(F2[3]*P1[3])))*OM1*S3[0])
    R1[7]= COUP*denom*(M1**2*( (P1[1]*( (OM1*( (F2[3]*( (P1[0]*( 0.333333333333*P1[0]+0.666666666667*P1[3]))+( (P1[1]*( 0.333333333333*P1[1]-0.666666666667j*P1[2]))+( 0.333333333333*P1[3]**2+(-0.333333333333+0j)*P1[2]**2))))+(F2[2]*( -0.666666666667*(P1[0]*P1[1])-0.666666666667j*(P1[3]*P1[2])))))+(0.333333333333+0j)*F2[3]))+( (F2[2]*( -0.333333333333*P1[0]+0.333333333333*P1[3]))-0.333333333333j*(F2[3]*P1[2])))*OM1*S3[0])
    R1[11]= COUP*denom*(M1**2*( (P1[2]*( (OM1*( (F2[3]*( (P1[0]*( 0.333333333333*P1[0]+0.666666666667*P1[3]))+( (P1[1]*( 0.333333333333*P1[1]-0.666666666667j*P1[2]))+( 0.333333333333*P1[3]**2+(-0.333333333333+0j)*P1[2]**2))))+(F2[2]*( -0.666666666667*(P1[0]*P1[1])-0.666666666667j*(P1[3]*P1[2])))))+(-0.333333333333+0j)*F2[3]))+( (F2[2]*( 0.333333333333j*P1[0]-0.333333333333j*P1[3]))-0.333333333333j*(F2[3]*P1[1])))*OM1*S3[0])
    R1[15]= COUP*denom*(M1**2*( (P1[3]*( (OM1*( (F2[3]*( (P1[0]*( 0.333333333333*P1[0]+0.666666666667*P1[3]))+( (P1[1]*( 0.333333333333*P1[1]-0.666666666667j*P1[2]))+( 0.333333333333*P1[3]**2+(-0.333333333333+0j)*P1[2]**2))))+(F2[2]*( -0.666666666667*(P1[0]*P1[1])-0.666666666667j*(P1[3]*P1[2])))))+(0.333333333333+0j)*F2[3]))+( (F2[2]*( -0.333333333333*P1[1]-0.333333333333j*P1[2]))+0.333333333333*(F2[3]*P1[0])))*OM1*S3[0])
    return R1   
    
    
"""

        
        amp = builder.compute_routine(2)
        routine = amp.write(output_dir=None, language='Python')
        split_solution = [l.strip() for l in solution.split('\n')]
        split_routine = [l.strip() for l in routine.split('\n')]
        self.assertEqual(split_solution, split_routine)
        self.assertEqual(len(split_routine), len(split_solution))        
        

    def test_Fortranwriter_spin3half(self):
        """ test that python writer works """


        solution =""" subroutine RFSC1_1(R1, S3, COUP, M2, W2, F2)
implicit none 
double complex R1(*)
double complex F2(*)
double complex S3(*)
double complex COUP
double complex denom
double precision M2, W2
double precision P2(0:3)

F2(5)= R1(17)+S3(2)
F2(6)= R1(18)+S3(3)
P2(0) =  dble(F2(5))
P2(1) =  dble(F2(6))
P2(2) =  dimag(F2(6))
P2(3) =  dimag(F2(5))

denom =1d0/(( (M2*( -M2+(0, 1)*W2))+( (P2(0)**2)-(P2(1)**2)-(P2(2)**2)-(P2(3)**2))))
F2(1)= COUP*denom*(S3(1)*( (P2(0)*( (0, -1)*R1(1)+(0, 1)*R1(6)-R1(10)+(0, 1)*R1(13)))+( (P2(3)*( (0, -1)*R1(1)+(0, 1)*R1(6)-R1(10)+(0, 1)*R1(13)))+( (P2(1)*( (0, -1)*R1(2)+(0, 1)*R1(5)+R1(9)+(0, -1)*R1(14)))+(P2(2)*( R1(2)-R1(5)+(0, 1)*R1(9)+R1(14)))))))
F2(2)= COUP*denom*(S3(1)*( (P2(1)*( (0, -1)*R1(1)+(0, 1)*R1(6)-R1(10)+(0, 1)*R1(13)))+( (P2(2)*( -R1(1)+R1(6)+(0, 1)*R1(10)+R1(13)))+( (P2(0)*( (0, -1)*R1(2)+(0, 1)*R1(5)+R1(9)+(0, -1)*R1(14)))+(P2(3)*( (0, 1)*R1(2)+(0, -1)*R1(5)-R1(9)+(0, 1)*R1(14)))))))
F2(3)= COUP*denom*(M2*( (0, 1)*R1(6)-R1(10)+(0, -1)*R1(1)+(0, 1)*R1(13))*S3(1))
F2(4)= COUP*denom*(M2*( (0, -1)*R1(2)+(0, -1)*R1(14)+(0, 1)*R1(5)+R1(9))*S3(1))
end


"""
        
        RFS = UFOLorentz(name = 'RFS',
                 spins = [ 4, 2, 1 ],
                 structure = 'Gamma(1,2,-1)*ProjM(-1,1)')        
        builder = create_aloha.AbstractRoutineBuilder(RFS)
        builder.apply_conjugation()
        amp = builder.compute_routine(1)
        
        routine = amp.write(output_dir=None, language='Fortran')

        split_solution = solution.split('\n')
        split_routine = routine.split('\n')
        self.assertEqual(split_solution, split_routine)
        self.assertEqual(len(split_routine), len(split_solution))

        solution = """subroutine RFSC1_0(F2,R1,S3,COUP,vertex)
implicit none 
double complex R1(*)
double complex F2(*)
double complex S3(*)
double complex COUP
double complex vertex


Vertex = COUP*(S3(1)*( (F2(3)*( (0, 1)*R1(1)+(0, -1)*R1(6)+R1(10)+(0, -1)*R1(13)))+(F2(4)*( (0, 1)*R1(2)+(0, -1)*R1(5)-R1(9)+(0, 1)*R1(14)))))
end
    
    
"""

        
        amp = builder.compute_routine(0)
        routine = amp.write(output_dir=None, language='Fortran')
        split_solution = [l.strip() for l in solution.split('\n')]
        split_routine = [l.strip() for l in routine.split('\n')]
        self.assertEqual(split_solution, split_routine)
        self.assertEqual(len(split_routine), len(split_solution))

        solution = """ subroutine RFSC1_2(F2, S3, COUP, M1, W1, R1)
implicit none 
double complex R1(*)
double complex F2(*)
double complex S3(*)
double complex COUP
double complex denom
double precision M1, W1
double complex OM1
double precision P1(0:3)

R1(17)= F2(5)-S3(2)
R1(18)= F2(6)-S3(3)
P1(0) =  dble(R1(17))
P1(1) =  dble(R1(18))
P1(2) =  dimag(R1(18))
P1(3) =  dimag(R1(17))
OM1 = 0d0
if (M1 .ne. 0d0) OM1=1d0/M1**2

denom =1d0/(( (M1*( -M1+(0, 1)*W1))+( (P1(0)**2)-(P1(1)**2)-(P1(2)**2)-(P1(3)**2))))
R1(1)= COUP*denom*(M1*( (F2(3)*( (P1(0)*( (M1**2*( -0.333333333*P1(0)+0.333333333*P1(3))*OM1)+( 0.333333333*P1(0)-0.666666667*P1(3))))+( (P1(1)*( 0.333333333*P1(1)+(0, 0.666666667)*P1(2)))+( -0.333333333*P1(2)**2+0.333333333*P1(3)**2))))+(F2(4)*( (P1(0)*( (M1**2*( 0.333333333*P1(1)+(0, -0.333333333)*P1(2))*OM1)-0.666666667*P1(1)))+(0, -0.666666667)*(P1(2)*P1(3)))))*OM1*S3(1))
R1(5)= COUP*denom*(M1*( (F2(4)*( (P1(1)*( (M1**2*( 0.333333333*P1(1)+(0, -0.333333333)*P1(2))*OM1)+( -0.333333333*P1(1)+(0, 0.666666667)*P1(2))))+( (P1(0)*( -0.333333333*P1(0)-0.666666667*P1(3)))+( -0.333333333*P1(3)**2+0.333333333*P1(2)**2))))+(F2(3)*( (P1(1)*( (M1**2*( -0.333333333*P1(0)+0.333333333*P1(3))*OM1)+0.666666667*P1(0)))+(0, 0.666666667)*(P1(3)*P1(2)))))*OM1*S3(1))
R1(9)= COUP*denom*(M1*( (F2(4)*( (P1(2)*( (M1**2*( 0.333333333*P1(1)+(0, -0.333333333)*P1(2))*OM1)+( -0.666666667*P1(1)+(0, 0.333333333)*P1(2))))+( (P1(0)*( (0, -0.333333333)*P1(0)+(0, -0.666666667)*P1(3)))+( (0, -0.333333333)*P1(3)**2+(0, -0.333333333)*P1(1)**2))))+(F2(3)*( (P1(2)*( (M1**2*( -0.333333333*P1(0)+0.333333333*P1(3))*OM1)-0.666666667*P1(3)))+(0, 0.666666667)*(P1(0)*P1(1)))))*OM1*S3(1))
R1(13)= COUP*denom*(M1*( (F2(3)*( (P1(3)*( (M1**2*( -0.333333333*P1(0)+0.333333333*P1(3))*OM1)+( 0.666666667*P1(0)-0.333333333*P1(3))))+( (P1(1)*( -0.333333333*P1(1)+(0, -0.666666667)*P1(2)))+( 0.333333333*P1(2)**2-0.333333333*P1(0)**2))))+(F2(4)*( (P1(3)*( (M1**2*( 0.333333333*P1(1)+(0, -0.333333333)*P1(2))*OM1)+(0, 0.666666667)*P1(2)))+0.666666667*(P1(1)*P1(0)))))*OM1*S3(1))
R1(2)= COUP*denom*(M1*( (F2(4)*( (P1(0)*( (M1**2*( -0.333333333*P1(0)-0.333333333*P1(3))*OM1)+( 0.333333333*P1(0)+0.666666667*P1(3))))+( (P1(1)*( 0.333333333*P1(1)+(0, -0.666666667)*P1(2)))+( 0.333333333*P1(3)**2-0.333333333*P1(2)**2))))+(F2(3)*( (P1(0)*( (M1**2*( 0.333333333*P1(1)+(0, 0.333333333)*P1(2))*OM1)-0.666666667*P1(1)))+(0, -0.666666667)*(P1(3)*P1(2)))))*OM1*S3(1))
R1(6)= COUP*denom*(M1*( (F2(3)*( (P1(1)*( (M1**2*( 0.333333333*P1(1)+(0, 0.333333333)*P1(2))*OM1)+( -0.333333333*P1(1)+(0, -0.666666667)*P1(2))))+( (P1(0)*( -0.333333333*P1(0)+0.666666667*P1(3)))+( 0.333333333*P1(2)**2-0.333333333*P1(3)**2))))+(F2(4)*( (P1(1)*( (M1**2*( -0.333333333*P1(0)-0.333333333*P1(3))*OM1)+0.666666667*P1(0)))+(0, 0.666666667)*(P1(2)*P1(3)))))*OM1*S3(1))
R1(10)= COUP*denom*(M1*( (F2(3)*( (P1(2)*( (M1**2*( 0.333333333*P1(1)+(0, 0.333333333)*P1(2))*OM1)+( -0.666666667*P1(1)+(0, -0.333333333)*P1(2))))+( (P1(0)*( (0, 0.333333333)*P1(0)+(0, -0.666666667)*P1(3)))+( (0, 0.333333333)*P1(1)**2+(0, 0.333333333)*P1(3)**2))))+(F2(4)*( (P1(2)*( (M1**2*( -0.333333333*P1(0)-0.333333333*P1(3))*OM1)+0.666666667*P1(3)))+(0, -0.666666667)*(P1(1)*P1(0)))))*OM1*S3(1))
R1(14)= COUP*denom*(M1*( (F2(4)*( (P1(3)*( (M1**2*( -0.333333333*P1(0)-0.333333333*P1(3))*OM1)+( 0.666666667*P1(0)+0.333333333*P1(3))))+( (P1(1)*( 0.333333333*P1(1)+(0, -0.666666667)*P1(2)))+( 0.333333333*P1(0)**2-0.333333333*P1(2)**2))))+(F2(3)*( (P1(3)*( (M1**2*( 0.333333333*P1(1)+(0, 0.333333333)*P1(2))*OM1)+(0, -0.666666667)*P1(2)))-0.666666667*(P1(0)*P1(1)))))*OM1*S3(1))
R1(3)= COUP*denom*(M1**2*( (P1(0)*( (OM1*( (F2(3)*( (P1(1)*( 0.333333333*P1(1)+(0, 0.666666667)*P1(2)))+( (P1(0)*( 0.333333333*P1(0)-0.666666667*P1(3)))+( -0.333333333*P1(2)**2+0.333333333*P1(3)**2))))+(F2(4)*( -0.666666667*(P1(1)*P1(0))+(0, -0.666666667)*(P1(2)*P1(3))))))-0.333333333*F2(3)))+( (F2(4)*( 0.333333333*P1(1)+(0, -0.333333333)*P1(2)))+0.333333333*(F2(3)*P1(3))))*OM1*S3(1))
R1(7)= COUP*denom*(M1**2*( (P1(1)*( (OM1*( (F2(3)*( (P1(1)*( 0.333333333*P1(1)+(0, 0.666666667)*P1(2)))+( (P1(0)*( 0.333333333*P1(0)-0.666666667*P1(3)))+( -0.333333333*P1(2)**2+0.333333333*P1(3)**2))))+(F2(4)*( -0.666666667*(P1(1)*P1(0))+(0, -0.666666667)*(P1(2)*P1(3))))))+0.333333333*F2(3)))+( (F2(4)*( -0.333333333*P1(0)-0.333333333*P1(3)))+(0, 0.333333333)*(F2(3)*P1(2))))*OM1*S3(1))
R1(11)= COUP*denom*(M1**2*( (P1(2)*( (OM1*( (F2(3)*( (P1(1)*( 0.333333333*P1(1)+(0, 0.666666667)*P1(2)))+( (P1(0)*( 0.333333333*P1(0)-0.666666667*P1(3)))+( -0.333333333*P1(2)**2+0.333333333*P1(3)**2))))+(F2(4)*( -0.666666667*(P1(1)*P1(0))+(0, -0.666666667)*(P1(2)*P1(3))))))-0.333333333*F2(3)))+( (F2(4)*( (0, -0.333333333)*P1(0)+(0, -0.333333333)*P1(3)))+(0, 0.333333333)*(F2(3)*P1(1))))*OM1*S3(1))
R1(15)= COUP*denom*(M1**2*( (P1(3)*( (OM1*( (F2(3)*( (P1(1)*( 0.333333333*P1(1)+(0, 0.666666667)*P1(2)))+( (P1(0)*( 0.333333333*P1(0)-0.666666667*P1(3)))+( -0.333333333*P1(2)**2+0.333333333*P1(3)**2))))+(F2(4)*( -0.666666667*(P1(1)*P1(0))+(0, -0.666666667)*(P1(2)*P1(3))))))+0.333333333*F2(3)))+( (F2(4)*( 0.333333333*P1(1)+(0, -0.333333333)*P1(2)))-0.333333333*(F2(3)*P1(0))))*OM1*S3(1))
R1(4)= COUP*denom*(M1**2*( (P1(0)*( (OM1*( (F2(4)*( (P1(0)*( 0.333333333*P1(0)+0.666666667*P1(3)))+( (P1(1)*( 0.333333333*P1(1)+(0, -0.666666667)*P1(2)))+( 0.333333333*P1(3)**2-0.333333333*P1(2)**2))))+(F2(3)*( -0.666666667*(P1(0)*P1(1))+(0, -0.666666667)*(P1(3)*P1(2))))))-0.333333333*F2(4)))+( (F2(3)*( 0.333333333*P1(1)+(0, 0.333333333)*P1(2)))-0.333333333*(F2(4)*P1(3))))*OM1*S3(1))
R1(8)= COUP*denom*(M1**2*( (P1(1)*( (OM1*( (F2(4)*( (P1(0)*( 0.333333333*P1(0)+0.666666667*P1(3)))+( (P1(1)*( 0.333333333*P1(1)+(0, -0.666666667)*P1(2)))+( 0.333333333*P1(3)**2-0.333333333*P1(2)**2))))+(F2(3)*( -0.666666667*(P1(0)*P1(1))+(0, -0.666666667)*(P1(3)*P1(2))))))+0.333333333*F2(4)))+( (F2(3)*( -0.333333333*P1(0)+0.333333333*P1(3)))+(0, -0.333333333)*(F2(4)*P1(2))))*OM1*S3(1))
R1(12)= COUP*denom*(M1**2*( (P1(2)*( (OM1*( (F2(4)*( (P1(0)*( 0.333333333*P1(0)+0.666666667*P1(3)))+( (P1(1)*( 0.333333333*P1(1)+(0, -0.666666667)*P1(2)))+( 0.333333333*P1(3)**2-0.333333333*P1(2)**2))))+(F2(3)*( -0.666666667*(P1(0)*P1(1))+(0, -0.666666667)*(P1(3)*P1(2))))))-0.333333333*F2(4)))+( (F2(3)*( (0, 0.333333333)*P1(0)+(0, -0.333333333)*P1(3)))+(0, -0.333333333)*(F2(4)*P1(1))))*OM1*S3(1))
R1(16)= COUP*denom*(M1**2*( (P1(3)*( (OM1*( (F2(4)*( (P1(0)*( 0.333333333*P1(0)+0.666666667*P1(3)))+( (P1(1)*( 0.333333333*P1(1)+(0, -0.666666667)*P1(2)))+( 0.333333333*P1(3)**2-0.333333333*P1(2)**2))))+(F2(3)*( -0.666666667*(P1(0)*P1(1))+(0, -0.666666667)*(P1(3)*P1(2))))))+0.333333333*F2(4)))+( (F2(3)*( -0.333333333*P1(1)+(0, -0.333333333)*P1(2)))+0.333333333*(F2(4)*P1(0))))*OM1*S3(1))
end
    
    
"""

        
        amp = builder.compute_routine(2)
        routine = amp.write(output_dir=None, language='Fortran')
        split_solution = [l.strip() for l in solution.split('\n')]
        split_routine = [l.strip() for l in routine.split('\n')]
        self.assertEqual(split_solution, split_routine)
        self.assertEqual(len(split_routine), len(split_solution))

    def test_pythonwriter_C(self):
        """ test that python writer works """
        
        solution ="""import wavefunctions
def FFV1C1_1(F1, V3, COUP, M2, W2):
    F2 = wavefunctions.WaveFunction(size=6)
    F2[4] = F1[4]+V3[4]
    F2[5] = F1[5]+V3[5]
    P2 = [complex(F2[4]).real, \\
             complex(F2[5]).real, \\
             complex(F2[5]).imag, \\
             complex(F2[4]).imag]
    denom =1.0/(( (M2*( -M2+1j*W2))+( (P2[0]**2)-(P2[1]**2)-(P2[2]**2)-(P2[3]**2))))
    F2[0]= COUP*denom*( (F1[1]*( (P2[0]*( 1j*V3[1]-V3[2]))+( (P2[1]*( -1j*V3[0]-1j*V3[3]))+( (P2[2]*( V3[0]+V3[3]))+(P2[3]*( 1j*V3[1]-V3[2]))))))+( (F1[0]*( (P2[0]*( -1j*V3[0]+1j*V3[3]))+( (P2[1]*( 1j*V3[1]+V3[2]))+( (P2[2]*( -V3[1]+1j*V3[2]))+(P2[3]*( -1j*V3[0]+1j*V3[3]))))))+(M2*( (F1[3]*( -1j*V3[1]+V3[2]))+(F1[2]*( -1j*V3[0]-1j*V3[3]))))))
    F2[1]= COUP*denom*( (F1[1]*( (P2[0]*( -1j*V3[0]-1j*V3[3]))+( (P2[1]*( 1j*V3[1]-V3[2]))+( (P2[2]*( V3[1]+1j*V3[2]))+(P2[3]*( 1j*V3[0]+1j*V3[3]))))))+( (F1[0]*( (P2[0]*( 1j*V3[1]+V3[2]))+( (P2[1]*( -1j*V3[0]+1j*V3[3]))+( (P2[2]*( -V3[0]+V3[3]))+(P2[3]*( -1j*V3[1]-V3[2]))))))+(M2*( (F1[3]*( -1j*V3[0]+1j*V3[3]))+(F1[2]*( -1j*V3[1]-V3[2]))))))
    F2[2]= COUP*denom*( (F1[3]*( (P2[0]*( -1j*V3[1]+V3[2]))+( (P2[1]*( 1j*V3[0]-1j*V3[3]))+( (P2[2]*( -V3[0]+V3[3]))+(P2[3]*( 1j*V3[1]-V3[2]))))))+( (F1[2]*( (P2[0]*( -1j*V3[0]-1j*V3[3]))+( (P2[1]*( 1j*V3[1]+V3[2]))+( (P2[2]*( -V3[1]+1j*V3[2]))+(P2[3]*( 1j*V3[0]+1j*V3[3]))))))+(M2*( (F1[1]*( 1j*V3[1]-V3[2]))+(F1[0]*( -1j*V3[0]+1j*V3[3]))))))
    F2[3]= COUP*denom*( (F1[3]*( (P2[0]*( -1j*V3[0]+1j*V3[3]))+( (P2[1]*( 1j*V3[1]-V3[2]))+( (P2[2]*( V3[1]+1j*V3[2]))+(P2[3]*( -1j*V3[0]+1j*V3[3]))))))+( (F1[2]*( (P2[0]*( -1j*V3[1]-V3[2]))+( (P2[1]*( 1j*V3[0]+1j*V3[3]))+( (P2[2]*( V3[0]+V3[3]))+(P2[3]*( -1j*V3[1]-V3[2]))))))+(M2*( (F1[1]*( -1j*V3[0]-1j*V3[3]))+(F1[0]*( 1j*V3[1]+V3[2]))))))
    return F2
    
    
"""
        
        FFV = UFOLorentz(name = 'FFV1',
                 spins = [ 2, 2, 3 ],
                 structure = 'Gamma(3,2,1)')        
        builder = create_aloha.AbstractRoutineBuilder(FFV)
        builder.apply_conjugation()
        amp = builder.compute_routine(1)
        routine = amp.write(output_dir=None, language='Python')
        
        split_solution = solution.split('\n')
        split_routine = routine.split('\n')
        self.assertEqual(split_solution, split_routine)
        self.assertEqual(len(split_routine), len(split_solution))

        solution ="""import wavefunctions
def FFV1C1_2(F2, V3, COUP, M1, W1):
    F1 = wavefunctions.WaveFunction(size=6)
    F1[4] = F2[4]-V3[4]
    F1[5] = F2[5]-V3[5]
    P1 = [complex(F1[4]).real, \\
             complex(F1[5]).real, \\
             complex(F1[5]).imag, \\
             complex(F1[4]).imag]
    denom =1.0/(( (M1*( -M1+1j*W1))+( (P1[0]**2)-(P1[1]**2)-(P1[2]**2)-(P1[3]**2))))
    F1[0]= COUP*denom*( (F2[0]*( (V3[1]*( 1j*P1[1]+P1[2]))+( (V3[2]*( -P1[1]+1j*P1[2]))+( (V3[0]*( -1j*P1[0]+1j*P1[3]))+(V3[3]*( -1j*P1[0]+1j*P1[3]))))))+( (F2[1]*( (V3[0]*( 1j*P1[1]+P1[2]))+( (V3[3]*( -1j*P1[1]-P1[2]))+( (V3[1]*( -1j*P1[0]+1j*P1[3]))+(V3[2]*( -P1[0]+P1[3]))))))+(M1*( (F2[2]*( -1j*V3[0]+1j*V3[3]))+(F2[3]*( 1j*V3[1]+V3[2]))))))
    F1[1]= COUP*denom*( (F2[0]*( (V3[1]*( -1j*P1[0]-1j*P1[3]))+( (V3[2]*( P1[0]+P1[3]))+( (V3[0]*( 1j*P1[1]-P1[2]))+(V3[3]*( 1j*P1[1]-P1[2]))))))+( (F2[1]*( (V3[0]*( -1j*P1[0]-1j*P1[3]))+( (V3[3]*( 1j*P1[0]+1j*P1[3]))+( (V3[1]*( 1j*P1[1]-P1[2]))+(V3[2]*( P1[1]+1j*P1[2]))))))+(M1*( (F2[2]*( 1j*V3[1]-V3[2]))+(F2[3]*( -1j*V3[0]-1j*V3[3]))))))
    F1[2]= COUP*denom*( (F2[2]*( (V3[1]*( 1j*P1[1]+P1[2]))+( (V3[2]*( -P1[1]+1j*P1[2]))+( (V3[0]*( -1j*P1[0]-1j*P1[3]))+(V3[3]*( 1j*P1[0]+1j*P1[3]))))))+( (F2[3]*( (V3[0]*( -1j*P1[1]-P1[2]))+( (V3[3]*( -1j*P1[1]-P1[2]))+( (V3[1]*( 1j*P1[0]+1j*P1[3]))+(V3[2]*( P1[0]+P1[3]))))))+(M1*( (F2[0]*( -1j*V3[0]-1j*V3[3]))+(F2[1]*( -1j*V3[1]-V3[2]))))))
    F1[3]= COUP*denom*( (F2[2]*( (V3[1]*( 1j*P1[0]-1j*P1[3]))+( (V3[2]*( -P1[0]+P1[3]))+( (V3[0]*( -1j*P1[1]+P1[2]))+(V3[3]*( 1j*P1[1]-P1[2]))))))+( (F2[3]*( (V3[0]*( -1j*P1[0]+1j*P1[3]))+( (V3[3]*( -1j*P1[0]+1j*P1[3]))+( (V3[1]*( 1j*P1[1]-P1[2]))+(V3[2]*( P1[1]+1j*P1[2]))))))+(M1*( (F2[0]*( -1j*V3[1]+V3[2]))+(F2[1]*( -1j*V3[0]+1j*V3[3]))))))
    return F1
    
    
"""

        amp = builder.compute_routine(2)
        
        routine = amp.write(output_dir=None, language='Python')
        
        split_solution = solution.split('\n')
        split_routine = routine.split('\n')
        self.assertEqual(split_solution, split_routine)
        self.assertEqual(len(split_routine), len(split_solution))

        solution = """import wavefunctions
def FFV1C1_1(F1, V3, COUP, M2, W2):
    F2 = wavefunctions.WaveFunction(size=6)
    F2[4] = F1[4]+V3[4]
    F2[5] = F1[5]+V3[5]
    P2 = [complex(F2[4]).real, \\
             complex(F2[5]).real, \\
             complex(F2[5]).imag, \\
             complex(F2[4]).imag]
    denom =1.0/(( (M2*( -M2+1j*W2))+( (P2[0]**2)-(P2[1]**2)-(P2[2]**2)-(P2[3]**2))))
    F2[0]= COUP*denom*( (F1[1]*( (P2[0]*( 1j*V3[1]-V3[2]))+( (P2[1]*( -1j*V3[0]-1j*V3[3]))+( (P2[2]*( V3[0]+V3[3]))+(P2[3]*( 1j*V3[1]-V3[2]))))))+( (F1[0]*( (P2[0]*( -1j*V3[0]+1j*V3[3]))+( (P2[1]*( 1j*V3[1]+V3[2]))+( (P2[2]*( -V3[1]+1j*V3[2]))+(P2[3]*( -1j*V3[0]+1j*V3[3]))))))+(M2*( (F1[3]*( -1j*V3[1]+V3[2]))+(F1[2]*( -1j*V3[0]-1j*V3[3]))))))
    F2[1]= COUP*denom*( (F1[1]*( (P2[0]*( -1j*V3[0]-1j*V3[3]))+( (P2[1]*( 1j*V3[1]-V3[2]))+( (P2[2]*( V3[1]+1j*V3[2]))+(P2[3]*( 1j*V3[0]+1j*V3[3]))))))+( (F1[0]*( (P2[0]*( 1j*V3[1]+V3[2]))+( (P2[1]*( -1j*V3[0]+1j*V3[3]))+( (P2[2]*( -V3[0]+V3[3]))+(P2[3]*( -1j*V3[1]-V3[2]))))))+(M2*( (F1[3]*( -1j*V3[0]+1j*V3[3]))+(F1[2]*( -1j*V3[1]-V3[2]))))))
    F2[2]= COUP*denom*( (F1[3]*( (P2[0]*( -1j*V3[1]+V3[2]))+( (P2[1]*( 1j*V3[0]-1j*V3[3]))+( (P2[2]*( -V3[0]+V3[3]))+(P2[3]*( 1j*V3[1]-V3[2]))))))+( (F1[2]*( (P2[0]*( -1j*V3[0]-1j*V3[3]))+( (P2[1]*( 1j*V3[1]+V3[2]))+( (P2[2]*( -V3[1]+1j*V3[2]))+(P2[3]*( 1j*V3[0]+1j*V3[3]))))))+(M2*( (F1[1]*( 1j*V3[1]-V3[2]))+(F1[0]*( -1j*V3[0]+1j*V3[3]))))))
    F2[3]= COUP*denom*( (F1[3]*( (P2[0]*( -1j*V3[0]+1j*V3[3]))+( (P2[1]*( 1j*V3[1]-V3[2]))+( (P2[2]*( V3[1]+1j*V3[2]))+(P2[3]*( -1j*V3[0]+1j*V3[3]))))))+( (F1[2]*( (P2[0]*( -1j*V3[1]-V3[2]))+( (P2[1]*( 1j*V3[0]+1j*V3[3]))+( (P2[2]*( V3[0]+V3[3]))+(P2[3]*( -1j*V3[1]-V3[2]))))))+(M2*( (F1[1]*( -1j*V3[0]-1j*V3[3]))+(F1[0]*( 1j*V3[1]+V3[2]))))))
    return F2
    
    
def FFV1C1_2_1(F1, V3, COUP1,COUP2, M2, W2):


    F2 = FFV1C1_1(F1, V3, COUP1, M2, W2)
    tmp = FFV2C1_1(F1, V3, COUP2, M2, W2)
    for i in range(4):
        F2[i] += tmp[i]
    return F2

"""



        FFV = UFOLorentz(name = 'FFV1',
                 spins = [ 2, 2, 3 ],
                 structure = 'Gamma(3,2,1)')        
        builder = create_aloha.AbstractRoutineBuilder(FFV) 
        builder.apply_conjugation()
        amp = builder.compute_routine(1)
        amp.add_combine(['FFV2'])
        routine = amp.write(output_dir=None, language='Python')

        split_solution = solution.split('\n')
        split_routine = routine.split('\n')
        self.assertEqual(split_solution, split_routine)
        self.assertEqual(len(split_routine), len(split_solution))


       
    def test_pythonwriter_4_fermion(self):
        """ test that python writer works """
        
        solution ="""import wavefunctions
def FFFF1_1(F2, F3, F4, COUP, M1, W1):
    F1 = wavefunctions.WaveFunction(size=6)
    F1[4] = F2[4]-F3[4]+F4[4]
    F1[5] = F2[5]-F3[5]+F4[5]
    P1 = [complex(F1[4]).real, \\
             complex(F1[5]).real, \\
             complex(F1[5]).imag, \\
             complex(F1[4]).imag]
    denom =1.0/(( (M1*( -M1+1j*W1))+( (P1[0]**2)-(P1[1]**2)-(P1[2]**2)-(P1[3]**2))))
    F1[0]= COUP*denom*( (F2[3]*( (P1[1]*( 1j*(F4[0]*F3[0])+1j*(F4[1]*F3[1])+1j*(F4[2]*F3[2])+1j*(F4[3]*F3[3])))+(P1[2]*( -(F4[0]*F3[0])-(F4[1]*F3[1])-(F4[2]*F3[2])-(F4[3]*F3[3])))))+( (F2[2]*( (P1[0]*( 1j*(F4[0]*F3[0])+1j*(F4[1]*F3[1])+1j*(F4[2]*F3[2])+1j*(F4[3]*F3[3])))+(P1[3]*( 1j*(F4[0]*F3[0])+1j*(F4[1]*F3[1])+1j*(F4[2]*F3[2])+1j*(F4[3]*F3[3])))))+(M1*( 1j*(F4[0]*F3[0])+1j*(F4[1]*F3[1])+1j*(F4[2]*F3[2])+1j*(F4[3]*F3[3]))*F2[0])))
    F1[1]= COUP*denom*( (F2[2]*( (P1[1]*( 1j*(F4[0]*F3[0])+1j*(F4[1]*F3[1])+1j*(F4[2]*F3[2])+1j*(F4[3]*F3[3])))+(P1[2]*( (F4[0]*F3[0])+(F4[1]*F3[1])+(F4[2]*F3[2])+(F4[3]*F3[3])))))+( (F2[3]*( (P1[0]*( 1j*(F4[0]*F3[0])+1j*(F4[1]*F3[1])+1j*(F4[2]*F3[2])+1j*(F4[3]*F3[3])))+(P1[3]*( -1j*(F4[0]*F3[0])-1j*(F4[1]*F3[1])-1j*(F4[2]*F3[2])-1j*(F4[3]*F3[3])))))+(M1*( 1j*(F4[0]*F3[0])+1j*(F4[1]*F3[1])+1j*(F4[2]*F3[2])+1j*(F4[3]*F3[3]))*F2[1])))
    F1[2]= COUP*denom*( (F2[1]*( (P1[1]*( -1j*(F4[0]*F3[0])-1j*(F4[1]*F3[1])-1j*(F4[2]*F3[2])-1j*(F4[3]*F3[3])))+(P1[2]*( (F4[0]*F3[0])+(F4[1]*F3[1])+(F4[2]*F3[2])+(F4[3]*F3[3])))))+( (F2[0]*( (P1[0]*( 1j*(F4[0]*F3[0])+1j*(F4[1]*F3[1])+1j*(F4[2]*F3[2])+1j*(F4[3]*F3[3])))+(P1[3]*( -1j*(F4[0]*F3[0])-1j*(F4[1]*F3[1])-1j*(F4[2]*F3[2])-1j*(F4[3]*F3[3])))))+(M1*( 1j*(F4[0]*F3[0])+1j*(F4[1]*F3[1])+1j*(F4[2]*F3[2])+1j*(F4[3]*F3[3]))*F2[2])))
    F1[3]= COUP*denom*( (F2[0]*( (P1[1]*( -1j*(F4[0]*F3[0])-1j*(F4[1]*F3[1])-1j*(F4[2]*F3[2])-1j*(F4[3]*F3[3])))+(P1[2]*( -(F4[0]*F3[0])-(F4[1]*F3[1])-(F4[2]*F3[2])-(F4[3]*F3[3])))))+( (F2[1]*( (P1[0]*( 1j*(F4[0]*F3[0])+1j*(F4[1]*F3[1])+1j*(F4[2]*F3[2])+1j*(F4[3]*F3[3])))+(P1[3]*( 1j*(F4[0]*F3[0])+1j*(F4[1]*F3[1])+1j*(F4[2]*F3[2])+1j*(F4[3]*F3[3])))))+(M1*( 1j*(F4[0]*F3[0])+1j*(F4[1]*F3[1])+1j*(F4[2]*F3[2])+1j*(F4[3]*F3[3]))*F2[3])))
    return F1
    
    
"""
        
        FFFF = UFOLorentz(name = 'FFFF1',
                spins = [ 2, 2, 2, 2 ],
                structure = 'Identity(1,2)*Identity(4,3)')       
        builder = create_aloha.AbstractRoutineBuilder(FFFF)
        amp = builder.compute_routine(1)
        
        routine = amp.write(output_dir=None, language='Python')
        
        split_solution = solution.split('\n')
        split_routine = routine.split('\n')
        self.assertEqual(split_solution, split_routine)
        self.assertEqual(len(split_routine), len(split_solution))
        
        solution ="""import wavefunctions
def FFFF1C1_1(F1, F3, F4, COUP, M2, W2):
    F2 = wavefunctions.WaveFunction(size=6)
    F2[4] = F1[4]-F3[4]+F4[4]
    F2[5] = F1[5]-F3[5]+F4[5]
    P2 = [complex(F2[4]).real, \\
             complex(F2[5]).real, \\
             complex(F2[5]).imag, \\
             complex(F2[4]).imag]
    denom =1.0/(( (M2*( -M2+1j*W2))+( (P2[0]**2)-(P2[1]**2)-(P2[2]**2)-(P2[3]**2))))
    F2[0]= COUP*denom*( (F1[3]*( (P2[1]*( 1j*(F4[0]*F3[0])+1j*(F4[1]*F3[1])+1j*(F4[2]*F3[2])+1j*(F4[3]*F3[3])))+(P2[2]*( -(F4[0]*F3[0])-(F4[1]*F3[1])-(F4[2]*F3[2])-(F4[3]*F3[3])))))+( (F1[2]*( (P2[0]*( 1j*(F4[0]*F3[0])+1j*(F4[1]*F3[1])+1j*(F4[2]*F3[2])+1j*(F4[3]*F3[3])))+(P2[3]*( 1j*(F4[0]*F3[0])+1j*(F4[1]*F3[1])+1j*(F4[2]*F3[2])+1j*(F4[3]*F3[3])))))+(M2*( 1j*(F4[0]*F3[0])+1j*(F4[1]*F3[1])+1j*(F4[2]*F3[2])+1j*(F4[3]*F3[3]))*F1[0])))
    F2[1]= COUP*denom*( (F1[2]*( (P2[1]*( 1j*(F4[0]*F3[0])+1j*(F4[1]*F3[1])+1j*(F4[2]*F3[2])+1j*(F4[3]*F3[3])))+(P2[2]*( (F4[0]*F3[0])+(F4[1]*F3[1])+(F4[2]*F3[2])+(F4[3]*F3[3])))))+( (F1[3]*( (P2[0]*( 1j*(F4[0]*F3[0])+1j*(F4[1]*F3[1])+1j*(F4[2]*F3[2])+1j*(F4[3]*F3[3])))+(P2[3]*( -1j*(F4[0]*F3[0])-1j*(F4[1]*F3[1])-1j*(F4[2]*F3[2])-1j*(F4[3]*F3[3])))))+(M2*( 1j*(F4[0]*F3[0])+1j*(F4[1]*F3[1])+1j*(F4[2]*F3[2])+1j*(F4[3]*F3[3]))*F1[1])))
    F2[2]= COUP*denom*( (F1[1]*( (P2[1]*( -1j*(F4[0]*F3[0])-1j*(F4[1]*F3[1])-1j*(F4[2]*F3[2])-1j*(F4[3]*F3[3])))+(P2[2]*( (F4[0]*F3[0])+(F4[1]*F3[1])+(F4[2]*F3[2])+(F4[3]*F3[3])))))+( (F1[0]*( (P2[0]*( 1j*(F4[0]*F3[0])+1j*(F4[1]*F3[1])+1j*(F4[2]*F3[2])+1j*(F4[3]*F3[3])))+(P2[3]*( -1j*(F4[0]*F3[0])-1j*(F4[1]*F3[1])-1j*(F4[2]*F3[2])-1j*(F4[3]*F3[3])))))+(M2*( 1j*(F4[0]*F3[0])+1j*(F4[1]*F3[1])+1j*(F4[2]*F3[2])+1j*(F4[3]*F3[3]))*F1[2])))
    F2[3]= COUP*denom*( (F1[0]*( (P2[1]*( -1j*(F4[0]*F3[0])-1j*(F4[1]*F3[1])-1j*(F4[2]*F3[2])-1j*(F4[3]*F3[3])))+(P2[2]*( -(F4[0]*F3[0])-(F4[1]*F3[1])-(F4[2]*F3[2])-(F4[3]*F3[3])))))+( (F1[1]*( (P2[0]*( 1j*(F4[0]*F3[0])+1j*(F4[1]*F3[1])+1j*(F4[2]*F3[2])+1j*(F4[3]*F3[3])))+(P2[3]*( 1j*(F4[0]*F3[0])+1j*(F4[1]*F3[1])+1j*(F4[2]*F3[2])+1j*(F4[3]*F3[3])))))+(M2*( 1j*(F4[0]*F3[0])+1j*(F4[1]*F3[1])+1j*(F4[2]*F3[2])+1j*(F4[3]*F3[3]))*F1[3])))
    return F2
    
    
"""        

        
        FFFF = UFOLorentz(name = 'FFFF1',
                spins = [ 2, 2, 2, 2 ],
                structure = 'Identity(1,2)*Identity(4,3)')       
        builder = create_aloha.AbstractRoutineBuilder(FFFF)
        builder.apply_conjugation(1)
        amp = builder.compute_routine(1)
        
        routine = amp.write(output_dir=None, language='Python')
        
        split_solution = solution.split('\n')
        split_routine = routine.split('\n')
        self.assertEqual(split_solution, split_routine)
        self.assertEqual(len(split_routine), len(split_solution))
       
        solution ="""import wavefunctions
def FFFF1C2_1(F2, F4, F3, COUP, M1, W1):
    F1 = wavefunctions.WaveFunction(size=6)
    F1[4] = F2[4]+F3[4]-F4[4]
    F1[5] = F2[5]+F3[5]-F4[5]
    P1 = [complex(F1[4]).real, \\
             complex(F1[5]).real, \\
             complex(F1[5]).imag, \\
             complex(F1[4]).imag]
    denom =1.0/(( (M1*( -M1+1j*W1))+( (P1[0]**2)-(P1[1]**2)-(P1[2]**2)-(P1[3]**2))))
    F1[0]= COUP*denom*( (F2[3]*( (P1[1]*( 1j*(F4[0]*F3[0])+1j*(F4[1]*F3[1])+1j*(F4[2]*F3[2])+1j*(F4[3]*F3[3])))+(P1[2]*( -(F4[0]*F3[0])-(F4[1]*F3[1])-(F4[2]*F3[2])-(F4[3]*F3[3])))))+( (F2[2]*( (P1[0]*( 1j*(F4[0]*F3[0])+1j*(F4[1]*F3[1])+1j*(F4[2]*F3[2])+1j*(F4[3]*F3[3])))+(P1[3]*( 1j*(F4[0]*F3[0])+1j*(F4[1]*F3[1])+1j*(F4[2]*F3[2])+1j*(F4[3]*F3[3])))))+(M1*( 1j*(F4[0]*F3[0])+1j*(F4[1]*F3[1])+1j*(F4[2]*F3[2])+1j*(F4[3]*F3[3]))*F2[0])))
    F1[1]= COUP*denom*( (F2[2]*( (P1[1]*( 1j*(F4[0]*F3[0])+1j*(F4[1]*F3[1])+1j*(F4[2]*F3[2])+1j*(F4[3]*F3[3])))+(P1[2]*( (F4[0]*F3[0])+(F4[1]*F3[1])+(F4[2]*F3[2])+(F4[3]*F3[3])))))+( (F2[3]*( (P1[0]*( 1j*(F4[0]*F3[0])+1j*(F4[1]*F3[1])+1j*(F4[2]*F3[2])+1j*(F4[3]*F3[3])))+(P1[3]*( -1j*(F4[0]*F3[0])-1j*(F4[1]*F3[1])-1j*(F4[2]*F3[2])-1j*(F4[3]*F3[3])))))+(M1*( 1j*(F4[0]*F3[0])+1j*(F4[1]*F3[1])+1j*(F4[2]*F3[2])+1j*(F4[3]*F3[3]))*F2[1])))
    F1[2]= COUP*denom*( (F2[1]*( (P1[1]*( -1j*(F4[0]*F3[0])-1j*(F4[1]*F3[1])-1j*(F4[2]*F3[2])-1j*(F4[3]*F3[3])))+(P1[2]*( (F4[0]*F3[0])+(F4[1]*F3[1])+(F4[2]*F3[2])+(F4[3]*F3[3])))))+( (F2[0]*( (P1[0]*( 1j*(F4[0]*F3[0])+1j*(F4[1]*F3[1])+1j*(F4[2]*F3[2])+1j*(F4[3]*F3[3])))+(P1[3]*( -1j*(F4[0]*F3[0])-1j*(F4[1]*F3[1])-1j*(F4[2]*F3[2])-1j*(F4[3]*F3[3])))))+(M1*( 1j*(F4[0]*F3[0])+1j*(F4[1]*F3[1])+1j*(F4[2]*F3[2])+1j*(F4[3]*F3[3]))*F2[2])))
    F1[3]= COUP*denom*( (F2[0]*( (P1[1]*( -1j*(F4[0]*F3[0])-1j*(F4[1]*F3[1])-1j*(F4[2]*F3[2])-1j*(F4[3]*F3[3])))+(P1[2]*( -(F4[0]*F3[0])-(F4[1]*F3[1])-(F4[2]*F3[2])-(F4[3]*F3[3])))))+( (F2[1]*( (P1[0]*( 1j*(F4[0]*F3[0])+1j*(F4[1]*F3[1])+1j*(F4[2]*F3[2])+1j*(F4[3]*F3[3])))+(P1[3]*( 1j*(F4[0]*F3[0])+1j*(F4[1]*F3[1])+1j*(F4[2]*F3[2])+1j*(F4[3]*F3[3])))))+(M1*( 1j*(F4[0]*F3[0])+1j*(F4[1]*F3[1])+1j*(F4[2]*F3[2])+1j*(F4[3]*F3[3]))*F2[3])))
    return F1
    
    
"""
        
        FFFF = UFOLorentz(name = 'FFFF1',
                spins = [ 2, 2, 2, 2 ],
                structure = 'Identity(1,2)*Identity(4,3)')       
        builder = create_aloha.AbstractRoutineBuilder(FFFF)
        builder.apply_conjugation(2)
        amp = builder.compute_routine(1)
        
        routine = amp.write(output_dir=None, language='Python')
        
        split_solution = solution.split('\n')
        split_routine = routine.split('\n')
        self.assertEqual(split_solution, split_routine)
        self.assertEqual(len(split_routine), len(split_solution))       

    def test_pythonwriter_Plorentz(self):
        """ test that python writer works """
        
        solution ="""import wavefunctions
def FFV13C1_0(F2,F1,V3,COUP):
    P2 = [- complex(F2[4]).real, \\
             - complex(F2[5]).real, \\
             - complex(F2[5]).imag, \\
             - complex(F2[4]).imag]
    P3 = [complex(V3[4]).real, \\
             complex(V3[5]).real, \\
             complex(V3[5]).imag, \\
             complex(V3[4]).imag]
    vertex = COUP*( (F2[1]*( (F1[3]*( (P2[1]*( (P3[1]*( -V3[0]+V3[3]))+( (V3[1]*( P3[0]-P3[3]))+( (P3[2]*( -1j*V3[3]+1j*V3[0]))+(V3[2]*( -1j*P3[0]+1j*P3[3]))))))+( (P2[2]*( (P3[2]*( -V3[0]+V3[3]))+( (V3[2]*( P3[0]-P3[3]))+( (P3[1]*( 1j*V3[3]-1j*V3[0]))+(V3[1]*( 1j*P3[0]-1j*P3[3]))))))+( (P2[3]*( -(P3[3]*V3[0])+(P3[0]*V3[3])-1j*(V3[2]*P3[1])+1j*(V3[1]*P3[2])))+(P2[0]*( -(P3[0]*V3[3])+(P3[3]*V3[0])+1j*(V3[2]*P3[1])-1j*(V3[1]*P3[2])))))))+(F1[2]*( (P2[3]*( (P3[3]*( -V3[1]+1j*V3[2]))+( (V3[3]*( P3[1]-1j*P3[2]))+( (P3[0]*( -1j*V3[2]+V3[1]))+(V3[0]*( -P3[1]+1j*P3[2]))))))+( (P2[0]*( (P3[0]*( V3[1]-1j*V3[2]))+( (V3[0]*( -P3[1]+1j*P3[2]))+( (V3[3]*( P3[1]-1j*P3[2]))+(P3[3]*( 1j*V3[2]-V3[1]))))))+( (P2[2]*( -(P3[2]*V3[1])+(P3[1]*V3[2])+1j*(V3[3]*P3[0])-1j*(V3[0]*P3[3])))+(P2[1]*( 1j*(P3[1]*V3[2])-1j*(P3[2]*V3[1])-(V3[3]*P3[0])+(V3[0]*P3[3])))))))))+( (F2[0]*( (F1[2]*( (P2[1]*( (P3[1]*( -V3[0]-V3[3]))+( (V3[1]*( P3[0]+P3[3]))+( (P3[2]*( -1j*V3[3]-1j*V3[0]))+(V3[2]*( 1j*P3[0]+1j*P3[3]))))))+( (P2[2]*( (P3[2]*( -V3[0]-V3[3]))+( (V3[2]*( P3[0]+P3[3]))+( (P3[1]*( 1j*V3[3]+1j*V3[0]))+(V3[1]*( -1j*P3[0]-1j*P3[3]))))))+( (P2[3]*( -(P3[3]*V3[0])+(P3[0]*V3[3])-1j*(V3[2]*P3[1])+1j*(V3[1]*P3[2])))+(P2[0]*( (P3[0]*V3[3])-(P3[3]*V3[0])-1j*(V3[2]*P3[1])+1j*(V3[1]*P3[2])))))))+(F1[3]*( (P2[3]*( (P3[3]*( -V3[1]-1j*V3[2]))+( (V3[3]*( P3[1]+1j*P3[2]))+( (P3[0]*( -1j*V3[2]-V3[1]))+(V3[0]*( P3[1]+1j*P3[2]))))))+( (P2[0]*( (P3[0]*( V3[1]+1j*V3[2]))+( (V3[0]*( -P3[1]-1j*P3[2]))+( (V3[3]*( -P3[1]-1j*P3[2]))+(P3[3]*( 1j*V3[2]+V3[1]))))))+( (P2[2]*( -(P3[2]*V3[1])+(P3[1]*V3[2])+1j*(V3[3]*P3[0])-1j*(V3[0]*P3[3])))+(P2[1]*( -1j*(P3[1]*V3[2])+1j*(P3[2]*V3[1])+(V3[3]*P3[0])-(V3[0]*P3[3])))))))))+( (F2[3]*( (F1[1]*( (P2[1]*( (P3[1]*( -V3[0]-V3[3]))+( (V3[1]*( P3[0]+P3[3]))+( (P3[2]*( 1j*V3[3]+1j*V3[0]))+(V3[2]*( -1j*P3[0]-1j*P3[3]))))))+( (P2[2]*( (P3[2]*( -V3[0]-V3[3]))+( (V3[2]*( P3[0]+P3[3]))+( (P3[1]*( -1j*V3[3]-1j*V3[0]))+(V3[1]*( 1j*P3[0]+1j*P3[3]))))))+( (P2[3]*( -(P3[3]*V3[0])+(P3[0]*V3[3])+1j*(V3[2]*P3[1])-1j*(V3[1]*P3[2])))+(P2[0]*( (P3[0]*V3[3])-(P3[3]*V3[0])+1j*(V3[2]*P3[1])-1j*(V3[1]*P3[2])))))))+(F1[0]*( (P2[3]*( (P3[3]*( V3[1]-1j*V3[2]))+( (V3[3]*( -P3[1]+1j*P3[2]))+( (P3[0]*( -1j*V3[2]+V3[1]))+(V3[0]*( -P3[1]+1j*P3[2]))))))+( (P2[0]*( (P3[0]*( -V3[1]+1j*V3[2]))+( (V3[0]*( P3[1]-1j*P3[2]))+( (V3[3]*( P3[1]-1j*P3[2]))+(P3[3]*( 1j*V3[2]-V3[1]))))))+( (P2[2]*( (P3[2]*V3[1])-(P3[1]*V3[2])+1j*(V3[3]*P3[0])-1j*(V3[0]*P3[3])))+(P2[1]*( -1j*(P3[1]*V3[2])+1j*(P3[2]*V3[1])-(V3[3]*P3[0])+(V3[0]*P3[3])))))))))+(F2[2]*( (F1[0]*( (P2[1]*( (P3[1]*( -V3[0]+V3[3]))+( (V3[1]*( P3[0]-P3[3]))+( (P3[2]*( 1j*V3[3]-1j*V3[0]))+(V3[2]*( 1j*P3[0]-1j*P3[3]))))))+( (P2[2]*( (P3[2]*( -V3[0]+V3[3]))+( (V3[2]*( P3[0]-P3[3]))+( (P3[1]*( -1j*V3[3]+1j*V3[0]))+(V3[1]*( -1j*P3[0]+1j*P3[3]))))))+( (P2[3]*( -(P3[3]*V3[0])+(P3[0]*V3[3])+1j*(V3[2]*P3[1])-1j*(V3[1]*P3[2])))+(P2[0]*( -(P3[0]*V3[3])+(P3[3]*V3[0])-1j*(V3[2]*P3[1])+1j*(V3[1]*P3[2])))))))+(F1[1]*( (P2[3]*( (P3[3]*( V3[1]+1j*V3[2]))+( (V3[3]*( -P3[1]-1j*P3[2]))+( (P3[0]*( -1j*V3[2]-V3[1]))+(V3[0]*( P3[1]+1j*P3[2]))))))+( (P2[0]*( (P3[0]*( -V3[1]-1j*V3[2]))+( (V3[0]*( P3[1]+1j*P3[2]))+( (V3[3]*( -P3[1]-1j*P3[2]))+(P3[3]*( 1j*V3[2]+V3[1]))))))+( (P2[2]*( (P3[2]*V3[1])-(P3[1]*V3[2])+1j*(V3[3]*P3[0])-1j*(V3[0]*P3[3])))+(P2[1]*( 1j*(P3[1]*V3[2])-1j*(P3[2]*V3[1])+(V3[3]*P3[0])-(V3[0]*P3[3]))))))))))))
    return vertex
    
    
"""
        
        FFV = UFOLorentz(name = 'FFV13',
                spins = [ 2, 2, 3 ],
        structure = 'Epsilon(3,-1,-2,-3)*P(-2,2)*P(-1,3)*Gamma(-3,2,-4)*ProjM(-4,1) + complex(0,1)*P(-1,3)*P(3,2)*Gamma(-1,2,-2)*ProjM(-2,1) - complex(0,1)*P(-1\
,2)*P(-1,3)*Gamma(3,2,-2)*ProjM(-2,1) - Epsilon(3,-1,-2,-3)*P(-2,2)*P(-1,3)*Gamma(-3,2,-4)*ProjP(-4,1) + complex(0,1)*P(-1,3)*P(3,2)*Gamma(-1,2,-2)*ProjP(-2,1) - comple\
x(0,1)*P(-1,2)*P(-1,3)*Gamma(3,2,-2)*ProjP(-2,1)')
      
        builder = create_aloha.AbstractRoutineBuilder(FFV)
        builder.apply_conjugation()
        amp = builder.compute_routine(0)
        
        routine = amp.write(output_dir=None, language='Python')
        
        split_solution = solution.split('\n')
        split_routine = routine.split('\n')
        self.assertEqual(len(split_routine), len(split_solution))
        self.assertEqual(split_solution, split_routine)
        #for i in range(len(split_routine)):
        #    if len(split_routine[i]) > 77:
        #        to_split = min(len(split_routine[i]), len(split_solution[i]))
        #        print to_split
        #        for j in range(0, to_split // 77):
        #            self.assertEqual(split_routine[i][j*77:(j+1)*77], split_solution[i][j*77:(j+1)*77])
        #            print split_routine[i][j*77:(j+1)*77]
            
        



    def test_fortranwriter_C(self):
        """ test that python writer works """

        solution = """ subroutine FFV1C1_1(F1, V3, COUP, M2, W2, F2)
implicit none 
double complex F1(*)
double complex F2(*)
double complex V3(*)
double complex COUP
double complex denom
double precision M2, W2
double precision P2(0:3)

F2(5)= F1(5)+V3(5)
F2(6)= F1(6)+V3(6)
P2(0) =  dble(F2(5))
P2(1) =  dble(F2(6))
P2(2) =  dimag(F2(6))
P2(3) =  dimag(F2(5))

denom =1d0/(( (M2*( -M2+(0, 1)*W2))+( (P2(0)**2)-(P2(1)**2)-(P2(2)**2)-(P2(3)**2))))
F2(1)= COUP*denom*( (F1(2)*( (P2(0)*( (0, 1)*V3(2)-V3(3)))+( (P2(1)*( (0, -1)*V3(1)+(0, -1)*V3(4)))+( (P2(2)*( V3(1)+V3(4)))+(P2(3)*( (0, 1)*V3(2)-V3(3)))))))+( (F1(1)*( (P2(0)*( (0, -1)*V3(1)+(0, 1)*V3(4)))+( (P2(1)*( (0, 1)*V3(2)+V3(3)))+( (P2(2)*( -V3(2)+(0, 1)*V3(3)))+(P2(3)*( (0, -1)*V3(1)+(0, 1)*V3(4)))))))+(M2*( (F1(4)*( (0, -1)*V3(2)+V3(3)))+(F1(3)*( (0, -1)*V3(1)+(0, -1)*V3(4)))))))
F2(2)= COUP*denom*( (F1(2)*( (P2(0)*( (0, -1)*V3(1)+(0, -1)*V3(4)))+( (P2(1)*( (0, 1)*V3(2)-V3(3)))+( (P2(2)*( V3(2)+(0, 1)*V3(3)))+(P2(3)*( (0, 1)*V3(1)+(0, 1)*V3(4)))))))+( (F1(1)*( (P2(0)*( (0, 1)*V3(2)+V3(3)))+( (P2(1)*( (0, -1)*V3(1)+(0, 1)*V3(4)))+( (P2(2)*( -V3(1)+V3(4)))+(P2(3)*( (0, -1)*V3(2)-V3(3)))))))+(M2*( (F1(4)*( (0, -1)*V3(1)+(0, 1)*V3(4)))+(F1(3)*( (0, -1)*V3(2)-V3(3)))))))
F2(3)= COUP*denom*( (F1(4)*( (P2(0)*( (0, -1)*V3(2)+V3(3)))+( (P2(1)*( (0, 1)*V3(1)+(0, -1)*V3(4)))+( (P2(2)*( -V3(1)+V3(4)))+(P2(3)*( (0, 1)*V3(2)-V3(3)))))))+( (F1(3)*( (P2(0)*( (0, -1)*V3(1)+(0, -1)*V3(4)))+( (P2(1)*( (0, 1)*V3(2)+V3(3)))+( (P2(2)*( -V3(2)+(0, 1)*V3(3)))+(P2(3)*( (0, 1)*V3(1)+(0, 1)*V3(4)))))))+(M2*( (F1(2)*( (0, 1)*V3(2)-V3(3)))+(F1(1)*( (0, -1)*V3(1)+(0, 1)*V3(4)))))))
F2(4)= COUP*denom*( (F1(4)*( (P2(0)*( (0, -1)*V3(1)+(0, 1)*V3(4)))+( (P2(1)*( (0, 1)*V3(2)-V3(3)))+( (P2(2)*( V3(2)+(0, 1)*V3(3)))+(P2(3)*( (0, -1)*V3(1)+(0, 1)*V3(4)))))))+( (F1(3)*( (P2(0)*( (0, -1)*V3(2)-V3(3)))+( (P2(1)*( (0, 1)*V3(1)+(0, 1)*V3(4)))+( (P2(2)*( V3(1)+V3(4)))+(P2(3)*( (0, -1)*V3(2)-V3(3)))))))+(M2*( (F1(2)*( (0, -1)*V3(1)+(0, -1)*V3(4)))+(F1(1)*( (0, 1)*V3(2)+V3(3)))))))
end


"""        
        FFV = UFOLorentz(name = 'FFV1',
                 spins = [ 2, 2, 3 ],
                 structure = 'Gamma(3,2,1)')        
        builder = create_aloha.AbstractRoutineBuilder(FFV)
        builder.apply_conjugation()
        amp = builder.compute_routine(1)
        routine = amp.write(output_dir=None, language='Fortran')
        
        split_solution = solution.split('\n')
        split_routine = routine.split('\n')
        self.assertEqual(split_solution, split_routine)
        self.assertEqual(len(split_routine), len(split_solution))

        solution=""" subroutine FFV1C1_2(F2, V3, COUP, M1, W1, F1)
implicit none 
double complex F1(*)
double complex F2(*)
double complex V3(*)
double complex COUP
double complex denom
double precision M1, W1
double precision P1(0:3)

F1(5)= F2(5)-V3(5)
F1(6)= F2(6)-V3(6)
P1(0) =  dble(F1(5))
P1(1) =  dble(F1(6))
P1(2) =  dimag(F1(6))
P1(3) =  dimag(F1(5))

denom =1d0/(( (M1*( -M1+(0, 1)*W1))+( (P1(0)**2)-(P1(1)**2)-(P1(2)**2)-(P1(3)**2))))
F1(1)= COUP*denom*( (F2(1)*( (V3(2)*( (0, 1)*P1(1)+P1(2)))+( (V3(3)*( -P1(1)+(0, 1)*P1(2)))+( (V3(1)*( (0, -1)*P1(0)+(0, 1)*P1(3)))+(V3(4)*( (0, -1)*P1(0)+(0, 1)*P1(3)))))))+( (F2(2)*( (V3(1)*( (0, 1)*P1(1)+P1(2)))+( (V3(4)*( (0, -1)*P1(1)-P1(2)))+( (V3(2)*( (0, -1)*P1(0)+(0, 1)*P1(3)))+(V3(3)*( -P1(0)+P1(3)))))))+(M1*( (F2(3)*( (0, -1)*V3(1)+(0, 1)*V3(4)))+(F2(4)*( (0, 1)*V3(2)+V3(3)))))))
F1(2)= COUP*denom*( (F2(1)*( (V3(2)*( (0, -1)*P1(0)+(0, -1)*P1(3)))+( (V3(3)*( P1(0)+P1(3)))+( (V3(1)*( (0, 1)*P1(1)-P1(2)))+(V3(4)*( (0, 1)*P1(1)-P1(2)))))))+( (F2(2)*( (V3(1)*( (0, -1)*P1(0)+(0, -1)*P1(3)))+( (V3(4)*( (0, 1)*P1(0)+(0, 1)*P1(3)))+( (V3(2)*( (0, 1)*P1(1)-P1(2)))+(V3(3)*( P1(1)+(0, 1)*P1(2)))))))+(M1*( (F2(3)*( (0, 1)*V3(2)-V3(3)))+(F2(4)*( (0, -1)*V3(1)+(0, -1)*V3(4)))))))
F1(3)= COUP*denom*( (F2(3)*( (V3(2)*( (0, 1)*P1(1)+P1(2)))+( (V3(3)*( -P1(1)+(0, 1)*P1(2)))+( (V3(1)*( (0, -1)*P1(0)+(0, -1)*P1(3)))+(V3(4)*( (0, 1)*P1(0)+(0, 1)*P1(3)))))))+( (F2(4)*( (V3(1)*( (0, -1)*P1(1)-P1(2)))+( (V3(4)*( (0, -1)*P1(1)-P1(2)))+( (V3(2)*( (0, 1)*P1(0)+(0, 1)*P1(3)))+(V3(3)*( P1(0)+P1(3)))))))+(M1*( (F2(1)*( (0, -1)*V3(1)+(0, -1)*V3(4)))+(F2(2)*( (0, -1)*V3(2)-V3(3)))))))
F1(4)= COUP*denom*( (F2(3)*( (V3(2)*( (0, 1)*P1(0)+(0, -1)*P1(3)))+( (V3(3)*( -P1(0)+P1(3)))+( (V3(1)*( (0, -1)*P1(1)+P1(2)))+(V3(4)*( (0, 1)*P1(1)-P1(2)))))))+( (F2(4)*( (V3(1)*( (0, -1)*P1(0)+(0, 1)*P1(3)))+( (V3(4)*( (0, -1)*P1(0)+(0, 1)*P1(3)))+( (V3(2)*( (0, 1)*P1(1)-P1(2)))+(V3(3)*( P1(1)+(0, 1)*P1(2)))))))+(M1*( (F2(1)*( (0, -1)*V3(2)+V3(3)))+(F2(2)*( (0, -1)*V3(1)+(0, 1)*V3(4)))))))
end


"""
        amp = builder.compute_routine(2)
        
        routine = amp.write(output_dir=None, language='Fortran')
        
        split_solution = solution.split('\n')
        split_routine = routine.split('\n')
        self.assertEqual(split_solution, split_routine)
        self.assertEqual(len(split_routine), len(split_solution))

    def test_Cppwriter_C(self):
        """ test that python writer works """

 
        solution_h = """#ifndef FFV1C1_1_guard
#define FFV1C1_1_guard
#include <complex>
using namespace std;

void FFV1C1_1(complex<double> F1[],complex<double> V3[],complex<double> COUP, double M2, double W2, complex<double>F2[]);

#endif

"""
        solution_c = """#include "FFV1C1_1.h"

void FFV1C1_1(complex<double> F1[],complex<double> V3[],complex<double> COUP, double M2, double W2, complex<double>F2[]){
complex<double> denom;
double P2[4];
F2[4]= F1[4]+V3[4];
F2[5]= F1[5]+V3[5];
P2[0] = F2[4].real();
P2[1] = F2[5].real();
P2[2] = F2[5].imag();
P2[3] = F2[4].imag();
denom =1./(( (M2*( -M2+complex<double>(0., 1.)*W2))+( (pow(P2[0],2))-(pow(P2[1],2))-(pow(P2[2],2))-(pow(P2[3],2)))));
F2[0]= COUP*denom*( (F1[1]*( (P2[0]*( complex<double>(0., 1.)*V3[1]-V3[2]))+( (P2[1]*( complex<double>(0., -1.)*V3[0]+complex<double>(0., -1.)*V3[3]))+( (P2[2]*( V3[0]+V3[3]))+(P2[3]*( complex<double>(0., 1.)*V3[1]-V3[2]))))))+( (F1[0]*( (P2[0]*( complex<double>(0., -1.)*V3[0]+complex<double>(0., 1.)*V3[3]))+( (P2[1]*( complex<double>(0., 1.)*V3[1]+V3[2]))+( (P2[2]*( -V3[1]+complex<double>(0., 1.)*V3[2]))+(P2[3]*( complex<double>(0., -1.)*V3[0]+complex<double>(0., 1.)*V3[3]))))))+(M2*( (F1[3]*( complex<double>(0., -1.)*V3[1]+V3[2]))+(F1[2]*( complex<double>(0., -1.)*V3[0]+complex<double>(0., -1.)*V3[3]))))));
F2[1]= COUP*denom*( (F1[1]*( (P2[0]*( complex<double>(0., -1.)*V3[0]+complex<double>(0., -1.)*V3[3]))+( (P2[1]*( complex<double>(0., 1.)*V3[1]-V3[2]))+( (P2[2]*( V3[1]+complex<double>(0., 1.)*V3[2]))+(P2[3]*( complex<double>(0., 1.)*V3[0]+complex<double>(0., 1.)*V3[3]))))))+( (F1[0]*( (P2[0]*( complex<double>(0., 1.)*V3[1]+V3[2]))+( (P2[1]*( complex<double>(0., -1.)*V3[0]+complex<double>(0., 1.)*V3[3]))+( (P2[2]*( -V3[0]+V3[3]))+(P2[3]*( complex<double>(0., -1.)*V3[1]-V3[2]))))))+(M2*( (F1[3]*( complex<double>(0., -1.)*V3[0]+complex<double>(0., 1.)*V3[3]))+(F1[2]*( complex<double>(0., -1.)*V3[1]-V3[2]))))));
F2[2]= COUP*denom*( (F1[3]*( (P2[0]*( complex<double>(0., -1.)*V3[1]+V3[2]))+( (P2[1]*( complex<double>(0., 1.)*V3[0]+complex<double>(0., -1.)*V3[3]))+( (P2[2]*( -V3[0]+V3[3]))+(P2[3]*( complex<double>(0., 1.)*V3[1]-V3[2]))))))+( (F1[2]*( (P2[0]*( complex<double>(0., -1.)*V3[0]+complex<double>(0., -1.)*V3[3]))+( (P2[1]*( complex<double>(0., 1.)*V3[1]+V3[2]))+( (P2[2]*( -V3[1]+complex<double>(0., 1.)*V3[2]))+(P2[3]*( complex<double>(0., 1.)*V3[0]+complex<double>(0., 1.)*V3[3]))))))+(M2*( (F1[1]*( complex<double>(0., 1.)*V3[1]-V3[2]))+(F1[0]*( complex<double>(0., -1.)*V3[0]+complex<double>(0., 1.)*V3[3]))))));
F2[3]= COUP*denom*( (F1[3]*( (P2[0]*( complex<double>(0., -1.)*V3[0]+complex<double>(0., 1.)*V3[3]))+( (P2[1]*( complex<double>(0., 1.)*V3[1]-V3[2]))+( (P2[2]*( V3[1]+complex<double>(0., 1.)*V3[2]))+(P2[3]*( complex<double>(0., -1.)*V3[0]+complex<double>(0., 1.)*V3[3]))))))+( (F1[2]*( (P2[0]*( complex<double>(0., -1.)*V3[1]-V3[2]))+( (P2[1]*( complex<double>(0., 1.)*V3[0]+complex<double>(0., 1.)*V3[3]))+( (P2[2]*( V3[0]+V3[3]))+(P2[3]*( complex<double>(0., -1.)*V3[1]-V3[2]))))))+(M2*( (F1[1]*( complex<double>(0., -1.)*V3[0]+complex<double>(0., -1.)*V3[3]))+(F1[0]*( complex<double>(0., 1.)*V3[1]+V3[2]))))));
}

"""
        
        FFV = UFOLorentz(name = 'FFV1',
                 spins = [ 2, 2, 3 ],
                 structure = 'Gamma(3,2,1)')        
        builder = create_aloha.AbstractRoutineBuilder(FFV)
        builder.apply_conjugation()
        amp = builder.compute_routine(1)
        routine = amp.write(output_dir=None, language='CPP')
        
        split_solution = solution_h.split('\n')
        split_routine = routine[0].split('\n')
        self.assertEqual(split_solution, split_routine)
        self.assertEqual(len(split_routine), len(split_solution))

        split_solution = solution_c.split('\n')
        split_routine = routine[1].split('\n')
        self.assertEqual(split_solution, split_routine)
        self.assertEqual(len(split_routine), len(split_solution))

        solution_h = """#ifndef FFV1C1_2_guard
#define FFV1C1_2_guard
#include <complex>
using namespace std;

void FFV1C1_2(complex<double> F2[],complex<double> V3[],complex<double> COUP, double M1, double W1, complex<double>F1[]);

#endif

"""

        solution_c = """#include "FFV1C1_2.h"

void FFV1C1_2(complex<double> F2[],complex<double> V3[],complex<double> COUP, double M1, double W1, complex<double>F1[]){
complex<double> denom;
double P1[4];
F1[4]= F2[4]-V3[4];
F1[5]= F2[5]-V3[5];
P1[0] = F1[4].real();
P1[1] = F1[5].real();
P1[2] = F1[5].imag();
P1[3] = F1[4].imag();
denom =1./(( (M1*( -M1+complex<double>(0., 1.)*W1))+( (pow(P1[0],2))-(pow(P1[1],2))-(pow(P1[2],2))-(pow(P1[3],2)))));
F1[0]= COUP*denom*( (F2[0]*( (V3[1]*( complex<double>(0., 1.)*P1[1]+P1[2]))+( (V3[2]*( -P1[1]+complex<double>(0., 1.)*P1[2]))+( (V3[0]*( complex<double>(0., -1.)*P1[0]+complex<double>(0., 1.)*P1[3]))+(V3[3]*( complex<double>(0., -1.)*P1[0]+complex<double>(0., 1.)*P1[3]))))))+( (F2[1]*( (V3[0]*( complex<double>(0., 1.)*P1[1]+P1[2]))+( (V3[3]*( complex<double>(0., -1.)*P1[1]-P1[2]))+( (V3[1]*( complex<double>(0., -1.)*P1[0]+complex<double>(0., 1.)*P1[3]))+(V3[2]*( -P1[0]+P1[3]))))))+(M1*( (F2[2]*( complex<double>(0., -1.)*V3[0]+complex<double>(0., 1.)*V3[3]))+(F2[3]*( complex<double>(0., 1.)*V3[1]+V3[2]))))));
F1[1]= COUP*denom*( (F2[0]*( (V3[1]*( complex<double>(0., -1.)*P1[0]+complex<double>(0., -1.)*P1[3]))+( (V3[2]*( P1[0]+P1[3]))+( (V3[0]*( complex<double>(0., 1.)*P1[1]-P1[2]))+(V3[3]*( complex<double>(0., 1.)*P1[1]-P1[2]))))))+( (F2[1]*( (V3[0]*( complex<double>(0., -1.)*P1[0]+complex<double>(0., -1.)*P1[3]))+( (V3[3]*( complex<double>(0., 1.)*P1[0]+complex<double>(0., 1.)*P1[3]))+( (V3[1]*( complex<double>(0., 1.)*P1[1]-P1[2]))+(V3[2]*( P1[1]+complex<double>(0., 1.)*P1[2]))))))+(M1*( (F2[2]*( complex<double>(0., 1.)*V3[1]-V3[2]))+(F2[3]*( complex<double>(0., -1.)*V3[0]+complex<double>(0., -1.)*V3[3]))))));
F1[2]= COUP*denom*( (F2[2]*( (V3[1]*( complex<double>(0., 1.)*P1[1]+P1[2]))+( (V3[2]*( -P1[1]+complex<double>(0., 1.)*P1[2]))+( (V3[0]*( complex<double>(0., -1.)*P1[0]+complex<double>(0., -1.)*P1[3]))+(V3[3]*( complex<double>(0., 1.)*P1[0]+complex<double>(0., 1.)*P1[3]))))))+( (F2[3]*( (V3[0]*( complex<double>(0., -1.)*P1[1]-P1[2]))+( (V3[3]*( complex<double>(0., -1.)*P1[1]-P1[2]))+( (V3[1]*( complex<double>(0., 1.)*P1[0]+complex<double>(0., 1.)*P1[3]))+(V3[2]*( P1[0]+P1[3]))))))+(M1*( (F2[0]*( complex<double>(0., -1.)*V3[0]+complex<double>(0., -1.)*V3[3]))+(F2[1]*( complex<double>(0., -1.)*V3[1]-V3[2]))))));
F1[3]= COUP*denom*( (F2[2]*( (V3[1]*( complex<double>(0., 1.)*P1[0]+complex<double>(0., -1.)*P1[3]))+( (V3[2]*( -P1[0]+P1[3]))+( (V3[0]*( complex<double>(0., -1.)*P1[1]+P1[2]))+(V3[3]*( complex<double>(0., 1.)*P1[1]-P1[2]))))))+( (F2[3]*( (V3[0]*( complex<double>(0., -1.)*P1[0]+complex<double>(0., 1.)*P1[3]))+( (V3[3]*( complex<double>(0., -1.)*P1[0]+complex<double>(0., 1.)*P1[3]))+( (V3[1]*( complex<double>(0., 1.)*P1[1]-P1[2]))+(V3[2]*( P1[1]+complex<double>(0., 1.)*P1[2]))))))+(M1*( (F2[0]*( complex<double>(0., -1.)*V3[1]+V3[2]))+(F2[1]*( complex<double>(0., -1.)*V3[0]+complex<double>(0., 1.)*V3[3]))))));
}

"""

        amp = builder.compute_routine(2)
        
        routine = amp.write(output_dir=None, language='CPP')
        
        split_solution = solution_h.split('\n')
        split_routine = routine[0].split('\n')
        self.assertEqual(split_solution, split_routine)
        self.assertEqual(len(split_routine), len(split_solution))

        split_solution = solution_c.split('\n')
        split_routine = routine[1].split('\n')
        self.assertEqual(split_solution, split_routine)
        self.assertEqual(len(split_routine), len(split_solution))
<<<<<<< HEAD
        

        
        
        

    def test_pythonwriter_complex_mass_scheme(self):
        """ test that python writer works """
        
        aloha.complex_mass = True
        solution ="""import wavefunctions
def SSS1_1(S2, S3, COUP, M1):
    S1 = wavefunctions.WaveFunction(size=3)
    S1[1] = S2[1]+S3[1]
    S1[2] = S2[2]+S3[2]
    P1 = [- complex(S1[1]).real, \\
             - complex(S1[2]).real, \\
             - complex(S1[2]).imag, \\
             - complex(S1[1]).imag]
    denom =1.0/(( (P1[0]**2)-(P1[1]**2)-(P1[2]**2)-(P1[3]**2)-(M1**2)))
    S1[0]= COUP*denom*1j*(S3[0]*S2[0])
    return S1
    
    
def SSS1_2(S2, S3, COUP, M1):
    return SSS1_1(S2,S3,COUP,M1)

def SSS1_3(S2, S3, COUP, M1):
    return SSS1_1(S2,S3,COUP,M1)

"""
        
        SSS = UFOLorentz(name = 'SSS1',
                 spins = [ 1, 1, 1 ],
                 structure = '1')        
        builder = create_aloha.AbstractRoutineBuilder(SSS)
        amp = builder.compute_routine(1)
        amp.add_symmetry(2)
        amp.add_symmetry(3)
        
        routine = amp.write(output_dir=None, language='Python')
        
        split_solution = solution.split('\n')
        split_routine = routine.split('\n')
        self.assertEqual(split_solution, split_routine)
        self.assertEqual(len(split_routine), len(split_solution))

    def test_F77writer_complex_mass_scheme(self):
        """ test that python writer works """
        
        aloha.complex_mass = True
        solution = """ subroutine SSS1_1(S2, S3, COUP, M1, S1)
implicit none 
double complex S1(*)
double complex S2(*)
double complex S3(*)
double complex COUP
double complex denom
double complex M1
double precision P1(0:3)
double complex Complex_M

S1(2)= S2(2)+S3(2)
S1(3)= S2(3)+S3(3)
P1(0) = - dble(S1(2))
P1(1) = - dble(S1(3))
P1(2) = - dimag(S1(3))
P1(3) = - dimag(S1(2))

denom =1d0/(( (P1(0)**2)-(P1(1)**2)-(P1(2)**2)-(P1(3)**2)-(M1**2)))
S1(1)= COUP*denom*(0, 1)*(S3(1)*S2(1))
end



 subroutine SSS1_2(S2, S3, COUP, M1, S1)
implicit none 
double complex S1(*)
double complex S2(*)
double complex S3(*)
double complex COUP
double complex denom
double complex M1
double precision P1(0:3)
double complex Complex_M
call SSS1_1(S2,S3,COUP,M1,S1)
end



 subroutine SSS1_3(S2, S3, COUP, M1, S1)
implicit none 
double complex S1(*)
double complex S2(*)
double complex S3(*)
double complex COUP
double complex denom
double complex M1
double precision P1(0:3)
double complex Complex_M
call SSS1_1(S2,S3,COUP,M1,S1)
end


"""
        SSS = UFOLorentz(name = 'SSS1',
                 spins = [ 1, 1, 1 ],
                 structure = '1')        
        builder = create_aloha.AbstractRoutineBuilder(SSS)
        amp = builder.compute_routine(1)
        amp.add_symmetry(2)
        amp.add_symmetry(3)
        
        routine = amp.write(output_dir=None, language='Fortran')
        
        split_solution = solution.split('\n')
        split_routine = routine.split('\n')
        self.assertEqual(split_solution, split_routine)
        self.assertEqual(len(split_routine), len(split_solution))


    def test_Cwriter_complex_mass_scheme(self):
        """ test that python writer works """
        
        aloha.complex_mass = True
        solution_h="""#ifndef SSS1_1_guard
#define SSS1_1_guard
#include <complex>
using namespace std;

void SSS1_1(complex<double> S2[],complex<double> S3[],complex<double> COUP, complex M1, complex<double>S1[]);

void SSS1_2(complex<double> S2[],complex<double> S3[],complex<double> COUP, complex M1, complex<double>S1[]);

void SSS1_3(complex<double> S2[],complex<double> S3[],complex<double> COUP, complex M1, complex<double>S1[]);

#endif

"""     
        SSS = UFOLorentz(name = 'SSS1',
                 spins = [ 1, 1, 1 ],
                 structure = '1')        
        builder = create_aloha.AbstractRoutineBuilder(SSS)
        amp = builder.compute_routine(1)
        amp.add_symmetry(2)
        amp.add_symmetry(3)
        
        routine_h, routine_c = amp.write(output_dir=None, language='CPP')
        
        split_solution = solution_h.split('\n')
        split_routine = routine_h.split('\n')
        self.assertEqual(split_solution, split_routine)
        self.assertEqual(len(split_routine), len(split_solution))

        solution_c = """#include "SSS1_1.h"

void SSS1_1(complex<double> S2[],complex<double> S3[],complex<double> COUP, complex M1, complex<double>S1[]){
complex<double> denom;
double P1[4];
S1[1]= S2[1]+S3[1];
S1[2]= S2[2]+S3[2];
P1[0] = -S1[1].real();
P1[1] = -S1[2].real();
P1[2] = -S1[2].imag();
P1[3] = -S1[1].imag();
denom =1./(( (pow(P1[0],2))-(pow(P1[1],2))-(pow(P1[2],2))-(pow(P1[3],2))-(pow(M1,2))));
S1[0]= COUP*denom*complex<double>(0., 1.)*(S3[0]*S2[0]);
}

void SSS1_2(complex<double> S2[],complex<double> S3[],complex<double> COUP, complex M1, complex<double>S1[]){
SSS1_1(S2,S3,COUP,M1,S1);
}

void SSS1_3(complex<double> S2[],complex<double> S3[],complex<double> COUP, complex M1, complex<double>S1[]){
SSS1_1(S2,S3,COUP,M1,S1);
}

"""
        split_solution = solution_c.split('\n')
        split_routine = routine_c.split('\n')
        self.assertEqual(split_solution, split_routine)
        self.assertEqual(len(split_routine), len(split_solution))

    def test_F77writer_feynman(self):
        """ test that python writer works """
        
        aloha.unitary_gauge = False
        solution = """ subroutine FFV1_3(F1, F2, COUP, M3, W3, V3)
implicit none 
double complex F1(*)
double complex F2(*)
double complex V3(*)
double complex COUP
double complex denom
double precision M3, W3
double precision P3(0:3)

V3(5)= -F1(5)+F2(5)
V3(6)= -F1(6)+F2(6)
P3(0) = - dble(V3(5))
P3(1) = - dble(V3(6))
P3(2) = - dimag(V3(6))
P3(3) = - dimag(V3(5))

denom =1d0/(( (M3*( -M3+(0, 1)*W3))+( (P3(0)**2)-(P3(1)**2)-(P3(2)**2)-(P3(3)**2))))
V3(1)= COUP*denom*( (0, -1)*(F2(3)*F1(1))+(0, -1)*(F2(4)*F1(2))+(0, -1)*(F2(1)*F1(3))+(0, -1)*(F2(2)*F1(4)))
V3(2)= COUP*denom*( (0, 1)*(F2(4)*F1(1))+(0, 1)*(F2(3)*F1(2))+(0, -1)*(F2(2)*F1(3))+(0, -1)*(F2(1)*F1(4)))
V3(3)= COUP*denom*( -(F2(4)*F1(1))+(F2(3)*F1(2))+(F2(2)*F1(3))-(F2(1)*F1(4)))
V3(4)= COUP*denom*( (0, 1)*(F2(3)*F1(1))+(0, -1)*(F2(4)*F1(2))+(0, -1)*(F2(1)*F1(3))+(0, 1)*(F2(2)*F1(4)))
end


"""
        SSS = UFOLorentz(name = 'FFV1',
                 spins = [ 2, 2, 3 ],
                 structure = 'Gamma(3,2,1)')        
        builder = create_aloha.AbstractRoutineBuilder(SSS)
        amp = builder.compute_routine(3)
        
        routine = amp.write(output_dir=None, language='Fortran')
     
        split_solution = solution.split('\n')
        split_routine = routine.split('\n')
        self.assertEqual(split_solution, split_routine)
        self.assertEqual(len(split_routine), len(split_solution))




=======
                
>>>>>>> 939787d3
        
    def test_python_routine_are_exec(self):
        """ check if the python routine can be call """
            
        FFV2 = UFOLorentz(name = 'FFV2',
               spins = [ 2, 2, 3 ],
               structure = 'Gamma(3,2,\'s1\')*ProjM(\'s1\',1)')
            
        builder = create_aloha.AbstractRoutineBuilder(FFV2)
        builder.apply_conjugation()
        amp = builder.compute_routine(0)
        routine = amp.write(output_dir=None, language='Python')

        
        solution = """import wavefunctions
def FFV2C1_0(F2,F1,V3,COUP):
    vertex = COUP*( (F2[3]*( (F1[0]*( -1j*V3[1]-V3[2]))+(F1[1]*( 1j*V3[0]+1j*V3[3]))))+(F2[2]*( (F1[0]*( 1j*V3[0]-1j*V3[3]))+(F1[1]*( -1j*V3[1]+V3[2])))))
    return vertex
    
    
""" 

        split_solution = solution.split('\n')
        split_routine = routine.split('\n')
        self.assertEqual(split_solution,split_routine)
        self.assertEqual(len(split_routine), len(split_solution))
                 
            
class test_aloha_wavefunctions(unittest.TestCase):
    """ test the python wavefunctions against hardcoded value obtained with 
    the HELAS version (fortran)"""  
    
    def test_IR(self):
        """check that spin32 wavefunctions IR returns correct results"""

        import aloha.template_files.wavefunctions as wf


        P = [   500.000000000000      ,   110.924284443833      ,   444.830789488121      ,  -199.552929930879      ]
        M =  1.000000000000000E-013
        NHEL =           3
        IC =           -1
        Results = wf.WaveFunction(spin=4)
        Results[           0 ] =  complex(  0.00000000000000     ,  0.00000000000000     )
        Results[           1 ] =  complex(  0.00000000000000     ,  0.00000000000000     )
        Results[           2 ] =  complex(  0.00000000000000     ,  0.00000000000000     )
        Results[           3 ] =  complex(  0.00000000000000     ,  0.00000000000000     )
        Results[           4 ] =  complex( -17.1704816996215     , -6.14297559929837     )
        Results[           5 ] =  complex( -1.18355774685631     ,  11.8924011995262     )
        Results[           6 ] =  complex( 1.717048169962149E-015, 6.142975599298373E-016)
        Results[           7 ] =  complex( 1.183557746856311E-016,-1.189240119952622E-015)
        Results[           8 ] =  complex(  6.14297559929837     , -5.93237215925678     )
        Results[           9 ] =  complex( -4.74632700655791     , -2.96552335078786     )
        Results[          10 ] =  complex(-6.142975599298373E-016, 5.932372159256782E-016)
        Results[          11 ] =  complex( 4.746327006557908E-016, 2.965523350787862E-016)
        Results[          12 ] =  complex(  4.14908109764417     , -16.6387282060841     )
        Results[          13 ] =  complex( -11.2381095403647     ,  0.00000000000000     )
        Results[          14 ] =  complex(-4.149081097644176E-016, 1.663872820608413E-015)
        Results[          15 ] =  complex( 1.123810954036470E-015,  0.00000000000000     )
        Results[          16 ] =  complex( -500.000000000000     ,  199.552929930879     )
        Results[          17 ] =  complex( -110.924284443833     , -444.830789488121     )


        results = wf.irxxxx(P, M, NHEL, IC)
        
        for i in range(18):
            self.assertAlmostEqual(results[i], Results[i])

        P = [   500.000000000000      ,   110.924284443833      ,   444.830789488121      ,  -199.552929930879      ]
        M =  1.000000000000000E-013
        NHEL =           1
        IC =           -1
        Results[           0 ] = complex( 2.612564516658314E+016,-1.047695860614032E+017)
        Results[           1 ] = complex(-7.076334621694114E+016,  0.00000000000000     )
        Results[           2 ] = complex( -2.61256451665832     ,  10.4769586061403     )
        Results[           3 ] = complex(  7.07633462169412     ,  0.00000000000000     )
        Results[           4 ] = complex( 5.795936991473430E+015,-2.324298273067542E+016)
        Results[           5 ] = complex(-1.569874708793080E+016,-1.047695860614033E-015)
        Results[           6 ] = complex(  5.91714722339943     ,  4.64859654613508     )
        Results[           7 ] = complex( 0.527184900927847     ,  10.4769586061403     )
        Results[           8 ] = complex( 2.324298273067542E+016,-9.320947536407534E+016)
        Results[           9 ] = complex(-6.295543032900642E+016, 2.612564516658316E-016)
        Results[          10 ] = complex( -4.64859654613508     ,  11.5655604511210     )
        Results[          11 ] = complex(  2.11412745966097     , -2.61256451665832     )
        Results[          12 ] = complex(-1.042689807865234E+016, 4.181415573239674E+016)
        Results[          13 ] = complex( 2.824206613860756E+016,  0.00000000000000     )
        Results[          14 ] = complex(-0.527184900927846     ,  2.11412745966097     )
        Results[          15 ] = complex( -12.7247478494156     ,-4.959591483691100E-016)
        Results[          16 ] = complex( -500.000000000000     ,  199.552929930879     )
        Results[          17 ] = complex( -110.924284443833     , -444.830789488121     )

        results = wf.irxxxx(P, M, NHEL, IC)
        for i in range(18):
            self.assertAlmostEqual(results[i], Results[i])
       
        P = [   500.000000000000      ,   110.924284443833      ,   444.830789488121      ,  -199.552929930879      ]
        M =  1.000000000000000E-013
        NHEL =          -1
        IC =           -1
        Results[           0 ] = complex(  1.71214570486549     , -6.86608103385749     )
        Results[           1 ] = complex(  10.7977847259741     ,  0.00000000000000     )
        Results[           2 ] = complex(-1.712145704865492E+016, 6.866081033857482E+016)
        Results[           3 ] = complex(-1.079778472597411E+017,  0.00000000000000     )
        Results[           4 ] = complex( -10.0381105772710     , -3.04646050245605     )
        Results[           5 ] = complex(  3.07880047236341     ,  6.86608103385749     )
        Results[           6 ] = complex(-3.798370743515730E+015, 1.523230251228026E+016)
        Results[           7 ] = complex(-2.395473088614451E+016,-6.866081033857490E-016)
        Results[           8 ] = complex(  3.04646050245605     , -1.41919226194686     )
        Results[           9 ] = complex(  12.3466673836539     , -1.71214570486549     )
        Results[          10 ] = complex(-1.523230251228026E+016, 6.108488493960483E+016)
        Results[          11 ] = complex(-9.606374208755685E+016, 1.712145704865494E-016)
        Results[          12 ] = complex( -3.07880047236341     ,  12.3466673836539     )
        Results[          13 ] = complex(  2.17886641065001     , 1.239897870922775E-016)
        Results[          14 ] = complex( 6.833273837489574E+015,-2.740293174898197E+016)
        Results[          15 ] = complex( 4.309459157662050E+016,  2.23360143578611     )
        Results[          16 ] = complex( -500.000000000000     ,  199.552929930879     )
        Results[          17 ] = complex( -110.924284443833     , -444.830789488121     )

        results = wf.irxxxx(P, M, NHEL, IC)
        for i in range(18):
            self.assertAlmostEqual(results[i], Results[i])

        P = [   500.000000000000      ,   110.924284443833      ,   444.830789488121      ,  -199.552929930879      ]
        M =  1.000000000000000E-013
        NHEL =          -3
        IC =           -1
        Results[           0 ] = complex(  0.00000000000000     ,  0.00000000000000     )
        Results[           1 ] = complex(  0.00000000000000     ,  0.00000000000000     )
        Results[           2 ] = complex(  0.00000000000000     ,  0.00000000000000     )
        Results[           3 ] = complex(  0.00000000000000     ,  0.00000000000000     )
        Results[           4 ] = complex(-1.182541783415517E-015,-1.729019455726596E-016)
        Results[           5 ] = complex(-1.805991723756818E-016,-1.814662461463105E-015)
        Results[           6 ] = complex(  11.8254178341552     ,  1.72901945572659     )
        Results[           7 ] = complex(  1.80599172375682     ,  18.1466246146310     )
        Results[           8 ] = complex( 1.729019455726595E-016, 5.322822608256632E-016)
        Results[           9 ] = complex(-7.242424220410862E-016, 4.525094480903831E-016)
        Results[          10 ] = complex( -1.72901945572659     , -5.32282260825663     )
        Results[          11 ] = complex(  7.24242422041086     , -4.52509448090383     )
        Results[          12 ] = complex(-2.719102757147013E-016, 1.090420039422019E-015)
        Results[          13 ] = complex(-1.714824044241181E-015,  0.00000000000000     )
        Results[          14 ] = complex(  2.71910275714701     , -10.9042003942202     )
        Results[          15 ] = complex(  17.1482404424118     , 4.959591483691100E-016)
        Results[          16 ] = complex( -500.000000000000     ,  199.552929930879     )
        Results[          17 ] = complex( -110.924284443833     , -444.830789488121     )

        results = wf.irxxxx(P, M, NHEL, IC)
        for i in range(18):
            self.assertAlmostEqual(results[i], Results[i])


    def test_OR(self):
        """check that spin32 wavefunctions IR returns correct results"""

        import aloha.template_files.wavefunctions as wf       
        Results = wf.WaveFunction(spin=4)
        
        P = [   500.000000000000      ,  -110.924284443833      ,  -444.830789488121      ,   199.552929930879      ]
        M =  1.000000000000000E-013
        NHEL =           3
        IC =           1
        Results[           0 ] = complex (  0.00000000000000     ,  0.00000000000000     )
        Results[           1 ] = complex (  0.00000000000000     ,  0.00000000000000     )
        Results[           2 ] = complex (  0.00000000000000     ,  0.00000000000000     )
        Results[           3 ] = complex (  0.00000000000000     ,  0.00000000000000     )
        Results[           4 ] = complex (  1.80599172375682     ,  18.1466246146310     )
        Results[           5 ] = complex ( -11.8254178341552     , -1.72901945572660     )
        Results[           6 ] = complex ( 1.805991723756816E-016, 1.814662461463104E-015)
        Results[           7 ] = complex (-1.182541783415517E-015,-1.729019455726596E-016)
        Results[           8 ] = complex (  7.24242422041086     , -4.52509448090383     )
        Results[           9 ] = complex (  1.72901945572660     ,  5.32282260825663     )
        Results[          10 ] = complex ( 7.242424220410857E-016,-4.525094480903828E-016)
        Results[          11 ] = complex ( 1.729019455726596E-016, 5.322822608256632E-016)
        Results[          12 ] = complex (  17.1482404424118     ,  0.00000000000000     )
        Results[          13 ] = complex ( -2.71910275714701     ,  10.9042003942202     )
        Results[          14 ] = complex ( 1.714824044241180E-015,  0.00000000000000     )
        Results[          15 ] = complex (-2.719102757147013E-016, 1.090420039422019E-015)
        Results[          16 ] = complex (  500.000000000000     ,  199.552929930879     )
        Results[          17 ] = complex ( -110.924284443833     , -444.830789488121     )
        
        
        
        results = wf.orxxxx(P, M, NHEL, IC)
        for i in range(18):
            self.assertAlmostEqual(results[i], Results[i])
        
        
        P = [   500.000000000000      ,  -110.924284443833      ,  -444.830789488121      ,   199.552929930879      ]
        M =  1.000000000000000E-013
        NHEL =           1
        IC =           1
        Results[           0 ] = complex ( 1.079778472597411E+017,  0.00000000000000     )
        Results[           1 ] = complex (-1.712145704865493E+016, 6.866081033857489E+016)
        Results[           2 ] = complex (  10.7977847259741     ,  0.00000000000000     )
        Results[           3 ] = complex ( -1.71214570486549     ,  6.86608103385749     )
        Results[           4 ] = complex (-2.395473088614451E+016,-6.866081033857491E-016)
        Results[           5 ] = complex ( 3.798370743515733E+015,-1.523230251228028E+016)
        Results[           6 ] = complex ( -3.07880047236341     , -6.86608103385749     )
        Results[           7 ] = complex ( -10.0381105772710     , -3.04646050245606     )
        Results[           8 ] = complex (-9.606374208755686E+016, 1.712145704865494E-016)
        Results[           9 ] = complex ( 1.523230251228027E+016,-6.108488493960490E+016)
        Results[          10 ] = complex ( -12.3466673836539     ,  1.71214570486549     )
        Results[          11 ] = complex (  3.04646050245605     , -1.41919226194687     )
        Results[          12 ] = complex ( 4.309459157662049E+016,-2.753126328964350E-032)
        Results[          13 ] = complex (-6.833273837489577E+015, 2.740293174898198E+016)
        Results[          14 ] = complex ( -2.17886641065001     ,  0.00000000000000     )
        Results[          15 ] = complex ( -3.07880047236341     ,  12.3466673836539     )
        Results[          16 ] = complex (  500.000000000000     ,  199.552929930879     )
        Results[          17 ] = complex ( -110.924284443833     , -444.830789488121     )
        
        
        results = wf.orxxxx(P, M, NHEL, IC)
        for i in range(18):
            self.assertAlmostEqual(results[i], Results[i])        
        
        
        P = [   500.000000000000      ,  -110.924284443833      ,  -444.830789488121      ,   199.552929930879      ]
        M =  1.000000000000000E-013
        NHEL =          -1
        IC =           1
        Results[           0 ] = complex ( -7.07633462169412     ,-2.479795741845550E-016)
        Results[           1 ] = complex ( -2.61256451665831     ,  10.4769586061403     )
        Results[           2 ] = complex (-7.076334621694121E+016, -4.46720287157222     )
        Results[           3 ] = complex (-2.612564516658315E+016, 1.047695860614032E+017)
        Results[           4 ] = complex ( 0.527184900927848     ,  10.4769586061403     )
        Results[           5 ] = complex ( -5.91714722339944     , -4.64859654613509     )
        Results[           6 ] = complex ( 1.569874708793082E+016,  1.11680071789306     )
        Results[           7 ] = complex ( 5.795936991473431E+015,-2.324298273067542E+016)
        Results[           8 ] = complex (  2.11412745966097     , -2.61256451665831     )
        Results[           9 ] = complex (  4.64859654613508     , -11.5655604511209     )
        Results[          10 ] = complex ( 6.295543032900648E+016,  2.23360143578611     )
        Results[          11 ] = complex ( 2.324298273067542E+016,-9.320947536407533E+016)
        Results[          12 ] = complex ( -12.7247478494156     ,-1.239897870922775E-016)
        Results[          13 ] = complex ( 0.527184900927848     , -2.11412745966098     )
        Results[          14 ] = complex (-2.824206613860757E+016, -1.11680071789306     )
        Results[          15 ] = complex (-1.042689807865234E+016, 4.181415573239673E+016)
        Results[          16 ] = complex (  500.000000000000     ,  199.552929930879     )
        Results[          17 ] = complex ( -110.924284443833     , -444.830789488121     )
        
        results = wf.orxxxx(P, M, NHEL, IC)
        for i in range(18):
            self.assertAlmostEqual(results[i], Results[i])        
        
        P = [   500.000000000000      ,  -110.924284443833      ,  -444.830789488121      ,   199.552929930879      ]
        M =  1.000000000000000E-013
        NHEL =          -3
        IC =           1
        Results[           0 ] = complex (  0.00000000000000     ,  0.00000000000000     )
        Results[           1 ] = complex (  0.00000000000000     ,  0.00000000000000     )
        Results[           2 ] = complex (  0.00000000000000     ,  0.00000000000000     )
        Results[           3 ] = complex (  0.00000000000000     ,  0.00000000000000     )
        Results[           4 ] = complex ( 1.183557746856311E-016,-1.189240119952622E-015)
        Results[           5 ] = complex (-1.717048169962148E-015,-6.142975599298370E-016)
        Results[           6 ] = complex (  1.18355774685631     , -11.8924011995262     )
        Results[           7 ] = complex ( -17.1704816996215     , -6.14297559929837     )
        Results[           8 ] = complex ( 4.746327006557909E-016, 2.965523350787862E-016)
        Results[           9 ] = complex ( 6.142975599298370E-016,-5.932372159256777E-016)
        Results[          10 ] = complex (  4.74632700655791     ,  2.96552335078786     )
        Results[          11 ] = complex (  6.14297559929837     , -5.93237215925678     )
        Results[          12 ] = complex ( 1.123810954036471E-015, 5.506252657928701E-032)
        Results[          13 ] = complex ( 4.149081097644174E-016,-1.663872820608412E-015)
        Results[          14 ] = complex (  11.2381095403647     ,  0.00000000000000     )
        Results[          15 ] = complex (  4.14908109764417     , -16.6387282060841     )
        Results[          16 ] = complex (  500.000000000000     ,  199.552929930879     )
        Results[          17 ] = complex ( -110.924284443833     , -444.830789488121     )
        
        
        results = wf.orxxxx(P, M, NHEL, IC)
        for i in range(18):
            self.assertAlmostEqual(results[i], Results[i])<|MERGE_RESOLUTION|>--- conflicted
+++ resolved
@@ -4386,12 +4386,6 @@
         split_routine = routine[1].split('\n')
         self.assertEqual(split_solution, split_routine)
         self.assertEqual(len(split_routine), len(split_solution))
-<<<<<<< HEAD
-        
-
-        
-        
-        
 
     def test_pythonwriter_complex_mass_scheme(self):
         """ test that python writer works """
@@ -4616,10 +4610,6 @@
 
 
 
-=======
-                
->>>>>>> 939787d3
-        
     def test_python_routine_are_exec(self):
         """ check if the python routine can be call """
             

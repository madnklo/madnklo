################################################################################
#
# Copyright (c) 2009 The MadGraph Development team and Contributors
#
# This file is a part of the MadGraph 5 project, an application which 
# automatically generates Feynman diagrams and matrix elements for arbitrary
# high-energy processes in the Standard Model and beyond.
#
# It is subject to the MadGraph license which should accompany this 
# distribution.
#
# For more information, please visit: http://madgraph.phys.ucl.ac.be
#
################################################################################
"""Unit test Library for testing the Creation of Helas Amplitude created from 
the output of the Feynman Rules."""
from __future__ import division

import math
import os
import time
from functools import wraps

import aloha
import aloha.aloha_object as aloha_obj
import aloha.aloha_lib as aloha_lib
from aloha.aloha_lib import *
import aloha.create_aloha as create_aloha
import aloha.aloha_writers as aloha_writers
import models.sm.object_library as object_library
import tests.unit_tests as unittest


def set_global(loop=False, unitary=True, mp=False, cms=False):

    def deco_set(f):
        @wraps(f)
        def deco_f_set(*args, **opt):
            old_loop = aloha.loop_mode
            old_gauge = aloha.unitary_gauge
            old_mp = aloha.mp_precision
            old_cms = aloha.complex_mass
            aloha.loop_mode = loop
            aloha.unitary_gauge = unitary
            aloha.mp_precision = mp
            aloha.complex_mass = cms
            aloha_lib.KERNEL.clean()
            try:
                out =  f(*args, **opt)
            except:
                aloha.loop_mode = old_loop
                aloha.unitary_gauge = old_gauge
                aloha.mp_precision = old_mp
                aloha.complex_mass = old_cms
                raise
            aloha.loop_mode = old_loop
            aloha.unitary_gauge = old_gauge
            aloha.mp_precision = old_mp
            aloha.complex_mass = old_cms
            aloha_lib.KERNEL.clean()
            return out
        return deco_f_set
    return deco_set



class TestVariable(unittest.TestCase):

    def setUp(self):
        self.var1 = 2 * aloha_lib.Variable('var1')
        self.var2 = 3 * aloha_lib.Variable('var2')
        self.var3 = 11 * aloha_lib.Variable('var3')
        
    
    def test_power(self):
        """check that the power is correctly update"""
        
        a = aloha_lib.Variable('P3_0')
        b = a ** 2 * a ** 2

        b = b.simplify()
        self.assertTrue(isinstance(b, aloha_lib.MultVariable))
        self.assertEqual(4, len(b))
        for i in b:
            self.assertEqual(a[0], i)
    
    def testsumvarvar (self):
        """ test the sum of two Variable Object"""
        
        #Sum of Two Variable
        sum = self.var1 + self.var2
        
        #check sanity
        self.assertEquals(sum.__class__,aloha_lib.AddVariable)
        self.assertTrue(self.var1 in sum)        
        self.assertTrue(self.var2 in sum)
        self.assertEquals(len(sum),2)
        
        #test prefactor, constant term treatment
        self.assertEquals(sum.prefactor,1)
        self.assertTrue(self.var1 in sum)
        #for term in sum:
        #    if term == self.var1:
        #        #self.assertEqual(term.prefactor, 2)
        #        self.assertFalse(term is self.var1)
        #    elif term == self.var2:
        #        #self.assertEqual(term.prefactor, 3)
        #        self.assertFalse(term is self.var2)
                
        #self.assertEquals(self.var1.prefactor, 2) #prefactor is preserve
        #self.assertEquals(self.var2.prefactor, 3)   
         
    def testrsumvarvar (self):
        """ test the sum of two Variable Object (inverse order)"""
        
        #Sum of Two Variable
        sum = self.var2 + self.var1        
        #check sanity
        self.assertEquals(sum.__class__,aloha_lib.AddVariable)
        self.assertTrue(self.var1 in sum)        
        self.assertTrue(self.var2 in sum)
        self.assertEquals(len(sum),2)
        
        #test prefactor, constant term treatment
        self.assertEquals(sum.prefactor,1)
        #self.assertTrue(self.var1 in sum)
        #for term in sum:
        #    if term == self.var1:
        #        self.assertEqual(term.prefactor, 2)
        #        self.assertFalse(term is self.var1)
        #    elif term == self.var2:
        #        self.assertEqual(term.prefactor, 3)
        #        self.assertFalse(term is self.var2)
                                  
        #self.assertEquals(self.var1.prefactor,2) #prefactor is preserve
        #self.assertEquals(self.var2.prefactor,3)   
 
    def testsumvarint(self):
        """ test the sum of one Variable with an integer"""

        sum = self.var1 + 4
        self.assertEqual(sum.__class__, aloha_lib.AddVariable)
        return
    
    def testsumvaradd(self):
        """ test the sum of one Variable with an AddVariable"""        

        add = aloha_lib.AddVariable()
        add.append(self.var1)
        add.append(self.var2)

        sum = self.var3 + add
        
        self.assertEquals(sum.__class__,aloha_lib.AddVariable)
        self.assertTrue(self.var3 in sum)
        self.assertEquals(len(sum), 3)
        #for data in sum:
        #    if data == self.var3:
        #        self.assertFalse(data is self.var3)
        #    else:
        #        self.assertTrue(data is self.var1 or data is self.var2)
                    
                
        #test prefactor- constant_term
        #self.assertEquals(sum.prefactor, 1)
        #self.assertEquals(self.var1.prefactor,2)
        
    def testsumvarmult(self):
        """ test the sum of one Variable with an MultVariable"""        
        
        mult = self.var1 * self.var2 
        sum = self.var3 + mult
        
        self.assertEquals(sum.__class__,aloha_lib.AddVariable)
        self.assertTrue(self.var3 in sum)

                
        #test prefactor- constant_term
        #self.assertEquals(sum.prefactor, 1)
        #self.assertEquals(self.var3.prefactor, 11)
         
    def testmultvarvar(self):
        """product of Two Variable"""
        
        prod = self.var1 * self.var2
        prod.simplify()
        #check sanity
        self.assertEquals(prod.__class__,aloha_lib.MultVariable)
        self.assertEquals(len(prod),2)
        
        
        self.assertEquals(prod.prefactor,6)


    def testmultvarAdd(self):
        """product of Variable with an AddVariable"""
        
        add = self.var1 + self.var2
        prod = self.var3 * add
        #sanity check
        self.assertEquals(prod.__class__, aloha_lib.AddVariable)
        self.assertEquals(len(prod), 2)
        prod.simplify()
        #check prefactor of each term
        for term in prod:
            if prod.prefactor * term.prefactor == 22:
                self.assertEqual(set(term), set([self.var1[0], self.var3[0]]))
            elif prod.prefactor * term.prefactor == 33:
                self.assertEqual(set(term),set([self.var2[0], self.var3[0]]))
            else:
                raise Exception('not valid term')
                
    
    def testmultvarMult(self):
        """product of Variable with an MultVariable"""
        
        var1 = 2
        var2 = 3*aloha_lib.Variable('y')
        mult = var1 * var2
        prod = self.var1 * mult
        prod.simplify()
        #Sanity
        self.assertEquals(prod.__class__, aloha_lib.MultVariable)
        self.assertEquals(len(prod), 2)
        
        #check prefactor
        self.assertEquals(prod.prefactor, 12)
        
               
    def testmultvarint(self):
        """product of Var with an integer"""
        
        prod1 = self.var1 * 2
        prod2 = 2 * self.var2
        prod1.simplify()
        prod2.simplify()
        
        #check prefactor - constant term
        self.assertEquals(prod1.prefactor, 4)
        self.assertEquals(prod2.prefactor, 6)

class TestAddVariable(unittest.TestCase):

    def setUp(self):
        """Initialize basic object"""
        self.var1 = 2 * aloha_lib.Variable('var1')
        self.var2 = 3 * aloha_lib.Variable('var2')
        self.add1 = aloha_lib.AddVariable()
        self.add1 += self.var1
        self.add1 += self.var2

        self.var3 = 11 * aloha_lib.Variable( 'var3')
        self.var4 = 4 * aloha_lib.Variable( 'var4')
        self.add2 = aloha_lib.AddVariable()
        self.add2 += self.var3
        self.add2 += self.var4        
    
    def testsumaddint(self):
        """Test the sum of an Add variable with an integer"""
        
        add2 = self.add1 + 5
        self.assertEqual(type(add2), aloha_lib.AddVariable)
        self.assertEqual(len(add2), 3)
        for term in add2:
            if term == self.var1:
                self.assertTrue(term.prefactor, 2)
            elif term == self.var2:
                self.assertTrue(term.prefactor, 3)
            else:
                self.assertEqual(term, 5)
            
        return
                
    def testsumaddmult(self):
        """Test the sum of an AddVariable with a MultVariable."""
        
        var1 = aloha_lib.Variable('v2')
        var2 = aloha_lib.Variable('v3')
        mult = var1 * var2 + 2
        sum = self.add1 + mult
        #Sanity Check
        self.assertEquals(sum.__class__, aloha_lib.AddVariable)
        self.assertEqual(len(sum), 4)
        self.assertTrue(2 in sum)
        self.assertTrue('v2 * v3' in str(sum))
        
        #check new term 
        for term in sum:
            if term.__class__ == aloha_lib.AddVariable:
                self.assertTrue(term.prefactor, 6)
                self.assertTrue(term.constant_term, 0)
                
    def testsumaddvar(self):
        """Test the sum of an AddVariable with a Variable."""
        
        var3 = 11 * aloha_lib.Variable( 'var3')
        sum = self.add1 + var3
        self.assertEquals(sum.__class__,aloha_lib.AddVariable)
        self.assertTrue(self.var1 in sum)
        self.assertTrue(self.var2 in sum)
        self.assertTrue(self.var3 in sum)        
        self.assertEquals(len(sum), 3)
        for data in sum:
            if data == self.var1:
                self.assertEquals(data.prefactor,2)
            elif data == self.var2:
                self.assertEquals(data.prefactor,3)
            elif data == self.var3:
                self.assertEquals(data.prefactor,11)
                
        #test prefactor- constant_term
        self.assertEquals(sum.prefactor, 1)
    
    def testsumaddadd(self):
        """Test the sum of two add object"""
        
        sum = self.add1 + self.add2
        
        self.assertEquals(sum.__class__, aloha_lib.AddVariable)
        self.assertEquals(len(sum), 4)
        
        self.assertTrue(self.var1 in sum)
        self.assertTrue(self.var2 in sum)
        self.assertTrue(self.var3 in sum)
        self.assertTrue(self.var4 in sum)
        
        for data in sum:
            if data == self.var1:
                self.assertEquals(data.prefactor, 2)
            elif data == self.var2:
                self.assertEquals(data.prefactor, 3)
            elif data == self.var3:
                self.assertEquals(data.prefactor, 11)
            elif data == self.var4:
                self.assertEquals(data.prefactor, 4)
        #test prefactor- constant_term
        self.assertEquals(sum.prefactor, 1)
        
    def testmultaddint(self):
        """test the multiplication of an AddVariable by a Integer"""
        
        prod1 = 3 * self.add1
        prod2 = self.add2 * 2
        
        self.assertEquals(prod1.__class__, aloha_lib.AddVariable)
        self.assertEquals(prod2.__class__, aloha_lib.AddVariable)
        self.assertFalse(prod1 is self.add1)
        self.assertFalse(prod2 is self.add2)
        self.assertEquals(len(prod1), 2)
        self.assertEquals(len(prod2), 2)
        
        self.assertEquals(prod1.prefactor, 3)
        self.assertEquals(prod2.prefactor, 2)
                
        for data in prod1:
            if 'var1' in str(data):
                self.assertEquals(prod1.prefactor * data.prefactor, 6)
            elif 'var2' in str(data):
                self.assertEquals(prod1.prefactor * data.prefactor, 9)
        for data in prod2:
            if 'var3' in data:
                self.assertEquals(prod2.prefactor * data.prefactor, 22)
            elif 'var4' in data:
                self.assertEquals(prod2.prefactor * data.prefactor, 8)

    
    def testmultadd_legacy(self):
        """ int * AddVariable doens't change the content of AddVariable """
        
        var1 = aloha_obj.P(1,2)
        var2 = aloha_obj.P(2,2)
        prod = var1 * var2
        #assert(prod.__class__, aloha_lib.MultLorentz)
        var3 = aloha_obj.Metric(1,2)
        
        sum = (var3 + var1 * var2)    
        new_sum = 2 * sum
        
        self.assertEqual(new_sum.__class__, aloha_lib.AddVariable)
        self.assertEqual(len(new_sum), 2)
        self.assertEqual(new_sum.prefactor, 2)
        for term in new_sum:
            self.assertEqual(term.prefactor, 1)

            if str(term).startswith('(_ETA_'):
                self.assertFalse('var3' in term)
                self.assertTrue(var3 is term)
            else:
                self.assertEqual(term.__class__, aloha_lib.MultLorentz)
                self.assertEqual(prod, term)
                self.assertFalse(prod is term) 
    
    def testmultaddvar(self):
        """Test the multiplication of an Addvariable with a Variable"""
        
        var3 = 11 * aloha_lib.Variable('var3')
        prod = self.add1 * var3
        #sanity check
        self.assertEquals(prod.__class__, aloha_lib.AddVariable)
        self.assertEquals(len(prod), 2)
        
        #check prefactor of each term
        for term in prod:
            if 'var1' not in str(term):
                self.assertEquals(prod.prefactor * term.prefactor, 33)
            elif 'var2' not in str(term):
                self.assertEquals(prod.prefactor * term.prefactor, 22)
            else:
                raise Exception('not valid term')
                
    
    def testmultaddvar_legacy(self):
        """Test that the legacy is preserve for Add/var multiplication"""
        
        p1 = aloha_obj.P(1,1)
        p2 = aloha_obj.P(1,2)
        p3 = aloha_obj.P(3,3)
        
        #make (p1+p2)*p3
        add= p1+p2
        result= add *p3 
        
        self.assertEqual(result.__class__, aloha_lib.AddVariable)
        self.assertEqual(len(result), 2)
        for term in result:
            self.assertTrue('_P^3_3' in str(term))
            self.assertEqual(term.__class__,aloha_obj.P.mult_class)
        
        
        
        
    def testmultaddmult(self):
        """Test the multiplication of an AddVariable with a MultVariable."""
        
        var3 = 2 * aloha_lib.Variable( 'var3')
        var4 = 1 * aloha_lib.Variable( 'var4')
        prod = self.add1 * (var3 *var4)
        
        self.assertEqual(prod.__class__, aloha_lib.AddVariable)
        self.assertEqual(len(prod), 2)
        
        for data in prod:
            if 'var1' in str(data):
                self.assertEqual(data.__class__, aloha_lib.MultVariable)
                self.assertEqual(prod.prefactor * data.prefactor, 4)
            else:
                self.assertEqual(data.__class__, aloha_lib.MultVariable)
                self.assertEqual(prod.prefactor * data.prefactor, 6)
        self.assertEqual(prod.prefactor, 2)
        
                
    def testmultaddadd(self):
        """Test the multiplication between two AddVariable."""
        
        prod = self.add1 * self.add2
        self.assertEqual(prod.__class__, aloha_lib.AddVariable)
        self.assertEqual(len(prod), 4)
        
        for data in prod:
            sdata = str(data)
            if 'var1' in sdata and 'var3' in sdata:
                self.assertEqual(data.__class__, aloha_lib.MultVariable)
                self.assertEqual(data.prefactor, 22)
            elif 'var1' in sdata:
                self.assertEqual(data.__class__, aloha_lib.MultVariable)
                self.assertEqual(data.prefactor, 8)
            elif 'var2' in sdata and 'var3' in sdata:
                self.assertEqual(data.__class__, aloha_lib.MultVariable)
                self.assertEqual(data.prefactor, 33)
            else:
                self.assertEqual(data.__class__, aloha_lib.MultVariable)
                self.assertEqual(data.prefactor, 12)
        
    def test_replace(self):
        """test that the replace command works"""
        
        id = self.var1.get_id()
        new = self.add1.replace(id, self.add2)
        
        self.assertEqual(len(new),3)
        self.assertEqual(set([a.prefactor for a in new]),set([3,22,8]))
        for i in new:
            self.assertNotEqual(i,id)
        
        self.setUp()
        id = self.var1.get_id()
        new = self.add1.replace(id, self.var1 * self.var2)
        self.assertEqual(len(new),2)
        self.assertEqual(set([a.prefactor for a in new]),set([12,3]))

        self.setUp()
        add2 = 2 * self.add2
        id  = self.var1.get_id()
        new = self.var1.replace(id, add2)
        self.assertEqual(len(new),2)
        self.assertEqual(set([a.prefactor for a in new]),set([11,4]))
        for i in new:
            self.assertNotEqual(i,id)
        
        self.setUp()
        add1 = 5 * self.add1
        add2 = 2 * self.add2
        id  = self.var1.get_id()
        new = add1.replace(id, add2)
        self.assertEqual(len(new),3)
        self.assertEqual(set([a.prefactor*new.prefactor for a in new]),set([15,220,80]))
        for i in new:
            self.assertNotEqual(i,id)
        
           
    def test_factorization(self):
        """test the factorization"""
        
        p1 = aloha_lib.Variable('p1')
        p2 = aloha_lib.Variable('p2')        
        p3 = aloha_lib.Variable('p3')
        p4 = aloha_lib.Variable('p4')
        p5 = aloha_lib.Variable('p5')
        
        
        sum = p1 * p2 + p1 * p3
        sum = sum.factorize()
        self.assertEqual(sum.__class__,aloha_lib.MultContainer)
        self.assertEqual(len(sum),2)
        for fact in sum:
            if isinstance(fact, str):
                self.assertEqual(str(fact), 'p1')
            else:
                self.assertEqual(str(fact), '( (p2) + (p3) )') 
        
        
        sum = p1 * p2 + p1 * p3 + 2 * p1 + 2 *p1 * p2 * p4
        sum = sum.factorize()
        #Should return p1*(p2(2*p4 + 1) + p3 + 2)
        self.assertEqual(sum.__class__,aloha_lib.MultContainer)
        self.assertEqual(len(sum),2)
        self.assertEqual(str(sum), '(p1 * ( (p2 * 2 * ( 0.5 + (p4) )) + ( (p3) + 2 ) ))')

    def test_factorization2(self):
        """test the factorization with power and constant"""
        
        p1 = aloha_lib.Variable('p1')
        p2 = aloha_lib.Variable('p2')        
        p3 = aloha_lib.Variable('p3')
                
        sum = ( -2 * p1 **2 + -2 * p2 + 2 * ( p3 * p2 ) )
        sum = sum.factorize()
        #Should return p2*(2*p3-2)-2*p1**2
        self.assertEqual(str(sum), '( (p2 * 2 * ( -1.0 + (p3) )) + (-2 * p1 * p1) )')

    def test_factorization3(self):
        """test factorization with prefactor"""
        
        p1 = aloha_lib.Variable('p1')
        p2 = aloha_lib.Variable('p2')
        
        sum =2 * p2**2 + 2* p1 * p2
        sum = sum.factorize()
        #should be p2 (2 * p1 + 2 * p2)
        self.assertEqual(str(sum), '(2 * p2 * ( (p2) + (p1) ))')
        
    
    def test_factorization4(self):
        """test the factorization with constant factor"""
        
        P1_0 = aloha_lib.Variable('p1')
        P1_1 = aloha_lib.Variable('p2')
        P1_2 = aloha_lib.Variable('p3')
        P1_3 = aloha_lib.Variable('p4')        
        OM1  = aloha_lib.Variable('om1') 
        
        expr1 = ( -1j * ( P1_3 * P1_1 * OM1 ) + 1j * ( P1_0**2 * P1_3 * P1_1 * OM1**2 ) + -1j * ( P1_1**3 * P1_3 * OM1**2 ) + -1j * ( P1_2**2 * P1_3 * P1_1 * OM1**2 ) + -1j * ( P1_3**3 * P1_1 * OM1**2 ) )

        p1, p2, p3, p4, om1 = 1,2,3,4,5
        value = eval(str(expr1))
        
        expr1 = expr1.factorize()
        self.assertEqual(eval(str(expr1)), value)


    def test_factorization5(self):
        """check that P [gamma + P/M] == (/p+M) [Onshell]"""

        P1_0 = aloha_lib.Variable('p1')
        P1_1 = aloha_lib.Variable('p2')
        P1_2 = aloha_lib.Variable('p3')
        P1_3 = aloha_lib.Variable('p4')        
        M1  = aloha_lib.Variable('m1') 
    
        p1, p2, p3, p4, m1 = 1,2,3,4,5
    
        data = (P1_0**2 * M1 - P1_1**2 * M1 + M1)
        value = eval(str(data))
        data2 = data.factorize()
        self.assertEqual(eval(str(data2)), value)
        



    




    
class TestMultVariable(unittest.TestCase):

    def setUp(self):
        self.var1 = 2*aloha_lib.Variable( 'var1')
        self.var2 = 3*aloha_lib.Variable( 'var2')
        self.var3 = 4*aloha_lib.Variable( 'var3')
        self.var4 = 5*aloha_lib.Variable( 'var4')
        
        self.mult1 = self.var1 * self.var2
        self.mult2 = self.var3 * self.var4
    
    def testequality(self):
        """test the definition of Equality"""

        #test with mult obj
        
        self.assertNotEqual(self.mult1, self.mult2)
                
        #test with other type of obj
        self.assertNotEqual(self.mult1, 32)
        self.assertNotEqual(self.mult1, self.var1)
        prov = self.var1 + self.var2
        self.assertNotEqual(self.mult1, prov )
        
                
    def testsummultmul(self):
        """Test the sum of two MultVariable"""
        
        sum = self.mult1 + self.mult2 
        self.assertEqual(sum.__class__, aloha_lib.AddVariable)
        self.assertEqual(len(sum),2)
        self.assertEqual(sum.prefactor, 1)
        
        for term in sum:
            if 'var1' in str(term):
                self.assertEqual(term.prefactor, 6)
                #self.assertFalse(term is self.mult1)
            else:
                self.assertEqual(term.prefactor, 20)
                #self.assertFalse(term is self.mult2)
                
        sum =  self.mult1 - self.mult1
        sum = sum.simplify()
        self.assertEqual(sum.__class__, int)
        self.assertEqual(sum,0)

        
    def testdealingwithpower1(self):
        """Check that the power is correctly set in a product"""
        
        p1 = aloha_lib.Variable('p1')
        p2 = aloha_lib.Variable('p2')
        
        prod = p1 * p1
        self.assertEqual(prod.__class__, aloha_lib.MultVariable)       
        prod = prod.simplify()
        self.assertEqual(prod.__class__, aloha_lib.MultVariable)
        self.assertEqual(len(prod), 2)
        self.assertEqual(len(p1), 1)
        
        prod *= p1
        prod = prod.simplify()
        self.assertEqual(prod.__class__, aloha_lib.MultVariable)
        self.assertEqual(len(prod), 3)
        self.assertEqual(len(p1), 1)
        
        prod *= p2
        prod.simplify()
        self.assertEqual(prod.__class__, aloha_lib.MultVariable)
        self.assertEqual(prod.count(p1.get_id()), 3)
        self.assertEqual(prod.count(p2.get_id()), 1)                                
        
        prod *= p1
        prod.simplify()
        self.assertEqual(prod.__class__, aloha_lib.MultVariable)
        self.assertEqual(prod.count(p1.get_id()), 4)
        self.assertEqual(prod.count(p2.get_id()), 1)  
                                 
                                
    def r_testdealingwithpower2(self):
        """Check that the power is correctly set in a product"""       
        
        p1 = aloha_lib.Variable('p1')
        p2 = aloha_lib.Variable('p2')
        p3 = aloha_lib.Variable('p3')
        p4 = aloha_lib.Variable('p2')
        p5 = aloha_lib.Variable('p5')
        sum1 = p1 + p2
        sum2 = p4 + p3

        prod = p3 * sum2 * sum1
        self.assertEqual(prod.__class__, aloha_lib.AddVariable)
        for term in sum1 + sum2:
            self.assertEqual(term.power, 1)
        
        obj1 = 0
        for term in prod:
            if p2 == term:
                self.assertEqual(term.power, 2)
            elif p1 in term and p2 in term and p3 in term:
                self.assertEqual(term[0].power, 1)
                self.assertEqual(term[1].power, 1)        
                self.assertEqual(term[2].power, 1)
                if not obj1:
                    obj1= term[1]
                else:
                    self.assertFalse(obj1 is term[1])
            elif p2 in term and p3 in term:
                self.assertEqual(term[0].power+term[1].power, 3)
                if not obj1:
                    obj1= term[1]
                else:
                    self.assertFalse(obj1 is term[1])                
        
    def testdealingwithpower3(self):
        """Check that the power is correctly set in a product in the full chain"""
        
        F1_1, F1_2, F1_3, F1_4 = 1,2,3,4
        
        P1_0, P1_1, P1_2, P1_3 = 12, 0, 0, 12
        P2_0, P2_1, P2_2, P2_3 = 12, 0, 12, 0
        P3_0, P3_1, P3_2, P3_3 = 20, 0, 12, 12
        M1, M2, M3 = 0, 0, 100 
        
        F2_1, F2_2, F2_3, F2_4 = 5,5,6,7
        T3_1, T3_2, T3_3, T3_4 = 8,9,10,11
        T3_5, T3_6, T3_7, T3_8 = 8,9,10,11
        T3_9, T3_10, T3_11, T3_12 = 8,9,10,11
        T3_13, T3_14, T3_15, T3_16 = 8,9,10,11
        
        
        
        p1 = aloha_obj.P('mu',2)
        gamma1 = aloha_obj.Gamma('mu','a','b')
        metric = aloha_obj.Spin2('nu','rho',3)
        p2 = aloha_obj.P('rho',2)
        gamma2 = aloha_obj.Gamma('nu','b','c')
        F1 = aloha_obj.Spinor('c',1) 
        
         
        lor1 = p1 * gamma1 * gamma2 * F1
        lor2 = metric * p2
        lor1.simplify()
        new_lor = lor1.expand()
        lor2.simplify()
        new_lor2 = lor2.expand()
        
        expr = new_lor * new_lor2
        self.assertEqual((-864+288j), eval(str(expr.get_rep([0]))))
        self.assertEqual((288+864j), eval(str(expr.get_rep([1]))))
        self.assertEqual((2016+288j), eval(str(expr.get_rep([2]))))
        self.assertEqual((-288+2016j), eval(str(expr.get_rep([3]))))
        
    
    def test_obj_are_not_modified(self):
        """Check that a sum-product-... doesn't change part of the objects"""
        
        sum = self.mult1 + self.mult2
        #for term in sum:
        #    self.assertFalse(term is self.mult1)
        #    self.assertFalse(term is self.mult2)
            
        
        sum2 = sum - (self.mult1 + self.mult2)
        #for term in sum:
        #    for term2 in sum2:
        #        self.assertFalse(term is term2)
        
        sum2 = sum2.simplify()
        
        #check that sum2 is zero
        self.assertEqual(sum2, 0)
        
        #check that the sum is not modify in this game      
        self.assertEqual(sum.__class__, aloha_lib.AddVariable)
        self.assertEqual(len(sum), 2)
        self.assertEqual(sum.prefactor, 1)
        
        for data in sum:
            self.assertEqual(len(data), 2)
            if 'var1' in str(data):
                self.assertEqual(data.prefactor, 6)
                self.assertTrue('var2' in str(data))
            else:
                self.assertEqual(data.prefactor, 20)
                self.assertTrue('var3' in str(data))
                self.assertTrue('var4' in str(data))
            
    def testsummultint(self):
        """Test the sum of a MultVariable object with a number"""
        
        add = self.mult1 + 2
        self.assertEqual(add.__class__, aloha_lib.AddVariable)
        self.assertEqual(len(add), 2)
        for term in add:
            if term.__class__ == aloha_lib.MultVariable:
                self.assertEqual(term.prefactor, 6)
                self.assertEqual(len(term), 2)
                #self.assertFalse(term is self.mult1)
            else:
                self.assertEqual(term.__class__, int)
                self.assertEqual(term, 2)
        
        return
        
    def testsummultadd(self):
        """Test the sum of an MultVariable with a AddVariable."""
        
        var1 = 2 * aloha_lib.Variable('xxx')
        var2 = 3 * aloha_lib.Variable('yyy')
        add = var1 + var2
                
        sum = self.mult2 + add
        #Sanity Check
        self.assertEquals(sum.__class__, aloha_lib.AddVariable)
        self.assertEqual(len(sum), 3)
        self.assertTrue(var1 in sum)
        self.assertTrue(var2 in sum)
        
        #check new term 
        for term in sum:
            if 'xxx' in str(term):
                self.assertEqual(term.prefactor, 2)
            elif 'yyy' in str(term):
                self.assertEqual(term.prefactor, 3)
            elif term.__class__ == aloha_lib.MultVariable:
                self.assertEqual(term.prefactor, 20)
                self.assertTrue('var3' in str(term))
                self.assertTrue('var4' in str(term))
                
            self.assertEqual(sum.prefactor, 1)
            
    def testsummulvar(self):
        """Test the sum of a MultVariable with a Variable"""
        
        
        var = 3 * aloha_lib.Variable('xxx')
        sum = self.mult2 + var
        sum.simplify()
        self.assertEquals(sum.__class__,aloha_lib.AddVariable)
        self.assertTrue(var in sum)
        self.assertEquals(len(sum), 2)
        for term in sum:
            self.assertTrue(term.prefactor in [3,20])

                
        #test prefactor- constant_term
        self.assertEquals(sum.prefactor, 1)
        self.assertEquals(var.prefactor, 3)
        self.assertEquals(self.mult2.prefactor, 20)
        
    def testmultmultint(self):
        """Test the multiplication of an MultVariable with an integer"""
        
        prod1 = self.mult1 * 2
        
        self.assertEqual(prod1.__class__, aloha_lib.MultVariable)
        self.assertEqual(len(prod1), 2)
        self.assertFalse(prod1 is self.mult1)
        self.assertEqual(prod1.prefactor, 12)
        for fact in prod1:
            if fact == self.var1:
                self.assertEqual(fact.prefactor, 1)
            if fact == self.var2:
                self.assertEqual(fact.prefactor, 1)
                            
        prod2 = 2 * self.mult1

        self.assertEqual(prod2.__class__, aloha_lib.MultVariable)
        self.assertEqual(len(prod2), 2)
        self.assertEqual(prod2.prefactor, 12)
        for fact in prod1:
            if fact == self.var1:
                self.assertEqual(fact.prefactor, 1)
            if fact == self.var2:
                self.assertEqual(fact.prefactor, 1)
        
                
    def testmultmultmult(self):
        """test the multiplication of two MultVariable"""
        
        prod1 = self.mult1 * self.mult2
        self.assertEqual(prod1.__class__, aloha_lib.MultVariable)
        self.assertEqual(len(prod1), 4)
        self.assertTrue('var1' in str(prod1))
        self.assertTrue('var2' in str(prod1))
        self.assertTrue('var3' in str(prod1))
        self.assertTrue('var4' in str(prod1))        
        self.assertEqual(prod1.prefactor, 120)

        
        
                

        

        
        
class testLorentzObject(unittest.TestCase):
    """ Class to test the Operation linked to a Lorentz Object"""
    
    def setUp(self):
        aloha_lib.KERNEL.clean()
        self.p1= aloha_obj.P(1,2)
        self.p2= aloha_obj.P(1,3)
        self.p3= aloha_obj.P(2,2)
        self.p4= aloha_obj.P(2,3)
                
    def testbasicoperation(self):       
        """Test the sum/product run correctly on High level object.
        Those test will be basic since everything should derive from particle
        """
       
        new = self.p1 * self.p2 + self.p3 * self.p4       
        self.assertEqual(new.__class__, aloha_lib.AddVariable)
        self.assertEqual(len(new), 2)
       
        new2 =  aloha_obj.Gamma(1,2,3) * aloha_obj.P(1,2) 

        self.assertEqual(new2.__class__, aloha_lib.MultLorentz)
        self.assertEqual(len(new2), 2)         
        
        new2 += aloha_obj.Gamma(1,2,3) * aloha_obj.P(1,3)
        self.assertEqual(new2.__class__, aloha_lib.AddVariable) 
        self.assertEqual(len(new2), 2)
        self.assertNotEqual(new, new2)
    
    def test_power(self):
        """ Test that we can take a square of an object --fully auto contracted"""

        product = self.p2 * self.p2
        power = self.p2**2

        self.assertEqual(power.__class__, aloha_lib.MultLorentz)        
        self.assertEqual(product, power)
        power = power.expand(veto=range(100))

        keys= power.keys()
        keys.sort()
        self.assertEqual(keys, [(0,)])
        solution = '( (P3_0 * P3_0) + (-1 * P3_1 * P3_1) + (-1 * P3_2 * P3_2) + (-1 * P3_3 * P3_3) )'
        
        self.assertEqual(str(power[(0,)]), solution)
        
    def test_equality(self):
        """test the equality of Lorentz Object"""
        
        self.assertEqual(self.p1,self.p1)
        self.assertNotEqual(self.p1,self.p2)
        self.assertNotEqual(self.p1,self.p3)
        self.assertNotEqual(self.p1,self.p4)
        self.assertEqual(self.p1, aloha_obj.P(1,2))
        
        self.assertNotEqual(self.p1, aloha_obj.Gamma(1,2,3))
        
        new = aloha_obj.Gamma(1,2,3) * aloha_obj.P(1,2)
        new2 = aloha_obj.Gamma(1,2,3) * aloha_obj.P(1,2)
        self.assertEqual(new, new2)
        
        #Check that sum indices are  consider for equality
        new3 = aloha_obj.Gamma(3,2,3) * aloha_obj.P(3,2)
        self.assertNotEqual(new, new3)
        
        new4 = aloha_obj.P(3,2) * aloha_obj.Gamma(3,2,3)
        self.assertNotEqual(new, new4)
        self.assertNotEqual(new3, new4)
        
        new5 = aloha_obj.P(4,2) * aloha_obj.Gamma(4,2,3)
        self.assertNotEqual(new, new5)
        self.assertNotEqual(new3, new5)
        self.assertNotEqual(new4, new5)
        
        new6 = aloha_obj.P(3,2) * aloha_obj.Gamma(3,3,2)       
        self.assertNotEqual(new, new6)
        
        new7 = aloha_obj.P(3,4) * aloha_obj.Gamma(3,2,3)    
        self.assertNotEqual(new, new7)
        
        #Test contraction on spin
        new = aloha_obj.Gamma(3,3,2) * aloha_obj.Gamma(2,2,4) * \
                                                    aloha_obj.P(3,3) * aloha_obj.P(2,4)
        new2 = aloha_obj.Gamma(3,3,2) * aloha_obj.Gamma(2,2,4) * \
                                                    aloha_obj.P(3,4) * aloha_obj.P(2,3)
        self.assertNotEqual(new,new2)
    
        new3 = aloha_obj.P(1,3) * aloha_obj.Gamma(1,3,1) * aloha_obj.P(4,4) * \
                                                        aloha_obj.Gamma(4,1,4)
        self.assertNotEqual(new, new3)
        self.assertNotEqual(new2, new3)
                                                            
        new4 = aloha_obj.P(1,3) * aloha_obj.Gamma(1,3,2) * aloha_obj.P(4,4) * \
                                                        aloha_obj.Gamma(4,1,4)
        self.assertNotEqual(new,new4)
    
    def testexpand(self):
        """Test if the expansion from HighLevel to LowLevel works correctly"""
        
        #expand a single object
        obj = aloha_obj.P(1,2)
        low_level = obj.expand()

        keys= low_level.keys()
        keys.sort()
        self.assertEqual(keys, [(0,),(1,),(2,),(3,)])
        self.assertEqual(str(low_level[(0,)]), '(P2_0)')
        self.assertEqual(str(low_level[(1,)]), '(P2_1)')
        self.assertEqual(str(low_level[(2,)]), '(P2_2)')
        self.assertEqual(str(low_level[(3,)]), '(P2_3)')

        
        #expand a product
        obj = aloha_obj.P(1,2) * aloha_obj.P(2,3)
        low_level = obj.expand()
        
        for ind in low_level.listindices():
            self.assertEqual(low_level.get_rep(ind), \
                             aloha_lib.Variable('P3_%s' % ind[0]) *aloha_lib.Variable('P2_%s' % ind[1])) 
                             
        
        #expand a sum
        obj = aloha_obj.P(1,2) + aloha_obj.P(1,3)
        low_level = obj.expand()
        
        for ind in low_level.listindices():
            self.assertEqual(low_level.get_rep(ind), \
                             aloha_lib.Variable('P2_%s' % ind[0]) + \
                             aloha_lib.Variable('P3_%s' % ind[0]))
            
        #expand zero
        obj = aloha_obj.P(1,2) - aloha_obj.P(1,2)
        obj = obj.simplify()
        self.assertEqual(obj, 0)
        #low_level = obj.expand()
        #pass_in_check = 0
        #for ind in low_level.listindices():
        #    pass_in_check += 1
        #    self.assertEqual(low_level.get_rep(ind), 0)
        #self.assertEqual(pass_in_check, 1)      
             
        #expand zero without first simplification
        obj = aloha_obj.P(1,2) - aloha_obj.P(1,2)
        low_level = obj.expand().simplify()
        pass_in_check = 0 
        for ind in low_level.listindices():
            pass_in_check += 1
            self.assertEqual(low_level.get_rep(ind), 0)
        self.assertEqual(pass_in_check, 4)  
        
        #expand standard frac variable -> Different treatment now
        #obj = aloha_obj.P(1,2) / aloha_obj.P(1,2)   
        #obj = obj.expand()
        #result = {(0,): aloha_lib.Variable('P2_0',[2]), \
        #                            (1,): aloha_lib.Variable('P2_1',[2]), \
        #                            (2,): aloha_lib.Variable('P2_2',[2]), \
        #                            (3,): aloha_lib.Variable('P2_3',[2])}
        #for i in range(3):
        #    self.assertEqual(result[tuple([i])], obj.numerator[tuple([i])])
        #    self.assertEqual(result[tuple([i])], obj.denominator[tuple([i])])
               
        
        # Check for the prefactor
        obj = 36 * aloha_obj.P(1,2)
        obj = obj.expand()
        for ind in obj.listindices():
            expression = obj.get_rep(ind)
            self.assertEqual(expression.prefactor, 36)
             
        # Check for the prefactor
        obj = 36 * aloha_obj.P(1,2) * aloha_obj.P(2,2)
        obj = obj.expand()
        for ind in obj.listindices():
            expression = obj.get_rep(ind)
            self.assertEqual(expression.prefactor, 36)  
  
    def test_expand_veto(self):
        
        Metric = aloha_obj.Metric
        P = aloha_obj.P
        OM = aloha_obj.OverMass2
        t = 1
        mu, nu, alpha, beta = 1,2,3,4
        
        analytical = (P(-1, t)* P(-1,t)-1) * (Metric(alpha, beta))
        analytical= analytical.expand(veto=range(100))
    
    
        P1_0, P1_1, P1_2, P1_3 = 7,2,3,5
        OM1 = 1.0/48#(P1_0 **2 - P1_1 **2 -P1_2 **2 -P1_3 **2)
    
        analytical2 = (P(-1, t)* P(-1,t)-1) * (Metric(alpha, beta))
        analytical2= analytical2.expand()
        for name, cexpr in aloha_lib.KERNEL.reduced_expr2.items():
            try:
                exec('%s = %s' % (name, cexpr))   
            except:
                pass
        
        for ind in analytical.listindices():
            data1 = analytical.get_rep(ind)
            data2 = analytical2.get_rep(ind)
            self.assertAlmostEqual(eval(str( data1 )),eval(str(data2)))
        
        
        
    def testTraceofObject(self):
        """Check that we can output the trace of an object"""
        
        obj = aloha_obj.Gamma(1,1,1)
        obj.expand()
        obj.simplify()      

    def testscalarmanipulation(self):
        """Deal correctly with Scalar type of LorentzObject"""
        
        obj= aloha_obj.Mass(3) 
        obj = obj.simplify()
        low_level = obj.expand()
        for ind in low_level.listindices():
            self.assertEqual(low_level.get_rep(ind).__class__, aloha_lib.MultVariable)
            self.assertEqual(str(low_level.get_rep(ind)), '(M3)')
                                
        obj= aloha_obj.Mass(3) * aloha_obj.P(1,2)
        obj = obj.simplify()
        low_level = obj.expand()
        self.assertEqual(low_level.__class__, aloha_lib.LorentzObjectRepresentation)
        for ind in low_level.listindices():
            self.assertEqual(low_level.get_rep(ind).__class__, aloha_lib.MultVariable)
            self.assertEqual(low_level.get_rep(ind),  
                                 aloha_lib.Variable('P2_%s' % ind[0])* aloha_lib.Variable('M3'))
    
    
    def test_spin32propagator(self):
        """check various property of the spin3/2 propagator"""
        
        Metric = aloha_obj.Metric
        P = aloha_obj.P
        OM = aloha_obj.OverMass2
        Gamma = aloha_obj.Gamma
        Identity = aloha_obj.Identity
        t = 1
        mu, nu, s0, s1, s2 = 2,3,4,5,6
        
        zero = P(mu,t) * aloha_obj.Spin3halfPropagatorout(mu,nu,s1,s2, t)
        zero = zero.expand(veto=range(100))
        P1_0, P1_1, P1_2, P1_3 = 2,0,0,0
        OM1 = 1/(P1_0 **2 - P1_1 **2 -P1_2 **2 -P1_3 **2)
        M1 = math.sqrt(P1_0 **2 - P1_1 **2 -P1_2 **2 -P1_3 **2)
        for ind in zero.listindices():
            data = zero.get_rep(ind)
            self.assertAlmostEqual(eval(str(zero.get_rep(ind))),0)    

        zero = P(mu,t) * aloha_obj.Spin3halfPropagatorin(mu,nu,s1,s2, t)
        zero = zero.expand(veto=range(100))
        P1_0, P1_1, P1_2, P1_3 = 2,0,0,0
        OM1 = 1/(P1_0 **2 - P1_1 **2 -P1_2 **2 -P1_3 **2)
        M1 = math.sqrt(P1_0 **2 - P1_1 **2 -P1_2 **2 -P1_3 **2)
        for ind in zero.listindices():
            data = zero.get_rep(ind)
            self.assertAlmostEqual(eval(str(zero.get_rep(ind))),0) 
     
    def test_mass_overmass(self):
        """check various property of the spin3/2 propagator"""
        
        Metric = aloha_obj.Metric
        P = aloha_obj.P
        OM = aloha_obj.OverMass2
        Gamma = aloha_obj.Gamma
        Identity = aloha_obj.Identity
        Gamma = aloha_obj.Gamma
        PSlash = aloha_obj.PSlash
        Mass = aloha_obj.Mass
        OverMass2 = aloha_obj.OverMass2
        Identity = aloha_obj.Identity
        t = 1
        mu, nu, s0, s1, s2 = 2,3,4,5,6
        Spin3halfPropagator =  lambda nu, s1, s2, part: (P(-1,part)**2 - Mass(part)*Mass(part)) * \
                             (Mass(part) * Identity(-3, s2) )  
        
        #- 1/3 * (PSlash(s1,-2,part) + Identity(s1, -2) * Mass(part))* \
        #                     (PSlash(-2,-3, part) - Identity(-2,-3) * Mass(part)) * \
        #                     (P(-1,part)**2 - Mass(part)*Mass(part))
        #                     (Mass(part) * Identity(-3, s2) )
                                     
        zero = Spin3halfPropagator(nu,s1,s2, t)
        zero = zero.expand(veto=range(100))
        P1_0, P1_1, P1_2, P1_3 = 2,0,0,0
        OM1 = 1/(P1_0 **2 - P1_1 **2 -P1_2 **2 -P1_3 **2)
        M1 = math.sqrt(P1_0 **2 - P1_1 **2 -P1_2 **2 -P1_3 **2)
        M99 = M1
        for ind in zero.listindices():
            data = zero.get_rep(ind)
            self.assertAlmostEqual(eval(str(zero.get_rep(ind))),0)     
 
 
        

    def test_part_spin32propagator(self):
        P = aloha_obj.P
        OM = aloha_obj.OverMass2
        Gamma = aloha_obj.Gamma
        Identity = aloha_obj.Identity
        Mass = aloha_obj.Mass
        Pslash = aloha_obj.PSlash
        part = 1
        mu, nu, s0, s1, s2,s3 = 2,3,4,5,6,7
        
        
        paranthesis = (Gamma(mu,s1,s2) + Identity(s1, s2) *  P(mu, part) * Mass(part) * OM(part)) * Gamma(nu,s2,s3)
        paranthesis = Gamma(mu,s1,s2) * Gamma(nu,s2,s3) + Identity(s1, s2) *  P(mu, part) * Mass(part) * OM(part) * Gamma(nu,s2,s3)
        #paranthesis =  Gamma(mu,s1,s2) * Gamma(nu,s2,s3)
        goal = (Pslash(s1,s2,part) + Mass(part) * Identity(s1,s2)  ) * Gamma(nu, s2, s3)
        #goal = Pslash(s1,s2,part) * Gamma(nu, s2, s3)
        goal2= P(mu,part) * paranthesis 
        goal2 =  P(mu,part) * Gamma(mu,s1,s2) * Gamma(nu,s2,s3) + Identity(s1, s2) *  P(mu,part) * P(mu, part) * Mass(part) * OM(part) * Gamma(nu,s2,s3)
        zero = goal2 - goal
        
        #zero = zero.simplify()
        zero=zero.expand()
        P1_0, P1_1, P1_2, P1_3 = 20,3,4,5
        OM1 = 1/(P1_0 **2 - P1_1 **2 -P1_2 **2 -P1_3 **2)
        M1 = math.sqrt(P1_0 **2 - P1_1 **2 -P1_2 **2 -P1_3 **2)
        for name, cexpr in aloha_lib.KERNEL.reduced_expr2.items():
            try:
                exec('%s = %s' % (name, cexpr))   
            except:
                pass
        for ind in zero.listindices():
            data = zero.get_rep(ind)
            self.assertEqual(eval(str(data)),0)


    
    
    def test_spin2propagator(self):
        """Check that the two definition are coherent"""
        
        obj = aloha_obj
        t = 1
        mu, nu, rho, sigma = 1,2,3,4
        propa = (obj.Metric(mu,rho) - obj.OverMass2(t) * obj.P(mu,t) *obj.P(rho,t) ) *\
                (obj.Metric(nu,sigma) - obj.OverMass2(t) * obj.P(nu,t) *obj.P(sigma,t) )
        propa = propa + \
                (obj.Metric(mu,sigma) - obj.OverMass2(t) * obj.P(mu,t) *obj.P(sigma,t) ) *\
                (obj.Metric(nu,rho) - obj.OverMass2(t) * obj.P(nu,t) *obj.P(rho,t) )
        propa = propa - 2/3 * \
                (obj.Metric(mu,nu) - obj.OverMass2(t) * obj.P(mu,t) *obj.P(nu,t) ) *\
                (obj.Metric(rho,sigma) - obj.OverMass2(t) * obj.P(rho,t) *obj.P(sigma,t) )
        
        prop = aloha_obj.Spin2Propagator(mu,nu,rho,sigma, t)
        zero = 1j * propa - 2 * prop
        
        
        zero = zero.expand().simplify() 
        
        P1_0, P1_1, P1_2, P1_3 = 7,2,3,5
        OM1 = 1/36
        for ind in zero.listindices():
            data = zero.get_rep(ind)
            self.assertAlmostEqual(eval(str(data)), 0)    
 
    def test_spin2propagator2(self):
        """test the spin2 propagator is coherent with it's expanded expression"""
        
        Metric = aloha_obj.Metric
        P = aloha_obj.P
        OM = aloha_obj.OverMass2
        
        t = 1
        mu, nu, alpha, beta = 1,2,3,4
        
        
        propa = 1/2 *( Metric(mu, alpha)* Metric(nu, beta) +\
                       Metric(mu, beta) * Metric(nu, alpha) - \
                       Metric(mu, nu) * Metric(alpha, beta))
        
        propa = propa - 1/2 * OM(t) * \
                  (Metric(mu,alpha)* P(nu, t) * P(beta, t) + \
                   Metric(nu, beta) * P(mu, t) * P(alpha, t) + \
                   Metric(mu, beta) * P(nu, t) * P(alpha, t) + \
                   Metric(nu, alpha) * P(mu, t) * P(beta , t) )
        
        propa = propa + 1/6 * Metric(mu, nu) * Metric(alpha, beta)
        propa = propa + 4/6 * OM(t) * OM(t) * P(mu,t) * P(nu, t) * P(alpha,t) * P(beta,t)
        propa = propa + 2/6 * OM(t) * Metric(mu, nu) *  P(alpha,t) * P(beta,t)
        propa = propa + 2/6 * OM(t) * Metric(alpha, beta) *  P(mu,t) * P(nu,t)     
        
             
        zero = 1j*propa - aloha_obj.Spin2Propagator(mu,nu,alpha,beta, t)
        
        zero = zero.expand().simplify() 
        
        P1_0, P1_1, P1_2, P1_3 = 7,2,3,5
        OM1 = 11
        for ind in zero.listindices():
            data = zero.get_rep(ind)
            self.assertAlmostEqual(eval(str(zero.get_rep(ind))),0)    

    def test_spin2propagator3(self):
        """test the spin2 propagator property (contraction gives zero)"""
        
        Metric = aloha_obj.Metric
        P = aloha_obj.P
        OM = aloha_obj.OverMass2
        t = 1
        mu, nu, alpha, beta = 1,2,3,4
        
             
        zero = P(mu,t) * aloha_obj.Spin2Propagator(mu,nu,alpha,beta, t)
        
        zero = zero.expand(veto=range(100)).simplify() 
        
        P1_0, P1_1, P1_2, P1_3 = 7,2,3,5
        OM1 = 1/(P1_0 **2 - P1_1 **2 -P1_2 **2 -P1_3 **2)
        for ind in zero.listindices():
            data = zero.get_rep(ind)
            self.assertAlmostEqual(eval(str(zero.get_rep(ind))),0)    
        
        zero = Metric(mu,nu) * aloha_obj.Spin2Propagator(mu,nu,alpha,beta, t)
        zero = zero.expand(veto=range(100)).simplify() 
        
        P1_0, P1_1, P1_2, P1_3 = 7,2,3,5
        OM1 = 1/(P1_0 **2 - P1_1 **2 -P1_2 **2 -P1_3 **2)
        for ind in zero.listindices():
            data = zero.get_rep(ind)
            self.assertAlmostEqual(eval(str(zero.get_rep(ind))),0) 
    
    def test_spin2propagator4(self):
        """test the spin2 propagator is correctly contracted (even offshell)"""
        
        Metric = aloha_obj.Metric
        P = aloha_obj.P
        OM = aloha_obj.OverMass2
        t = 1
        mu, nu, alpha, beta = 1,2,3,4
        
        aloha = Metric(mu,nu) * aloha_obj.Spin2Propagator(mu,nu,alpha,beta, t)
        analytical = complex(0, 1/3) * (OM(t) * P(-1, t)* P(-1,t) - 1) * (Metric(alpha, beta) + 2 * OM(t) * P(alpha,t)*P(beta,t))
        
        
        aloha = aloha.expand().simplify().factorize() 
        analytical= analytical.expand().simplify().factorize()

        P1_0, P1_1, P1_2, P1_3 = 7,2,3,5
        OM1 = 1.0/48#(P1_0 **2 - P1_1 **2 -P1_2 **2 -P1_3 **2)
        for name, cexpr in aloha_lib.KERNEL.reduced_expr2.items():
            try:
                exec('%s = %s' % (name, cexpr))   
            except:
                pass
        
        for ind in analytical.listindices():
            data1 = aloha.get_rep(ind)
            data2 = analytical.get_rep(ind)
            self.assertAlmostEqual(eval(str( data1 )),eval(str(data2)))
            
    def test_spin2propagator5(self):
        """test the spin2 propagator is correctly contracted --part by part --"""
        
        Metric = aloha_obj.Metric
        P = aloha_obj.P
        OverMass2 = aloha_obj.OverMass2
        Spinor = aloha_obj.Spinor
        t = 1
        mu, nu, alpha, beta = 1,2,3,4
        P1_0,P1_1,P1_2,P1_3 = 1000, 3, 4, 1000
        P2_0,P2_1,P2_2,P2_3 = 1000, 3, 6, -1000
        P3_0,P3_1,P3_2,P3_3 = 2000, 2, 6, 9
        
        F1_1, F1_2, F1_3, F1_4  = -44.7213595499958, 62,34,23
        F2_1, F2_2, F2_3, F2_4  = 12, 44, 72, -45 
        OM1,OM2,OM3 = 0 , 0, 1.0 / 500**2
        M3 = 500
        

        #part 1 
        p1 = 0.5j * ( Metric(1003,'I2') * Metric(2003,'I3') * Metric(1003,2003) * Spinor(-1,1) * Spinor(-1,2))
        p1e = p1.expand(veto=range(100)).simplify().factorize()
        
        solp1 = complex(0,1/2) * Metric('I2','I3') * Spinor(-1,1) * Spinor(-1,2)
        zero = p1e - solp1.expand(veto=range(100)).simplify().factorize()
        for ind in zero.listindices():
            data = zero.get_rep(ind)
            self.assertAlmostEqual(eval(str( data )),0)
        
        #part 2
        p2 =   0.5j * ( Metric(1003,'I3') * Metric(2003,'I2') * Metric(1003,2003) * Spinor(-1,1) * Spinor(-1,2) )
        p2e = p2.expand(veto=range(100)).simplify().factorize()
        zero = p2e - solp1.expand(veto=range(100)).simplify().factorize()
        for ind in zero.listindices():
            data = zero.get_rep(ind)
            self.assertAlmostEqual(eval(str( data )),0)
        
        # part 3 -and part 8
        p3 = complex(0,-1/3) * ( Metric(1003,2003)**2 * Metric('I2','I3') * Spinor(-1,1) * Spinor(-1,2) )
        p3e = p3.expand(veto=range(100)).simplify()
        solp3 = complex(0,-4/3) * Metric('I2','I3') * Spinor(-1,1) * Spinor(-1,2)
        zero = p3e - solp3.expand(veto=range(100)).simplify()
        for ind in zero.listindices():
            data = zero.get_rep(ind)
            self.assertAlmostEqual(eval(str( data )),0)
            
        # part 4
        p4 = -0.5j * ( Metric(1003,'I2') * P(2003,3) * P('I3',3) * OverMass2(3) * Metric(1003,2003) * Spinor(-1,1) * Spinor(-1,2) )
        p4e = p4.expand(veto=range(100)).simplify()
        solp4 = complex(0,-1/2) * OverMass2(3) * P('I2',3) * P('I3',3) * Spinor(-1,1) * Spinor(-1,2)
        zero = p4e - solp4.expand(veto=range(100))
        
        for ind in zero.listindices():
            data = zero.get_rep(ind)
            self.assertAlmostEqual(eval(str( data )),0)
        
        # part 5
        p5 = -0.5j * ( Metric(2003,'I3') * P(1003,3) * P('I2',3) * OverMass2(3) * Metric(1003,2003) * Spinor(-1,1) * Spinor(-1,2) )
        p5e = p5.expand(veto=range(100)).simplify()
        zero = p5e - solp4.expand(veto=range(100)).simplify()
        for ind in zero.listindices():
            data = zero.get_rep(ind)
            self.assertAlmostEqual(eval(str( data )),0)   
        
        #part 6    
        p6 = -0.5j * ( Metric(1003,'I3') * P(2003,3) * P('I2',3) * OverMass2(3) * Metric(1003,2003) * Spinor(-1,1) * Spinor(-1,2) )   
        p6e = p6.expand(veto=range(100)).simplify()
        zero = p6e - solp4.expand(veto=range(100)).simplify()
        for ind in zero.listindices():
            data = zero.get_rep(ind)
            self.assertAlmostEqual(eval(str( data )),0) 
        
        #part 7
        p7= -0.5j * ( Metric(2003,'I2') * P(1003,3) * P('I3',3) * OverMass2(3) * Metric(1003,2003) * Spinor(-1,1) * Spinor(-1,2) )
        p7e = p7.expand(veto=range(100)).simplify()
        zero = p7e - solp4.expand(veto=range(100)).simplify()
        for ind in zero.listindices():
            data = zero.get_rep(ind)
            self.assertAlmostEqual(eval(str( data )),0) 
        
        # part 9
        p9 = complex(0,1/3) * ( OverMass2(3) * P('I2',3) * P('I3',3) * Metric(1003,2003)**2 * Spinor(-1,1) * Spinor(-1,2) )
        p9e = p9.expand(veto=range(100)).simplify()
        solp9 = complex(0,4/3) * ( OverMass2(3) * P('I2',3) * P('I3',3) * Spinor(-1,1) * Spinor(-1,2) ) 
        zero = p9e - solp9.expand(veto=range(100)).simplify()
        for ind in zero.listindices():
            data = zero.get_rep(ind)
            self.assertAlmostEqual(eval(str( data )),0) 
            
        # part 10
        p10 = complex(0,1/3) * ( OverMass2(3) * P(1003,3) * P(2003,3) * Metric('I2','I3') * Metric(1003,2003) * Spinor(-1,1) * Spinor(-1,2) )
        p10e = p10.expand(veto=range(100)).simplify()
        solp10 = complex(0,1/3) * ( OverMass2(3) * P(-1,3) **2 * Metric('I2','I3') * Spinor(-1,1) * Spinor(-1,2) ) 
        zero = p10e - solp10.expand(veto=range(100)).simplify()
        for ind in zero.listindices():
            data = zero.get_rep(ind)
            self.assertAlmostEqual(eval(str( data )),0) 
        
        
        # part 11
        p11 = complex(0,2/3) * ( OverMass2(3)**2 * P('I2',3) * P('I3',3) * P(1003,3) * P(2003,3) * Metric(1003,2003) * Spinor(-1,1) * Spinor(-1,2) )
        p11e = p11.expand(veto=range(100)).simplify()
        solp11 = complex(0,2/3) * ( OverMass2(3)**2 * P(-1,3) **2 * P('I2',3) * P('I3',3)  * Spinor(-1,1) * Spinor(-1,2) ) 
        zero = p11e - solp11.expand(veto=range(100)).simplify()
        for ind in zero.listindices():
            data = zero.get_rep(ind)
            self.assertAlmostEqual(eval(str( data )),0)
            
        # full
        full = p1 + p2 + p3 + p4 + p5 + p6 + p7 + p9 + p10 + p11
        fulle = full.expand(veto=range(100))
        solfull = complex(0,1/3) * ((OverMass2(3) * P(-1, 3)**2 - 1) * (Metric('I2','I3') + 2 * OverMass2(3) * P('I2',3)*P('I3',3)) * Spinor(-1,1) * Spinor(-1,2))  
        solfullbis = 2 * solp1 + solp3 + 4 * solp4 + solp9 +solp10 + solp11
        # first sanity
        zero = solfullbis.expand(veto=range(100)) - solfull.expand(veto=range(100))
        for ind in zero.listindices():
            data = zero.get_rep(ind)
            self.assertAlmostEqual(eval(str( data )),0,6)
        
        
        zero = fulle - solfull.expand(veto=range(100))
        for ind in zero.listindices():
            data = zero.get_rep(ind)
            self.assertAlmostEqual(eval(str( data )),0,6)
        
        
        
class TestLorentzObjectRepresentation(unittest.TestCase):
    """Class to test the operation in the LorentzObjectRepresentation"""
    
    def setUp(self):
        aloha_lib.KERNEL.clean()
        #for lorentz manipulation
        self.p1nu = aloha_obj.P(1,1)
        self.p1nu = self.p1nu.expand()
        self.p1mu = aloha_obj.P(2,1)
        self.p1mu = self.p1mu.expand()   
        self.p2nu = aloha_obj.P(1,2)
        self.p2nu = self.p2nu.expand()
        self.p2mu = aloha_obj.P(2,2)
        self.p2mu = self.p2mu.expand()
        
        #for lorentz - spin manipulation
        self.gamma_nu_ij = aloha_obj.Gamma(1,1,2)
        self.gamma_nu_ij = self.gamma_nu_ij.expand()
        self.gamma_nu_ji = aloha_obj.Gamma(1,2,1)
        self.gamma_nu_ji = self.gamma_nu_ji.expand()
        self.gamma_mu_ij = aloha_obj.Gamma(2,1,2)    
        self.gamma_mu_ij = self.gamma_mu_ij.expand()
        self.gamma_nu_jk = aloha_obj.Gamma(1,2,3)
        self.gamma_nu_jk = self.gamma_nu_jk.expand()
        self.gamma_mu_jk = aloha_obj.Gamma(2,2,3)
        self.gamma_mu_jk = self.gamma_mu_jk.expand()
        self.gamma_nu_kl = aloha_obj.Gamma(1,3,4)
        self.gamma_nu_kl = self.gamma_nu_kl.expand()
        self.gamma_mu_kl = aloha_obj.Gamma(2,3,4)
        self.gamma_mu_kl = self.gamma_mu_kl.expand()    
        self.gamma_mu_ki = aloha_obj.Gamma(2,3,1)
        self.gamma_mu_ki = self.gamma_mu_ki.expand()     
   
    def testlistindices(self):
        """test that we return the correct list of indices"""
        
        #only lorentz indices
        test1 = aloha_lib.LorentzObjectRepresentation([],[1,2],[])
        
        already_use=[]
        for ind in test1.listindices():
            self.assertFalse(ind in already_use, '%s appear two times' % ind)
            already_use.append(list(ind))
            for value in ind:
                self.assertTrue(value >= 0)
                self.assertTrue(value < 4)
        self.assertEqual(len(already_use), 16)
        
        #only spin indices
        test1 = aloha_lib.LorentzObjectRepresentation([],[],[1,2,3])
        
        already_use=[]
        for ind in test1.listindices():
            self.assertFalse(ind in already_use, '%s appear two times' % ind)
            already_use.append(list(ind))
            for value in ind:
                self.assertTrue(value >= 0)
                self.assertTrue(value < 4)
        self.assertEqual(len(already_use), 64)
        
        #mix of indices        
        test1 = aloha_lib.LorentzObjectRepresentation([],[1],[1,2,3])
        
        already_use=[]
        for ind in test1.listindices():
            self.assertFalse(ind in already_use, '%s appear two times' % ind)
            already_use.append(list(ind))
            for value in ind:
                self.assertTrue(value >= 0)
                self.assertTrue(value < 4)
        self.assertEqual(len(already_use), 256)
        
        #only one indice        
        test1 = aloha_lib.LorentzObjectRepresentation([],[1],[])
        
        already_use=[]
        for ind in test1.listindices():
            self.assertFalse(ind in already_use, '%s appear two times' % ind)
            already_use.append(list(ind))
            for value in ind:
                self.assertTrue(value >= 0)
                self.assertTrue(value < 4)
        self.assertEqual(len(already_use), 4)
        
        #no indices        
        test1 = aloha_lib.LorentzObjectRepresentation(38,[],[])
        
        already_use=[]
        for ind in test1.listindices():
            self.assertEqual(ind,[0])
            already_use.append(list(ind))
        self.assertEqual(len(already_use), 1)    
        
    def test_split(self):
        """check that we can split correctly an expression"""
        p2rho = aloha_obj.P(3,2)
        p2rho = p2rho.expand()
        expr = self.p1mu *self.gamma_mu_ij *self.gamma_nu_ji * p2rho
        #expr = expr.expand()
        ids = [aloha_lib.KERNEL['P2_%s'%i] for i in [0,1,2,3]] 
        data = expr.split(ids)
        self.assertTrue((0,0,0,0) not in data)
        self.assertEqual(len(data),4)
        

    def testgetrepresentation(self):
        """Check the way to find representation"""
        
        data={(0,0):1, (0,1):2, (0,2):3, (0,3):4,
              (1,0):2, (1,1):4, (1,2):6, (1,3):8,
              (2,0):3, (2,1):6, (2,2):9, (2,3):12,
              (3,0):4, (3,1):8, (3,2):12, (3,3):16
              }
                
        repr1 = aloha_lib.LorentzObjectRepresentation(data, [1], [1])
        repr2 = aloha_lib.LorentzObjectRepresentation(data, [1, 2], [])
        repr3 = aloha_lib.LorentzObjectRepresentation(data, [], [1, 2])
        
        for ind in repr1.listindices():
            self.assertEquals(repr1.get_rep(ind), (ind[0]+1)*(ind[1]+1))
            self.assertEquals(repr2.get_rep(ind), (ind[0]+1)*(ind[1]+1))
            self.assertEquals(repr3.get_rep(ind), (ind[0]+1)*(ind[1]+1))
            
        
        #check the dealing with scalar
        repr4 = aloha_lib.LorentzObjectRepresentation(49, [], [])
        for ind in repr4.listindices():
            self.assertEquals(repr4.get_rep(ind), 49)


    def test_sum_with4ind(self):
        """ check non standard operation with contraction of ()*() """
        
        Metric = aloha_obj.Metric
        P = aloha_obj.P
        OM = aloha_obj.OverMass2
        OverMass2 = OM
        F = aloha_obj.Spinor
        Identity = aloha_obj.Identity
        
        mu, nu, alpha, beta, part = 1,2,4,5,3
        
        
        obj1a = 3*( Metric(mu, alpha)* Metric(nu, beta) )
        
        
        
        obj1b=        -5 * OverMass2(part) * (\
                                Metric(mu, beta) * P(nu, part) * P(alpha, part) )

        obj1 = obj1a + obj1b
        
        # check part by part
        obj1a_rep = obj1a.simplify().expand().simplify()
        assert obj1a_rep.lorentz_ind == [2,5,1,4] , "test not valid if condition not met"
        self.assertEqual(str(obj1a_rep.get_rep([1,0,0,0])), '0')
        
        obj1b_rep = obj1b.simplify().expand().simplify()
        assert obj1b_rep.lorentz_ind == [4,2,1,5] , "test not valid if condition not met"
        self.assertEqual(str(obj1b_rep.get_rep([0,1,0,0])), '(-5 * P3_0 * P3_1 * OM3)')       
        
        obj1_rep = obj1.simplify().expand().simplify()
        
        assert obj1_rep.lorentz_ind == [2,5,1,4] , "test not valid if condition not met"
        self.assertEqual(str(obj1_rep.get_rep([1,0,0,0])), '(-5 * P3_0 * P3_1 * OM3)')
        
    
        
        eta = Metric(1,2)
        eta_rep = eta.expand()
        
        final = obj1_rep * eta_rep
        final = final.simplify()
        
        solution = obj1 * eta
        solution_rep = solution.simplify().expand().simplify()
        
        P3_0,P3_1,P3_2,P3_3 = 2, 2, 5, 7
        OM3 = 8
        for ind in final.listindices():
            val1 = eval(str(final.get_rep(ind)))
            val2 = eval(str(solution_rep.get_rep(ind)))
            self.assertAlmostEqual(val1, val2, msg='not equal data for ind: %s, %s != %s' % (ind, val1, val2))



         
    def testsetrepresentation(self):
        """Check the way to set a representation"""
        
        goal=[[1, 2, 3 , 4], [2, 4, 6, 8], [3, 6, 9, 12], [4, 8, 12, 16]]
        
        repr1 = aloha_lib.LorentzObjectRepresentation([], [1], [1])
        repr2 = aloha_lib.LorentzObjectRepresentation([], [1, 2], [])
        repr3 = aloha_lib.LorentzObjectRepresentation([], [], [1, 2])
        
        for ind in repr1.listindices():
            repr1.set_rep(ind, (ind[0]+1)*(ind[1]+1))
            repr2.set_rep(ind, (ind[0]+1)*(ind[1]+1))
            repr3.set_rep(ind, (ind[0]+1)*(ind[1]+1))

        for ind in repr1.listindices():
            self.assertEquals(repr1.get_rep(ind), (ind[0]+1)*(ind[1]+1))
            self.assertEquals(repr2.get_rep(ind), (ind[0]+1)*(ind[1]+1))
            self.assertEquals(repr3.get_rep(ind), (ind[0]+1)*(ind[1]+1))

        for ind in repr1.listindices():
            self.assertEquals(repr1.get_rep(ind), goal[ind[0]][ind[1]])
            self.assertEquals(repr2.get_rep(ind), goal[ind[0]][ind[1]])
            self.assertEquals(repr3.get_rep(ind), goal[ind[0]][ind[1]])
            
            self.assertEquals(repr1.get_rep(ind), (ind[0]+1)*(ind[1]+1))
            self.assertEquals(repr2.get_rep(ind), (ind[0]+1)*(ind[1]+1))
            self.assertEquals(repr3.get_rep(ind), (ind[0]+1)*(ind[1]+1))    
            
                    
    def testtensorialproductlorentz(self):
        """Test that two object have correct product"""
        
        product = self.p1nu * self.p2mu
        
        #check global
        self.assertTrue(isinstance(product, aloha_lib.LorentzObjectRepresentation))
        self.assertEquals(product.lorentz_ind, [1,2])
        self.assertEqual(product.spin_ind, [])
#        self.assertEqual(product.tag, set(['P1','P2']))
        
        #check the representation
        for ind in product.listindices():
            rep = product.get_rep(ind)
            self.assertEqual(rep.__class__, aloha_lib.MultVariable)
            self.assertEqual(len(rep), 2)
            for data in rep:
                name = str(aloha_lib.KERNEL.objs[data])
                if not( name == 'P1_%s' % ind[0] or name == 'P2_%s' % ind[1]):
                    raise Exception('invalid product')
            self.assertNotEqual(str(aloha_lib.KERNEL.objs[rep[0]]), str(aloha_lib.KERNEL.objs[rep[1]]))
        
        
    def testtensorialproductspin(self):
        """test the product in spin indices"""
        
        product1 = self.gamma_nu_ij * self.gamma_mu_kl
        
        #check global
        self.assertTrue(isinstance(product1, aloha_lib.LorentzObjectRepresentation))
        self.assertEquals(product1.lorentz_ind, [1,2])
        self.assertEqual(product1.spin_ind, [1,2,3,4])

        
        #check the representation
        for ind in product1.listindices():
            rep = product1.get_rep(ind)
            
            fact1 = self.gamma_nu_ij.get_rep([ind[0],ind[2],ind[3]])
            fact2 = self.gamma_mu_kl.get_rep([ind[1],ind[4],ind[5]])
            self.assertEqual(rep, fact1 * fact2)
            
        
        #Check with a lorentz contraction
        product2 = self.gamma_nu_ij * self.gamma_nu_kl
        
        #check global
        self.assertTrue(isinstance(product2, aloha_lib.LorentzObjectRepresentation))
        self.assertEquals(product2.lorentz_ind, [])
        self.assertEqual(product2.spin_ind, [1,2,3,4])
#        self.assertEqual(product2.tag, set([]))
        
        #check the representation
        for ind in product2.listindices():
            rep = product2.get_rep(ind)
            
            sol = product1.get_rep([0,0] + ind) - product1.get_rep([1,1] + ind) - \
                    product1.get_rep([2,2] + ind) -product1.get_rep([3,3] + ind)

            product1.get_rep([2,2] + ind),product1.get_rep([3,3] + ind)            
            self.assertEqual(rep, sol)
            
 
    def testspincontraction(self):
        """Test the spin contraction"""
        prod0 = self.gamma_mu_ij * self.gamma_nu_kl
        prod1 = self.gamma_mu_ij * self.gamma_nu_jk
        
        #check global
        self.assertTrue(isinstance(prod1, aloha_lib.LorentzObjectRepresentation))
        self.assertEquals(prod1.lorentz_ind, [2, 1])
        self.assertEqual(prod1.spin_ind, [1,3])
        
        for ind in prod1.listindices():

            rep = prod1.get_rep(ind)
            sol = prod0.get_rep([ind[0], ind[1], ind[2], 0, 0, ind[3]]) + \
                prod0.get_rep([ind[0], ind[1], ind[2], 1, 1, ind[3]]) + \
                prod0.get_rep([ind[0], ind[1], ind[2], 2, 2, ind[3]]) + \
                prod0.get_rep([ind[0], ind[1], ind[2], 3, 3, ind[3]]) 
            self.assertEqual(rep, sol)
        
        
        prod2 = self.gamma_mu_ij * self.gamma_mu_jk
 
        #check global
        self.assertTrue(isinstance(prod2, aloha_lib.LorentzObjectRepresentation))
        self.assertEquals(prod2.lorentz_ind, [])
        self.assertEqual(prod2.spin_ind, [1,3])

        for ind in prod2.listindices():

            rep = prod2.get_rep(ind)
            sol = prod1.get_rep([0, 0, ind[0], ind[1]])  \
                        - prod1.get_rep([1, 1, ind[0], ind[1]]) + \
                        - prod1.get_rep([2, 2, ind[0], ind[1]]) + \
                        - prod1.get_rep([3, 3, ind[0], ind[1]])
                        
            self.assertEqual(rep, sol)         
        
        #test 3-> scalar
        prod3 = self.gamma_nu_ij * self.gamma_nu_ji 
 
        #check global
        self.assertTrue(isinstance(prod3, aloha_lib.LorentzObjectRepresentation))
        self.assertEquals(prod3.lorentz_ind, [])
        self.assertEqual(prod3.spin_ind, [])            

        for ind in prod3.listindices():
            
            rep = prod3.get_rep(ind)
            sol = prod2.get_rep([0,0])  \
                      + prod2.get_rep([1,1])  \
                      + prod2.get_rep([2,2])  \
                      + prod2.get_rep([3,3])                 
            self.assertEqual(rep, sol)         

        #test 4-> scalar
        prod3 =  self.gamma_nu_ji * self.gamma_nu_ij
 
        #check global
        self.assertTrue(isinstance(prod3, aloha_lib.LorentzObjectRepresentation))
        self.assertEquals(prod3.lorentz_ind, [])
        self.assertEqual(prod3.spin_ind, [])            

        for ind in prod3.listindices():
            
            rep = prod3.get_rep(ind)
            sol = prod2.get_rep([0,0])  \
                      + prod2.get_rep([1,1])  \
                      + prod2.get_rep([2,2])  \
                      + prod2.get_rep([3,3])                 
            self.assertEqual(rep, sol)         



    def testEinsteinsum(self):
        """Test the Einstein summation"""
        
        prod1 = self.p1nu * self.p2mu * self.p2nu

        #check global
        self.assertTrue(isinstance(prod1, aloha_lib.LorentzObjectRepresentation))
        self.assertEquals(prod1.lorentz_ind, [2])
        self.assertEqual(prod1.spin_ind, [])
#        self.assertEqual(prod1.tag, set(['P1','P2']))
        
        #check the representation
        for ind in prod1.listindices():
            rep = prod1.get_rep(ind)
            self.assertEqual(rep.__class__, aloha_lib.AddVariable)
            self.assertEqual(len(rep), 4)
            for data in rep:
                self.assertEqual(data.__class__, aloha_lib.MultVariable)
                power = [data.count(data2) for i,data2 in enumerate(data) 
                         if data2 not in data[:i]]
                power.sort()
                if len(power) == 2:
                    self.assertEqual(power, [1,2])
                else:
                    self.assertEqual(power, [1,1,1])

        
        # Returning a scalar
        prod2 = self.p1nu * self.p2nu

        #check global
        self.assertTrue(isinstance(prod2, aloha_lib.LorentzObjectRepresentation))
        self.assertEquals(prod2.lorentz_ind, [])
        self.assertEqual(prod2.spin_ind, [])
#        self.assertEqual(prod2.tag, set(['P1','P2']))
        
        #check the representation
        for ind in prod2.listindices():
            rep = prod2.get_rep(ind)
            self.assertEqual(rep.__class__, aloha_lib.AddVariable)
            self.assertEqual(len(rep), 4)
            for data in rep:
                self.assertEqual(data.__class__, aloha_lib.MultVariable)
                self.assertEqual(len(data), 2)
                self.assertNotEqual(data[0], data[1])
      
    def testeinsteinsum2(self):
        
        class L_gamma_in_lorentz(aloha_lib.LorentzObject):
            """ local representation """
            
            def __init__(self, name, l1, l2):
                """ (name, s1,s2)"""
                
                aloha_lib.LorentzObject.__init__(self,name,[l1,l2], [])
            
            representation = aloha_lib.LorentzObjectRepresentation(
                            {(0,0): 0, (0,1): 0, (0,2): 0, (0,3):-1,
                             (1,0): 0, (1,1): 0, (1,2): -1, (1,3):0,
                             (2,0): 0, (2,1): 1, (2,2): 0, (2,3):0,
                             (3,0): 1, (3,1): 0, (3,2): 0, (3,3):0},
                                        [1,2], [])
 
        class gamma_in_lorentz(aloha_lib.FactoryLorentz):
            object_class = L_gamma_in_lorentz
        
            @classmethod
            def get_unique_name(self, s1, s2):
                return 'gamma_l_%s_%s' % (s1,s2)
        
    
            
#            create_representation = lambda : representation
            
        obj = gamma_in_lorentz(1,2)
        
        
        obj2 = obj.expand()
        self.assertEqual(obj2.get_rep((0,3)), -1)
        self.assertEqual(obj2.get_rep((1,2)), -1)
        self.assertEqual(obj2.get_rep((2,1)), 1)
        self.assertEqual(obj2.get_rep((3,0)), 1)
                        
        new= obj * aloha_obj.P(2,2)
        new = new.simplify()
        new = new.expand()
        new = new.simplify()
        self.assertEqual(new.__class__, aloha_lib.LorentzObjectRepresentation)
        self.assertEqual(new.lorentz_ind, [1])
        self.assertEqual(new.get_rep([3]), aloha_lib.Variable('P2_0'))
        self.assertEqual(new.get_rep([2]), aloha_lib.Variable('P2_1'))
        self.assertEqual(new.get_rep([1]), aloha_lib.Variable('P2_2'))
        self.assertEqual(new.get_rep([0]), aloha_lib.Variable('P2_3')) 
        self.assertEqual(new.get_rep([0]).prefactor, 1)
        self.assertEqual(new.get_rep([1]).prefactor, 1)   
        self.assertEqual(new.get_rep([2]).prefactor, -1)                  
        self.assertEqual(new.get_rep([3]).prefactor, 1)
        
    def testspinsum(self):
        

        class L_gamma_in_spin(aloha_lib.LorentzObject):
            """ local representation """
            
            def __init__(self, name, spin1, spin2):
                """ (name, s1,s2)"""
                
                aloha_lib.LorentzObject.__init__(self,name,[], [spin1, spin2])
            
            representation = aloha_lib.LorentzObjectRepresentation(
                            {(0,0): 0, (0,1): 0, (0,2): 0, (0,3):-1,
                             (1,0): 0, (1,1): 0, (1,2): -1, (1,3):0,
                             (2,0): 0, (2,1): 1, (2,2): 0, (2,3):0,
                             (3,0): 1, (3,1): 0, (3,2): 0, (3,3):0},
                                        [], [1,2])
            
        class gamma_in_spin(aloha_lib.FactoryLorentz):
            object_class = L_gamma_in_spin
        
            @classmethod
            def get_unique_name(self, s1, s2):
                return 'gamma_s_%s_%s' % (s1,s2)
#            create_representation = lambda : representation
        
        
        obj = gamma_in_spin(1,2)
        
        obj2 = obj.expand()
        self.assertEqual(obj2.get_rep((0,3)), -1)
        self.assertEqual(obj2.get_rep((1,2)), -1)
        self.assertEqual(obj2.get_rep((2,1)), 1)
        self.assertEqual(obj2.get_rep((3,0)), 1)
                        
        new= obj * aloha_obj.Spinor(2,2)
        new = new.simplify()
        new = new.expand()
        new = new.simplify()
        self.assertEqual(new.__class__, aloha_lib.LorentzObjectRepresentation)
        self.assertEqual(new.spin_ind, [1])
        self.assertEqual(new.get_rep([3]), aloha_lib.Variable('F2_1'))
        self.assertEqual(new.get_rep([2]), aloha_lib.Variable('F2_2'))
        self.assertEqual(new.get_rep([1]), aloha_lib.Variable('F2_3'))
        self.assertEqual(new.get_rep([0]), aloha_lib.Variable('F2_4')) 
        self.assertEqual(new.get_rep([0]).prefactor, -1)
        self.assertEqual(new.get_rep([1]).prefactor, -1)   
        self.assertEqual(new.get_rep([2]).prefactor, 1)                  
        self.assertEqual(new.get_rep([3]).prefactor, 1)       
      
      
    def test_sumofLorentzObj(self):
        """ Check the sumation of LorentzObject"""
        
        sum = self.p1nu + self.p2nu
        
        #check global
        self.assertTrue(isinstance(sum, aloha_lib.LorentzObjectRepresentation))
        self.assertEquals(sum.lorentz_ind, [1])
        self.assertEqual(sum.spin_ind, [])
#        self.assertEqual(sum.tag, set(['P1','P2']))
        
        #check the representation
        for ind in sum.listindices():
            rep = sum.get_rep(ind)
            self.assertEqual(rep.__class__, aloha_lib.AddVariable)
            self.assertEqual(len(rep), 2)
            for data in rep:
                self.assertEqual(data.__class__, aloha_lib.MultVariable)
        
        ##
        ## check more complex with indices in wrong order
        ##
        
        sum = self.p1nu * self.p2mu + self.p1mu * self.p2nu

        #check global
        self.assertTrue(isinstance(sum, aloha_lib.LorentzObjectRepresentation))
        self.assertEquals(sum.lorentz_ind, [2, 1])
        self.assertEqual(sum.spin_ind, [])
#        tag = set(list(sum.tag))

        #check the representation
        for ind in sum.listindices():
            rep = sum.get_rep(ind)
            if rep.prefactor == 1:
                self.assertEqual(rep.__class__, aloha_lib.AddVariable)
                self.assertEqual(len(rep), 2)
                for data in rep:
                    self.assertEqual(data.__class__, aloha_lib.MultVariable)
                    self.assertEqual(data.prefactor, 1)
            else:
                self.assertEqual(rep.__class__, aloha_lib.MultVariable)
                self.assertEqual(len(rep), 2)
                self.assertEqual(rep.prefactor,2)
        sum2 = sum - (self.p1nu * self.p2mu +  self.p2nu * self.p1mu)
        sum2 = sum2.simplify()
        for ind in sum2.listindices():
            rep = sum2.get_rep(ind)
            self.assertEqual(rep, 0)
        
            
        #check sum is unchanged
        self.assertTrue(isinstance(sum, aloha_lib.LorentzObjectRepresentation))
        self.assertEquals(sum.lorentz_ind, [2, 1])
        self.assertEqual(sum.spin_ind, [])
#        self.assertEqual(sum.tag, tag)
        for ind in sum.listindices():
            rep = sum.get_rep(ind)
            if rep.prefactor == 1:
                self.assertEqual(rep.__class__, aloha_lib.AddVariable)
                self.assertEqual(len(rep), 2)
                for data in rep:
                    self.assertEqual(data.__class__, aloha_lib.MultVariable)
                    self.assertEqual(data.prefactor,1)
            else:
                self.assertEqual(rep.__class__, aloha_lib.MultVariable)
                self.assertEqual(len(rep), 2)
                self.assertEqual(rep.prefactor,2)
        self.assertEqual(sum, self.p1nu * self.p2mu + self.p1mu * self.p2nu)
        
        sumbis = self.p1nu * self.p2mu + self.p1mu * self.p2nu 
        for ind in sumbis.listindices():
            self.assertEqual(sumbis.get_rep(ind),sum.get_rep(ind))
             
        sum -= sumbis
        sum = sum.simplify()
        for ind in sum.listindices():
            rep = sum.get_rep(ind)
            self.assertEqual(rep, 0)        
        self.assertEqual(sum,sum2)
        
        #check wrong sum
        self.assertRaises( \
            aloha_lib.LorentzObjectRepresentation.LorentzObjectRepresentationError, \
            aloha_lib.LorentzObjectRepresentation.__add__,self.p1nu,self.p2mu)
        
    
        

class TestSomeObjectProperty(unittest.TestCase):
    """Test that some property pass correctly for Object"""
        
    def testmassisdiffaswidth(self):
        """Ensure that a mass object is different of a width object"""
            
        mass = aloha_obj.Mass(1)
        width = aloha_obj.Width(1)
        self.assertNotEqual(mass, width)
        self.assertNotEqual(mass * mass, mass * width)
        
            
        mass = mass.expand()
        width = width.expand()
        self.assertNotEqual(mass, width)
        self.assertNotEqual(mass * mass, mass * width)
            
        mass = mass.simplify()
        width = width.simplify()
        self.assertNotEqual(mass, width)
        self.assertNotEqual(mass * mass, mass * width)
 
        mass = aloha_obj.Mass(1)
        width = aloha_obj.Width(1)
        sum = mass * mass + mass * width
        sum.simplify()
        self.assertEqual(sum.__class__, aloha_lib.AddVariable)
        self.assertEqual(len(sum), 2)
        
    def testIdentityMatrix(self):
        """ Test the Identity Matrix"""
        Identity = aloha_obj.Identity
        Gamma = aloha_obj.Gamma
        Gamma5 = aloha_obj.Gamma5
        Metric = aloha_obj.Metric
        
        #Test that Identity is idenpotent
        obj1 = Identity(1,2).expand()
        obj2 = Identity(1,3).expand() * Identity(3,2).expand()
        self.assertEqual(obj1.lorentz_ind, obj2.lorentz_ind)  
        self.assertEqual(obj1.spin_ind, obj2.spin_ind)  
        self.assertEqual(obj1, obj2)          
        
        #Test at low level
        obj1 = Gamma(1,1,2).expand()
        obj2 = Identity(1,3).expand() * Gamma(1,3,2).expand()
        self.assertEqual(obj1.lorentz_ind, obj2.lorentz_ind)  
        self.assertEqual(obj1.spin_ind, obj2.spin_ind)  
        self.assertEqual(obj1, obj2)       
                  
        #Gamma = Identity * Gamma
        obj1 = Gamma(1,1,2)
        obj2 = Identity(1,3) * Gamma(1,3,2)
        obj1 = obj1.simplify().expand().simplify()
        obj2 = obj2.simplify().expand().simplify()
        self.assertEqual(obj1.lorentz_ind, obj2.lorentz_ind)  
        self.assertEqual(set(obj1.spin_ind), set(obj2.spin_ind))
        for ind in obj1.listindices():
            if obj1.spin_ind == obj2.spin_ind:
                mapind = lambda ind : ind
            else:
                mapind = lambda ind : [ind[0],ind[2],ind[1]]
            self.assertEqual(obj1.get_rep(ind),obj2.get_rep(mapind(ind)))

        
        #self.assertEqual(obj1, obj2)
        
        #Gamma = Identity * Identity * Gamma
        #at low level
        obj1 = Gamma(1,1,2).expand()
        obj2 = Identity(3,4).expand() * Gamma(1,4,2).expand()
        obj3 = Identity(1,3).expand() *obj2
        self.assertEqual(obj1.lorentz_ind, obj2.lorentz_ind)
        self.assertEqual(obj1.lorentz_ind, obj3.lorentz_ind)
        self.assertEqual(obj2.spin_ind, [3,2])          
        self.assertEqual(obj1.spin_ind, obj3.spin_ind)
        for ind in obj1.listindices():
            self.assertEqual(obj1.get_rep(ind),obj3.get_rep(ind))
        self.assertEqual(obj1, obj3)
        
        #at High Level        
        obj1 = Gamma(1,1,2)
        obj2 = Identity(1,3) * Identity(3,4) 
        obj3 = obj2 * Gamma(1,4,2)
        obj1 = obj1.simplify().expand().simplify()
        obj2 = obj2.simplify().expand().simplify()
        obj3 = obj3.simplify().expand().simplify()        
        #self.assertEqual(obj1.lorentz_ind, obj2.lorentz_ind)
        self.assertEqual(obj1.lorentz_ind, obj3.lorentz_ind)
        self.assertEqual(set(obj2.spin_ind), set([1,4]))          
        self.assertEqual(set(obj1.spin_ind), set(obj3.spin_ind))
        for ind in obj1.listindices():
            if obj1.spin_ind == obj3.spin_ind:
                mapind = lambda ind : ind
            else:
                mapind = lambda ind : [ind[0],ind[2],ind[1]]
            self.assertEqual(obj1.get_rep(ind),obj3.get_rep(mapind(ind)))
        #self.assertEqual(obj1, obj3)  
              
        #at High Level        
        obj1 = Gamma(1,1,2)
        obj2 = Identity(1,3) * Identity(3,4) * Gamma(1,4,2) 
        obj1 = obj1.simplify().expand().simplify()
        obj2 = obj2.simplify().expand().simplify()    
        self.assertEqual(obj1.lorentz_ind, obj2.lorentz_ind)
        self.assertEqual(set(obj2.spin_ind), set([1,2]))          
        self.assertEqual(set(obj1.spin_ind), set(obj2.spin_ind))
        for ind in obj1.listindices():
            if obj1.spin_ind == obj2.spin_ind:
                mapind = lambda ind : ind
            else:
                mapind = lambda ind : [ind[0],ind[2],ind[1]]            
            self.assertEqual(obj1.get_rep(ind),obj2.get_rep(mapind(ind)))
        #self.assertEqual(obj1, obj2)         


    def testgammaproperty(self):
        """ Check constitutive properties of Gamma """
        Gamma = aloha_obj.Gamma
        Gamma5 = aloha_obj.Gamma5
        Sigma = aloha_obj.Sigma
        ProjM = aloha_obj.ProjM
        ProjP = aloha_obj.ProjP
        Identity = aloha_obj.Identity
        Metric = aloha_obj.Metric        

        # Gamma_mu* Gamma_mu = 4 * Id
        fact1 = aloha_obj.Gamma('mu', 'a', 'b')
        fact2 = aloha_obj.Gamma('mu', 'b', 'c')
        fact1 = fact1.expand()
        fact2 = fact2.expand()
        
        result = 4 * aloha_obj.Identity('a','c')
        result = result.expand().simplify()
        prod = fact1 * fact2  
        self.assertEqual(prod, result)

        # gamma_product Gamma_mu * Gamma_nu = - Gamma_nu * Gamma_mu
        prod_gam = Gamma(1,1,2) * Gamma(2,2,3)
        prod_gam = prod_gam.simplify().expand().simplify()
        for ind in prod_gam.listindices():
            if ind[0] != ind[1]:
                self.assertEqual(prod_gam.get_rep(ind), 
                    -1 * prod_gam.get_rep((ind[1],ind[0],ind[2],ind[3])),ind)
        
        prod_gam2 = Gamma(2,1,2) * Gamma(1,2,3)
        self.assertNotEqual(prod_gam, prod_gam2)
    
        # Sigma_mu_nu * Sigma_mu_nu = 3* Id
        sigma_cont  = Sigma(1,2,1,2) * Sigma(1,2,2,1) 
        sigma_cont = sigma_cont.expand().simplify()
        self.assertEqual(sigma_cont.get_rep((0,)), 12)

        # Sigma_mu_nu * Gamma_nu = 3/2i * Gamma_nu # Trace
        prod = Sigma(1,2,'a','b') * Gamma(2,'b','a')
        prod = prod.expand().simplify()
        self.assertEqual(prod.get_rep((0,)), 0)

        # Sigma_mu_nu * Gamma_nu = 3/2i * Gamma_nu # Full
        zero = Sigma(1,2,'a','b') * Gamma(2,'b','c') - complex(0,3/2) * Gamma(1,'a','c')
        zero = zero.expand().simplify()
        for ind in zero.listindices():
            self.assertEqual(zero.get_rep(ind), 0, '%s != 0.0for %s' % \
                             (zero.get_rep(ind), ind))  


    def test_other(self):
        """ test that all object are defined"""        
        Gamma = aloha_obj.Gamma
        Gamma5 = aloha_obj.Gamma5
        Sigma = aloha_obj.Sigma
        ProjM = aloha_obj.ProjM
        ProjP = aloha_obj.ProjP
        Identity = aloha_obj.Identity
        Metric = aloha_obj.Metric  
    
    def test_projector(self):
        """test that projector are correctly define"""
        
        ProjM = aloha_obj.ProjM
        ProjP = aloha_obj.ProjP
        Metric = aloha_obj.Metric
        Id = aloha_obj.Identity 
        
        zero = Metric(1003,2003)*ProjM(2,1) + Metric(1003,2003)*ProjP(2,1)- Metric(1003,2003)*Id(2,1)
        zero = zero.expand().simplify()
        for ind in zero.listindices():
            self.assertEqual(zero.get_rep(ind), 0, '%s != 0.0for %s' % \
                             (zero.get_rep(ind), ind))  
    
    
    def test_Pslashproperty(self):
        """Test Pslash"""
    
        Gamma = aloha_obj.Gamma
        P = aloha_obj.P
        M = aloha_obj.Mass
        PSlash = aloha_obj.PSlash
        Identity = aloha_obj.Identity
        
        
        ps1 = PSlash(1,2,3).simplify().expand().simplify()
        
        ps2 = Gamma(-1,1,2) * P(-1,3)
        ps2 = ps2.simplify().expand().simplify()
        zero = ps1 - ps2
        zero = zero.simplify()
        for ind in zero.listindices():
            self.assertEqual(zero.get_rep(ind), 0, '%s != 0.0for %s' % \
                             (zero.get_rep(ind), ind)) 
            
        
        #checking that (/p + m)(/p-m)=0 (for onshell)
        expr = (PSlash(1,2,1)+ M(1)*Identity(1,2))*(PSlash(2,3,1)-M(1)*Identity(2,3))
        expr = expr.simplify().expand(veto=range(len(aloha_lib.KERNEL))).simplify()
        P1_0, P1_1, P1_2, P1_3 = 7,2,3,5
        M1 = math.sqrt(P1_0 **2 - P1_1 **2 -P1_2 **2 -P1_3 **2)

        for ind in expr.listindices():
            data = expr.get_rep(ind)
            self.assertAlmostEqual(eval(str(data)), 0)  
        
        #checking that (/p + m)(/p-m)(P)=0 (for onshell)
        expr = (PSlash(1,2,1)+ M(1)*Identity(1,2))*(PSlash(2,3,1)-M(1)*Identity(2,3))*(Gamma(4,3,4)*Identity(3,4) * P(4,1))
        expr = expr.expand(veto=range(len(aloha_lib.KERNEL))).simplify()
        for ind in expr.listindices():
            data = expr.get_rep(ind)
            self.assertAlmostEqual(eval(str(data)), 0)  
            
        # check that /P2 /P3 + /P3 /P2 = 2 P2 * P3        
        expr1 = PSlash(1,-1,2) * PSlash(-1,2,3) + PSlash(1,-1,3) * PSlash(-1,2,2)
        expr2 = 2 * P(-1,2) * P(-1,3) * Identity(1,2)
        expr1 = expr1.simplify().expand(veto=range(len(aloha_lib.KERNEL)))
        expr2 = expr2.simplify().expand(veto=range(len(aloha_lib.KERNEL))).simplify()
        for ind in expr1.listindices():
            P2_0, P2_1, P2_2, P2_3 = 7,2,3,5
            P3_0, P3_1, P3_2, P3_3 = 73,23,30,51
            data1 = expr1.get_rep(ind)
            data2 = expr2.get_rep(ind)
            self.assertAlmostEqual(eval(str(data1)), eval(str(data2))) 
            if data1:
                data1 = data1.simplify()
                self.assertAlmostEqual(eval(str(data1)), eval(str(data2))) 
                
    def testGammaAlgebraDefinition(self):
        """Test the coherence between gamma/gamma5/sigma/projector"""
        Gamma = aloha_obj.Gamma
        Gamma5 = aloha_obj.Gamma5
        Sigma = aloha_obj.Sigma
        ProjM = aloha_obj.ProjM
        ProjP = aloha_obj.ProjP
        Identity = aloha_obj.Identity
        Metric = aloha_obj.Metric
        
        #Gamma5 = i *Gamma0 * Gamma1 * Gamma2 * Gamma3 
        gamma5 = complex(0,1) * Gamma(0,1,2) * Gamma(1,2,3) * Gamma(2,3,4) * \
                                                                    Gamma(3,4,5)
        self.assertEqual(gamma5.__class__,aloha_lib.MultLorentz)
        self.assertEqual(gamma5.prefactor, complex(0,1))
        
        gamma5_2 = Gamma5(1,5)
        
        gamma5 = gamma5.expand().simplify()
        gamma5_2 = gamma5_2.expand().simplify()
        
        for ind in gamma5_2.listindices():
            component1 = gamma5.get_rep([0,1,2,3] + ind)
            component2 = gamma5_2.get_rep(ind)
            self.assertEqual(component1, component2)
        
        #ProjP = (1+ Gamma5)/2
        
        projp = 1/2 * (Identity(1,2) + Gamma5(1,2))
        projp = projp.simplify()
        projp = projp.expand()
        projp = projp.simplify()
        
        projp2 = ProjP(1,2)
        projp2 = projp2.simplify()
        projp2 = projp2.expand()
        projp2 = projp2.simplify()         

        self.assertEqual(projp,projp2)
        
        #ProjM = (1 - Gamma5)/2
        
        projm = 1/2 * (Identity(1,2) - Gamma5(1,2))
        projm = projm.simplify()
        projm = projm.expand()
        projm = projm.simplify()
        
        projm2 = ProjM(1,2)
        projm2 = projm2.simplify()
        projm2 = projm2.expand()
        projm2 = projm2.simplify()         

        self.assertEqual(projm,projm2)
        
        
        # Identity = ProjP + ProjM
        identity= ProjM(1,2) + ProjP(1,2)
        identity = identity.simplify().expand().simplify()
        
        identity2 = Identity(1,2)
        identity2 = identity2.simplify().expand().simplify()
        
        self.assertEqual(identity,identity2)

        # Gamma* ProjP + Gamma* ProjM =Gamma
        part1 = Gamma(1,1,2) * ProjP(2,3)  + Gamma(1,1,2) * ProjM(2,3)
        part2 = Gamma(1,1,3)
        
        
        part1 = part1.simplify().expand().simplify()
        part2 = part2.simplify().expand().simplify()
        
        zero = part1 - part2
        for ind in zero.listindices():
            self.assertEqual(zero.get_rep(ind), 0, '%s != 0.0for %s' % \
                             (zero.get_rep(ind), ind)) 


          
        #metric_mu_nu = 1/2 {Gamma_nu, Gamma_mu} 
        metric = 1/2 * (Gamma(1,1,2)*Gamma(2,2,3) + Gamma(2,1,2)*Gamma(1,2,3))
        metric = metric.simplify().expand().simplify() 
        
        metric2 = Metric(1,2) * Identity(1,3)
        metric2 = metric2.simplify().expand().simplify()
        for ind in metric.listindices(): 
            self.assertEqual(metric.get_rep(ind), metric2.get_rep(ind))
        self.assertEqual(metric, metric2)

       

        sigma = complex(0, 1/4) * (Gamma(1,3,2)*Gamma(2,2,1) - Gamma(2,3,2)*Gamma(1,2,1))
        sigma2 = sigma.expand()
        
        zero = Sigma(1,2,3,1) - sigma
        zero = zero.expand()
        for ind in zero.listindices(): 
            self.assertEqual(zero.get_rep(ind), 0)        
        
        mu, nu, rho, sigma = 1,2,3,4
        commutator = Sigma(mu,nu,1,2) * Sigma(rho, sigma,2,3) - Sigma(rho,sigma,1,2) * Sigma(mu, nu,2,3) 
        algebra = -1j * Metric(mu,rho) * Sigma(nu,sigma,1,3) + \
                  1j * Metric(nu,rho) * Sigma(mu,sigma,1,3) + \
                  -1j * Metric(nu,sigma) * Sigma(mu,rho,1,3) + \
                  1j * Metric(mu,sigma) * Sigma(nu,rho,1,3)
        
        zero = commutator - algebra
        zero = zero.simplify().expand().simplify()
        for ind in zero.listindices(): 
            self.assertEqual(zero.get_rep(ind), 0)         
        
        
    def test_complex_equality(self):
        """Is this really equal?"""
        Gamma = aloha_obj.Gamma
        Gamma5 = aloha_obj.Gamma5
        Sigma = aloha_obj.Sigma
        ProjM = aloha_obj.ProjM
        ProjP = aloha_obj.ProjP
        Identity = aloha_obj.Identity
        Metric = aloha_obj.Metric        
        Epsilon = aloha_obj.Epsilon
        P = aloha_obj.P
        PSlash = aloha_obj.PSlash
        
        object2_paper = P(-1,2) * P(-1,3) * Gamma(3,2,1) - P(3,2) * P(-1,3) * Gamma(-1,2,1) \
                  - complex(0,1) * Epsilon(3,-1,-2,-3) * P(-2,2)*P(-1,3)*Gamma(-3,2,-4)*Gamma5(-4,1)
        object2 = Epsilon(3,-1,-2,-3)*P(-2,2)*P(-1,3)*Gamma(-3,2,-4)*ProjM(-4,1) + complex(0,1)*P(-1,3)*P(3,2)*Gamma(-1,2,-2)*ProjM(-2,1) - complex(0,1)*P(-1,2)*P(-1,3)*Gamma(3,2,-2)*ProjM(-2,1) - Epsilon(3,-1,-2,-3)*P(-2,2)*P(-1,3)*Gamma(-3,2,-4)*ProjP(-4,1) + complex(0,1)*P(-1,3)*P(3,2)*Gamma(-1,2,-2)*ProjP(-2,1) - complex(0,1)*P(-1,2)*P(-1,3)*Gamma(3,2,-2)*ProjP(-2,1)        
        
        zero = - complex(0,1) * object2_paper - object2
        zero = zero.simplify().expand().simplify()
        for ind in zero.listindices(): 
            self.assertEqual(zero.get_rep(ind), 0)  

        object1_paper = 2 * P(-1,2) * P(-1, 3) * Gamma(3,2,1) - P(3,3) * P(-1,2) * Gamma(-1,2,1)\
                        - P(-2,3) * Gamma(3,2,-3)* P(-4,2)*Gamma(-4,-3,-5)*Gamma(-2,-5,1)
        
        object1 = P(-1,2)*P(3,3)*Gamma(-1,2,1) - (P(-2,2)*P(-1,3)*Gamma(-2,-3,1)*Gamma(-1,-4,-3)*Gamma(3,2,-4))/2. + (P(-2,2)*P(-1,3)*Gamma(-2,-4,-3)*Gamma(-1,-3,1)*Gamma(3,2,-4))/2. - P(-1,2)*P(-1,3)*Gamma(3,2,1)
              
        object1 = object1.simplify().expand(veto=range(len(aloha_lib.KERNEL))).simplify()
        object1_paper = object1_paper.simplify().expand(veto=range(len(aloha_lib.KERNEL))).simplify()
        P3_0, P3_1, P3_2, P3_3 = 1,2,3,4
        P2_0, P2_1, P2_2, P2_3 = 10,20,30,50
        
    
        for ind in object1.listindices():
            a = -object1.get_rep(ind) - object1_paper.get_rep(ind)
            if a:
                a.simplify()
            self.assertEqual(eval(str(object1.get_rep(ind))), eval(str(object1_paper.get_rep(ind)))) 


        
        object1_paper = 2 * P(-1,2) * P(-1, 3) * Gamma(3,2,1) - P(3,3) * P(-1,2) * Gamma(-1,2,1)\
                        - P(-2,3) * Gamma(3,2,-3)* P(-4,2)*Gamma(-4,-3,-5)*Gamma(-2,-5,1)
        
        object1 = P(-1,2)*P(3,3)*Gamma(-1,2,1) - (P(-2,2)*P(-1,3)*Gamma(-2,-3,1)*Gamma(-1,-4,-3)*Gamma(3,2,-4))/2. + (P(-2,2)*P(-1,3)*Gamma(-2,-4,-3)*Gamma(-1,-3,1)*Gamma(3,2,-4))/2. - P(-1,2)*P(-1,3)*Gamma(3,2,1)
              
        zero = - 1 * object1_paper - object1
        
        zero = zero.simplify()
        zero = zero.expand(veto=range(len(aloha_lib.KERNEL)))
        zero = zero.simplify()
        P3_0, P3_1, P3_2, P3_3 = 1,2,3,4
        P2_0, P2_1, P2_2, P2_3 = 10,20,30,50
        
        
        
        for ind in zero.listindices():
            try:
                self.assertEqual(zero.get_rep(ind), 0) 
            except Exception as error:
                error.message = '%s (for component %s) is not zero' % (zero.get_rep(ind),ind)
                raise AssertionError, error.message
        
        object1_paper = 2 * P(-1,2) * P(-1, 3) * Gamma(3,2,1) - P(3,3) * P(-1,2) * Gamma(-1,2,1)\
                        - P(-2,3) * Gamma(3,2,-3)* P(-4,2)*Gamma(-4,-3,-5)*Gamma(-2,-5,1)
        
        
        object2_paper = P(-1,2) * P(-1,3) * Gamma(3,2,1) - P(3,2) * P(-1,3) * Gamma(-1,2,1) \
                - complex(0,1) * Epsilon(3,-1,-2,-3) * P(-2,2)*P(-1,3)*Gamma(-3,2,-4)*Gamma5(-4,1)

        zero =   object1_paper - object2_paper
        zero = zero.simplify().expand(veto=range(len(aloha_lib.KERNEL))).simplify()
        for ind in zero.listindices(): 
            self.assertEqual(zero.get_rep(ind), 0)   
            
            
        # Expression provided by FR compare to kentaru model
        object_fr = complex(0,1)*Epsilon(3,4,-1,-2)*P(-1,2)*Gamma(-2,2,-3)*ProjM(-3,1) + P(4,2)*Gamma(3,2,-1)*ProjM(-1,1) - P(3,2)*Gamma(4,2,-1)*ProjM(-1,1) - complex(0,1)*Epsilon(3,4,-1,-2)*P(-1,2)*Gamma(-2,2,-3)*ProjP(-3,1) + P(4,2)*Gamma(3,2,-1)*ProjP(-1,1) - P(3,2)*Gamma(4,2,-1)*ProjP(-1,1)
        object_kent = (Gamma(3,2,-1)*Gamma(4,-1,-10) - Identity(2,-10)*Metric(3,4)) * PSlash(-10,1,2)
        
        zero = object_fr - object_kent
        zero = zero.simplify().expand(veto=range(len(aloha_lib.KERNEL))).simplify()
        for ind in zero.listindices(): 
            self.assertEqual(zero.get_rep(ind), 0)  
            
        # Same for three point interactions
        object_fr =Epsilon(3,-1,-2,-3)*P(-2,2)*P(-1,3)*Gamma(-3,2,-4)*ProjM(-4,1) + complex(0,1)*P(-1,3)*P(3,2)*Gamma(-1,2,-2)*ProjM(-2,1) - complex(0,1)*P(-1,2)*P(-1,3)*Gamma(3,2,-2)*ProjM(-2,1) - Epsilon(3,-1,-2,-3)*P(-2,2)*P(-1,3)*Gamma(-3,2,-4)*ProjP(-4,1) + complex(0,1)*P(-1,3)*P(3,2)*Gamma(-1,2,-2)*ProjP(-2,1) - complex(0,1)*P(-1,2)*P(-1,3)*Gamma(3,2,-2)*ProjP(-2,1) 
        object_kent = P(-1,2)*P(3,3)*Gamma(-1,2,1) - (P(-2,2)*P(-1,3)*Gamma(-2,-3,1)*Gamma(-1,-4,-3)*Gamma(3,2,-4))/2. + (P(-2,2)*P(-1,3)*Gamma(-2,-4,-3)*Gamma(-1,-3,1)*Gamma(3,2,-4))/2. - P(-1,2)*P(-1,3)*Gamma(3,2,1)
                 
        zero = object_fr - complex(0,1)* object_kent
        zero = zero.simplify().expand(veto=range(len(aloha_lib.KERNEL))).simplify()
        
        for ind in zero.listindices():
            self.assertEqual(zero.get_rep(ind), 0)              
        
        
        
    def test_parity_for_epsilon(self):

        # usefull shortcut
        Epsilon = aloha_obj.Epsilon
        # test some value
        eps = Epsilon(1,2,3,4)
        eps=aloha_lib.KERNEL.objs[eps[0]] # take the variable object
        
        indices = ((l1, l2, l3, 6 - l1- l2 -l3)
                                 for l1 in range(4) \
                                 for l2 in range(4) if l2 != l1\
                                 for l3 in range(4) if l3 not in [l1,l2])
        for index in indices:
            val1 = eps.give_parity(index)
            val2 = -1 * aloha_obj.give_sign_perm([0,1,2,3], index)
        
            self.assertEqual(val1, val2, 'not same parity for perm %s' % (index,))

    def testEpsilonProperty(self):
        """Test the property of the epsilon object"""
        
        # usefull shortcut
        Epsilon = aloha_obj.Epsilon

        # test some value
        eps = Epsilon(1,2,3,4)
        eps = eps.expand().simplify()
        self.assertEqual(eps.get_rep([0,1,2,3]), -1)
        self.assertEqual(eps.get_rep([0,1,2,2]), 0) 
        self.assertEqual(eps.get_rep([0,1,3,2]), 1) 
        self.assertEqual(eps.get_rep([0,1,1,2]), 0) 
        self.assertEqual(eps.get_rep([0,0,2,2]), 0) 
        self.assertEqual(eps.get_rep([1,2,3,0]), 1) 
        self.assertEqual(eps.get_rep([1,2,0,3]), -1) 
        self.assertEqual(eps.get_rep([1,0,2,3]), 1) 

        # Test the full contraction of two Epsilon
        contraction = Epsilon(1,2,3,4) * Epsilon(1,2,3,4)
        
        contraction = contraction.simplify().expand().simplify()
        self.assertEqual(contraction.get_rep([0]), -24)
        
        # Test the anti-symmetry of the Epsilon
        momentum1 = aloha_obj.P(1,1) #first index lorentz, second part number
        momentum2 = aloha_obj.P(2,1)
        momentum3 = aloha_obj.P(3,1)
        momentum4 = aloha_obj.P(4,1)
        eps = Epsilon(1,2,3,4)
        
        product = eps * momentum1 * momentum2
        product = product.simplify().expand().simplify()
        for ind in product.listindices():
            self.assertEqual(product.get_rep(ind), 0, 'not zero %s for %s' 
                             % (product.get_rep(ind),ind ))
        
        product = eps * momentum1 * momentum3
        product = product.simplify().expand().simplify()
        for ind in product.listindices():
            self.assertEqual(product.get_rep(ind), 0, 'not zero %s for %s' 
                             % (product.get_rep(ind),ind ))        
               
        product = eps * momentum1 * momentum4
        product = product.simplify().expand().simplify()
        for ind in product.listindices():
            self.assertEqual(product.get_rep(ind), 0, 'not zero %s for %s' 
                             % (product.get_rep(ind),ind ))
                    
        product = eps * momentum2 * momentum3
        product = product.simplify().expand().simplify()
        for ind in product.listindices():
            self.assertEqual(product.get_rep(ind), 0, 'not zero %s for %s' 
                             % (product.get_rep(ind),ind ))
                    
        product = eps * momentum2 * momentum4
        product = product.simplify().expand().simplify()
        for ind in product.listindices():
            self.assertEqual(product.get_rep(ind), 0, 'not zero %s for %s' 
                             % (product.get_rep(ind),ind ))
                    
        product = eps * momentum3 * momentum4
        product = product.simplify().expand().simplify()
        for ind in product.listindices():
            self.assertEqual(product.get_rep(ind), 0, 'not zero %s for %s' 
                             % (product.get_rep(ind),ind ))
          
        # Epsilon_{mu nu rho alpha} * Epsilon^{mu nu rho beta} = -6 * Metric(alpha,beta)
        fact1 = aloha_obj.Epsilon('a', 'b', 'c', 'd')
        fact2 = aloha_obj.Epsilon('a', 'b', 'c', 'e')
         
        result = -6 * aloha_obj.Metric('d','e')
        result = result.expand().simplify()
        prod = fact1 * fact2
        prod = prod.expand().simplify()

        self.assertEqual(prod, result)
        
        #  Epsilon_{mu nu rho alpha} = - Epsilon_{nu mu rho alpha} 
        ep1 = aloha_obj.Epsilon('a', 'b', 'c', 'd')
        ep2 = aloha_obj.Epsilon('b', 'a', 'c', 'd')
        zero = ep1 + ep2
        zero = zero.expand().simplify()
        for ind in zero.listindices():
            self.assertEqual(zero.get_rep(ind), 0, 'not zero %s for %s' 
                             % (zero.get_rep(ind),ind ))        
  
    def testCAlgebraDefinition(self):
        Gamma = aloha_obj.Gamma
        Gamma5 = aloha_obj.Gamma5
        Sigma = aloha_obj.Sigma
        ProjM = aloha_obj.ProjM
        ProjP = aloha_obj.ProjP
        Identity = aloha_obj.Identity
        Metric = aloha_obj.Metric
        C = aloha_obj.C
        
        #Check basic property of the C function
        # C^-1= -C         
        product = C(1,2) *-1*C(2,3)
        identity = Identity(1,3)
        
        product = product.simplify().expand().simplify()
        identity = identity.simplify().expand().simplify()
        self.assertEqual(product, identity)
        
        # C^T = -C
        first = C(1,2)
        second = -1 * C(2,1)
        first = first.simplify().expand().simplify()
        second = second.simplify().expand().simplify()        
        
        self.assertEqual(first, second)
        
        # C is a real matrix
        for indices in first.listindices():
            value = complex(first.get_rep(indices))
            self.assertEqual(value, value.conjugate())
        
        # C* Gamma5 * C^-1 =  Gamma5^T
        zero = C(1,2) * Gamma5(2,3) * C(3,4) + Gamma5(4,1)
        zero = zero.simplify().expand().simplify()
        for ind in zero.listindices():
            self.assertEqual(zero.get_rep(ind), 0, 'not zero %s for %s' 
                             % (zero.get_rep(ind),ind ))
            
        # C* Gamma_mu * C^-1 =  Gamma_mu^T
        zero = C(1,2) * Gamma('mu',2,3) * C(3,4) - Gamma('mu',4,1)
        zero = zero.simplify().expand().simplify()
        for ind in zero.listindices():
            self.assertEqual(zero.get_rep(ind), 0, 'not zero %s for %s' 
                             % (zero.get_rep(ind),ind ))               

        # C* Sigma_mu_nu * C^-1 =  Sigma_mu_nu^T
        zero = C(1,2) * Sigma('mu','nu',2,3) * C(3,4) - Sigma('mu','nu',4,1)
        zero = zero.simplify().expand().simplify()
        for ind in zero.listindices():
            self.assertEqual(zero.get_rep(ind), 0, 'not zero %s for %s' 
                             % (zero.get_rep(ind),ind ))
                    

    def testConjugateOperator(self):
        Gamma = aloha_obj.Gamma
        Gamma5 = aloha_obj.Gamma5
        Sigma = aloha_obj.Sigma
        ProjM = aloha_obj.ProjM
        ProjP = aloha_obj.ProjP
        Identity = aloha_obj.Identity
        Metric = aloha_obj.Metric
        P = aloha_obj.P
        C = aloha_obj.C    
        
        # Check the sign given in Denner
        
        def conjugate(A):
            # contract on 1,2 return on indices 51 52
            return C(51, 2) * A * C(52,1)
        
        
        # check C * 1 * C^ -1 = 1
        A = Identity(1,2)
        AC = conjugate(A)
        A2 = Identity(51,52) 
        zero = AC - A2 
        zero = zero.simplify().expand().simplify()
        for ind in zero.listindices():
            self.assertEqual(zero.get_rep(ind), 0, 'not zero %s for %s' 
                             % (zero.get_rep(ind),ind ))        
        
        # check C * Gamma_mu^T * C^ -1 = - Gamma_mu
        A = Gamma('mu',1,2)
        AC = conjugate(A)
        A2 = -1 * Gamma('mu',51,52) 
        zero = AC - A2 
        zero = zero.simplify().expand().simplify()
        for ind in zero.listindices():
            self.assertEqual(zero.get_rep(ind), 0, 'not zero %s for %s' 
                             % (zero.get_rep(ind),ind ))         
        
        # check C * (Gamma_mu * Gamma5)^T * C^ -1 =  Gamma_mu * Gamma5
        A = Gamma('mu',1,21) * Gamma5(21,2)
        AC = conjugate(A)
        A2 = Gamma('mu',51,22) * Gamma5(22,52) 
        zero = AC - A2 
        zero = zero.simplify().expand().simplify()
        for ind in zero.listindices():
            self.assertEqual(zero.get_rep(ind), 0, 'not zero %s for %s' 
                             % (zero.get_rep(ind),ind ))           

        # check goldstino interaction
        A = -(P(-1,3)*Gamma(-1,-2,1)*Gamma(3,2,-2)) + P(3,3)*Identity(2,1)
        AC = conjugate(A)
        A2 = -(P(-1,3)*Gamma(-1,-2,51)*Gamma(3,52,-2)) + P(3,3)*Identity(52,51) 
        zero = AC + A2 
        zero = zero.simplify()
        zero = zero.expand()
        zero = zero.simplify()
        for ind in zero.listindices():
            self.assertEqual(zero.get_rep(ind), 0, 'not zero %s for %s' 
                             % (zero.get_rep(ind),ind ))         
    
        # check goldstino interaction
        A = -(Gamma('nu',-2,1)*Gamma('mu',2,-2)) + Metric('mu','nu') * Identity(2,1)
        AC = conjugate(A)
        A2 = -(Gamma('nu',-2,51)*Gamma('mu',52,-2)) + Metric('mu','nu') * Identity(52,51) 
        zero = AC + A2 
        zero = zero.simplify().expand().simplify()
        for ind in zero.listindices():
            self.assertEqual(zero.get_rep(ind), 0, 'not zero %s for %s' 
                             % (zero.get_rep(ind),ind ))    
    
    def testemptyisFalse(self):

        false = aloha_lib.AddVariable([])
        if false:
            raise AssertionError, 'empty list are not False'
        
        false = aloha_lib.MultVariable([])
        if false:
            raise AssertionError, 'empty list are not False'      
          

class TestSimplify(unittest.TestCase):
    """Check that the simplification works correctly"""        

    def testsimplifyMultLorentz(self):
        
        # For Standard Product : No Simplification
        prod = aloha_obj.Gamma(1, 2, 3) * aloha_obj.Gamma(3, 4, 5)
        
        simp = prod.simplify()
        self.assertEqual(simp, prod)
        
        # Look if Multiply by Propagator
        prod = aloha_obj.Gamma(1, 2, 3) * aloha_obj.SpinorPropagatorout(1, 2 ,3)
        simp = prod.simplify()
        
        self.assertEqual(simp.__class__, aloha_lib.AddVariable)
        simp = simp.expand()
        simp = simp.simplify()
                
        
class test_aloha_creation(unittest.TestCase):
    """ test the creation of one aloha routine from the create_aloha routine """
    
    
    class Lorentz(object):

        require_args=['name','spins','structure']
    
        def __init__(self, name, spins, structure='external', **opt):
            args = (name, spins, structure)
                
            assert(len(self.require_args) == len (args))
    
            for i, name in enumerate(self.require_args):
                setattr(self, name, args[i])
    
            for (option, value) in opt.items():
                setattr(self, option, value)
            
    def test_aloha_VVS(self):
        """ Test the VVS creation of vertex """
        
        VVS_15 = self.Lorentz(name = 'VVS_15',
                 spins = [ 3, 3, 1 ],
                 structure = 'Metric(1,2)')

        abstract = create_aloha.AbstractRoutineBuilder(VVS_15).compute_routine(3)
        
        self.assertEqual(abstract.expr.nb_lor, 0)
        self.assertEqual(abstract.expr.nb_spin, 0)
        
    def test_aloha_ZPZZ(self):
        """ Check the validity of Funny Zp coupling to z z """
                
        ZPZZ = self.Lorentz(name = 'ZPZZ',
                 spins = [ 3, 3, 3 ],
                 structure = 'P(-1,1)*Epsilon(3,1,2,-2)*P(-1,1)*P(-2,2)-Epsilon(3,1,2,-2)*P(-1,2)*P(-1,2)*P(-2,1)-Epsilon(3,2,-1,-2)*P(1,1)*P(-1,2)*P(-2,1)+Epsilon(3,1,-1,-2)*P(2,2)*P(-1,2)*P(-2,1)')
    
        abstract_ZP = create_aloha.AbstractRoutineBuilder(ZPZZ).compute_routine(0, factorize=False)
        expr = abstract_ZP.expr

        V2_1, V2_2, V2_3, V2_4  = 1, 2, 3, 4
        V1_1, V1_2, V1_3, V1_4  = 5, 6, 7, 8
        V3_1, V3_2, V3_3, V3_4  = 9, 100, 11, 13
        OM1,OM2,OM3 = 9,11,13
        j = complex(0,1)
        P1_0,P1_1,P1_2,P1_3 = 10, 11, 12, 19
        P2_0,P2_1,P2_2,P2_3 = 101, 111, 121, 134
        P3_0,P3_1,P3_2,P3_3 = 1001, 1106, 1240, 1320
        for name, cexpr in abstract_ZP.contracted.items():
            exec('%s = %s' % (name, cexpr))

        for ind in expr.listindices():
            self.assertEqual(eval(str(expr.get_rep(ind))), 178727040j)


    def test_use_of_library_spin2(self):
        """ check that use the library or the usual definition is the same """
        
        
        Metric = aloha_obj.Metric
        P = aloha_obj.P
        OM = aloha_obj.OverMass2
        F = aloha_obj.Spinor
        Identity = aloha_obj.Identity
        t = 3
        mu, nu, alpha, beta = 1003,2003,'I2','I3' 
        
        # One Expand:
        import time
        start = time.time()
        one_exp = Metric(mu,nu) * Identity(1,2)* aloha_obj.Spin2Propagator(mu,nu,alpha,beta, t)  * F(1,1) * F(2,2)
        one_exp = one_exp.simplify().expand().simplify()#.factorize()

        # Separate Expand:
        start = time.time()
        two_exp = Metric(mu,nu) * Identity(1,2)  * F(1,1) * F(2,2)
        two_exp = two_exp.simplify().expand().simplify()
        
        two_exp = two_exp * aloha_obj.Spin2Propagator(mu,nu,alpha,beta, t).expand().simplify()
        two_exp = two_exp.simplify()#.factorize()
        #self.assertEqual(two_exp.lorentz_ind, one_exp.lorentz_ind)

        P1_0,P1_1,P1_2,P1_3 = 1000, 3, 4, 1000
        P2_0,P2_1,P2_2,P2_3 = 1000, 3, 6, -1000
        P3_0,P3_1,P3_2,P3_3 = 2000, 2, 6, 9
        
        F1_1, F1_2, F1_3, F1_4  = 1, 62,34,23
        F2_1, F2_2, F2_3, F2_4  = 12, 44, 72, -45 
        OM1,OM2,OM3 = 0 , 0, 1.0 / 500**2
        M3 = 500
        
        #for name, cexpr in one_exp.contracted.items():
        #    exec('%s = %s' % (name, cexpr))
        for name, cexpr in aloha_lib.KERNEL.reduced_expr2.items():
            try:
                exec('%s = %s' % (name, cexpr))            
            except:
                pass
        for ind in one_exp.listindices():
            self.assertAlmostEqual(eval(str(one_exp.get_rep(ind))), eval(str(two_exp.get_rep(ind))))

    def test_aloha_FFT2(self):
        """ test the FFT2 creation of vertex"""

        FFT2 = self.Lorentz(name = 'FFT2',
                 spins = [2, 2, 5],
        structure="Metric(1003,2003)*ProjP(1,2)+Metric(1003,2003)*ProjM(1,2)"
        )
        abstract_FFT = create_aloha.AbstractRoutineBuilder(FFT2).compute_routine(3, factorize=False)
        expr = abstract_FFT.expr
        
        Metric = aloha_obj.Metric
        P = aloha_obj.P
        OM = aloha_obj.OverMass2
        F = aloha_obj.Spinor
        result = complex(0,1/3) * (OM(3) * P(-1, 3)**2 - 1) * (Metric('I2','I3') + 2 * OM(3) * P('I2',3)*P('I3',3))
        result = result * F(-2,1) * F(-2,2)
        
        zero = expr - result.expand()
        zero = zero.simplify()
        
        P1_0,P1_1,P1_2,P1_3 = 1000, 3, 4, 1000
        P2_0,P2_1,P2_2,P2_3 = 1000, 3, 6, -1000
        P3_0,P3_1,P3_2,P3_3 = 2000, 2, 6, 9
        
        F1_1, F1_2, F1_3, F1_4  = -44.7213595499958, 62,34,23
        F2_1, F2_2, F2_3, F2_4  = 12, 44, 72, -45 
        OM1,OM2,OM3 = 0 , 0, 1.0 / 500**2
        M3 = 500
        
        for name, cexpr in aloha_lib.KERNEL.reduced_expr2.items():
            exec('%s = %s' % (name, cexpr)) 
        
        for ind in zero.listindices():
            self.assertAlmostEqual(eval(str(zero.get_rep(ind))),0)
             


    def test_aloha_FFV(self):
        """ test the FFV creation of vertex """
        
        FFV_M = self.Lorentz(name = 'FFV_4',
                 spins = [ 2, 2, 3 ],
                 structure = 'Gamma(3,1,\'s1\')*ProjM(\'s1\',2)')        
        
        FFV_P = self.Lorentz(name = 'FFV_5',
                 spins = [ 2, 2, 3 ],
                 structure = 'Gamma(3,1,\'s1\')*ProjP(\'s1\',2)')
        
        FFV = self.Lorentz(name = 'FFV',
                 spins = [ 2, 2, 3 ],
                 structure = 'Gamma(3,1,2)')
        
        
        abstract_M = create_aloha.AbstractRoutineBuilder(FFV_M).compute_routine(3, factorize=False)       
        abstract_P = create_aloha.AbstractRoutineBuilder(FFV_P).compute_routine(3, factorize=False)       
        abstract = create_aloha.AbstractRoutineBuilder(FFV).compute_routine(3, factorize=False)
        

        F2_1, F2_2, F2_3, F2_4  = 1, 2, 3, 4
        F1_1, F1_2, F1_3, F1_4  = 5, 6, 7, 8
        OM3 = 0
        j = complex(0,1)
        P3_0,P3_1,P3_2,P3_3 = 10, 11, 12, 13
        
        for name, cexpr in aloha_lib.KERNEL.reduced_expr2.items():
            exec('%s = %s' % (name, cexpr)) 
        
        for ind in abstract.expr.listindices():                        
            self.assertAlmostEqual(eval(str(abstract.expr.get_rep(ind))) -
                             eval(str(abstract_M.expr.get_rep(ind))) -
                             eval(str(abstract_P.expr.get_rep(ind)))
                             ,0)
        zero = abstract_M.expr + abstract_P.expr - abstract.expr
        zero.simplify()
        for ind in abstract.expr.listindices():
            self.assertEqual(eval(str(zero.get_rep(ind))),0,'fail')

    def test_aloha_FFV_MG4(self):
        """ test the FFV creation of vertex against MG4 """ 
        
        aloha_lib.KERNEL.clean()
        self.assertEqual(len(aloha_lib.KERNEL), 0)
        
        FFV_M = self.Lorentz(name = 'FFV_4',
                 spins = [ 2, 2, 3 ],
                 structure = 'Gamma(3,1,\'s1\')*ProjM(\'s1\',2)')        
        
        FFV_P = self.Lorentz(name = 'FFV_5',
                 spins = [ 2, 2, 3 ],
                 structure = 'Gamma(3,1,\'s1\')*ProjP(\'s1\',2)')
          
        abstract_M = create_aloha.AbstractRoutineBuilder(FFV_M).compute_routine(3, factorize=False)       
          
        F2_1, F2_2, F2_3, F2_4  = 1, 2, 3, 4
        F1_1, F1_2, F1_3, F1_4  = 5, 6, 7, 8
        OM3 = 0
        j = complex(0,1)
        P3_0,P3_1,P3_2,P3_3 = 10, 11, 12, 13
        
          
        #tested solution again MG4
        s1 = -j*((OM3*(P3_0*((F2_1*((F1_3*(-P3_0-P3_3))+(F1_4*(-P3_1-1*j*P3_2))))+(F2_2*((F1_3*(-P3_1+1*j*P3_2))+(F1_4*(-P3_0+P3_3)))))))+((F1_3*F2_1)+(F1_4*F2_2)))        
        s2 = -j*((OM3*(P3_1*((F2_1*((F1_3*(-P3_0-P3_3))+(F1_4*(-P3_1-1*j*P3_2))))+(F2_2*((F1_3*(-P3_1+1*j*P3_2))+(F1_4*(-P3_0+P3_3)))))))+(-(F1_4*F2_1)-(F1_3*F2_2)))
        s3 = -j*((OM3*(P3_2*((F2_1*((F1_3*(-P3_0-P3_3))+(F1_4*(-P3_1-1*j*P3_2))))+(F2_2*((F1_3*(-P3_1+1*j*P3_2))+(F1_4*(-P3_0+P3_3)))))))+(-1*j*(F1_4*F2_1)+1*j*(F1_3*F2_2)))
        s4 = -j*((OM3*(P3_3*((F2_1*((F1_3*(-P3_0-P3_3))+(F1_4*(-P3_1-1*j*P3_2))))+(F2_2*((F1_3*(-P3_1+1*j*P3_2))+(F1_4*(-P3_0+P3_3)))))))+(-(F1_3*F2_1)+(F1_4*F2_2)))

        for name, cexpr in aloha_lib.KERNEL.reduced_expr2.items():
            exec('%s = %s' % (name, cexpr)) 

        self.assertEqual(s1, eval(str(abstract_M.expr.get_rep([0]))))
        self.assertEqual(s2, eval(str(abstract_M.expr.get_rep([1]))))    
        self.assertEqual(s3, eval(str(abstract_M.expr.get_rep([2]))))    
        self.assertEqual(s4, eval(str(abstract_M.expr.get_rep([3]))))                                   

        FFV_6 = self.Lorentz(name = 'FFV_6',
                spins = [ 2, 2, 3 ],
                structure = 'Gamma(3,1,\'s1\')*ProjM(\'s1\',2) + 2*Gamma(3,1,\'s1\')*ProjP(\'s1\',2)')
        
        
        abstract_P = create_aloha.AbstractRoutineBuilder(FFV_P).compute_routine(3, factorize=False)       

        abstract_6 = create_aloha.AbstractRoutineBuilder(FFV_6).compute_routine(3, factorize=False)
         
        zero = abstract_6.expr - abstract_M.expr - \
                                                    2* abstract_P.expr   
        for name, cexpr in aloha_lib.KERNEL.reduced_expr2.items():
            exec('%s = %s' % (name, cexpr)) 
        for ind in zero.listindices():
            self.assertEqual(eval(str(zero.get_rep(ind))),0)
        
    def test_aloha_symmetries(self):
        """ test that the symmetries of particles works """
    
        # Check that full identification symmetry works
        helas_suite = create_aloha.AbstractALOHAModel('sm')
        helas_suite.look_for_symmetries()
        solution = {'VVVV2': {2: 1 ,4: 3}, 'SSS1': {2: 1, 3: 2}, 'VVSS1': {2: 1, 4: 3}, 'VVS1': {2: 1},'SSSS1': {2: 1, 3: 2, 4: 3}}  
        self.assertEqual(solution, helas_suite.symmetries)
        
    def test_has_symmetries(self):
        """Check that functions returning symmetries works"""
        
        helas_suite = create_aloha.AbstractALOHAModel('sm')
        helas_suite.look_for_symmetries()
        
        base = helas_suite.has_symmetries('SSS1', 3)
        self.assertEqual(base, 1)

        base = helas_suite.has_symmetries('SSS1', 3, valid_output=(1, 2))
        self.assertEqual(base, 1)
        
        base = helas_suite.has_symmetries('SSS1', 3, valid_output=(1,))
        self.assertEqual(base, 1)
        
        base = helas_suite.has_symmetries('SSS1', 3, valid_output=(2,))
        self.assertEqual(base, 2)   
        
        base = helas_suite.has_symmetries('VVS1', 3, valid_output=(3,))
        self.assertEqual(base, None)
        
        base = helas_suite.has_symmetries('VVS1', 3, valid_output=(1, 2))
        self.assertEqual(base, None)   

    def test_aloha_multiple_lorentz(self):
        """ check if the detection of multiple lorentz work """
        
        helas_suite = create_aloha.AbstractALOHAModel('sm')
        helas_suite.look_for_multiple_lorentz_interactions()
        solution = {'FFV2': [('FFV3',), ('FFV4',), ('FFV5',)],'FFS3': [('FFS4',)]}
        self.assertEqual(solution, helas_suite.multiple_lor)
        

    def test_aloha_multiple_lorentz_and_symmetry(self):
        """ check if the detection of multiple lorentz work """

        aloha_lib.KERNEL.clean()
        VVS1 = self.Lorentz(name = 'VVS1',
                 spins = [ 3, 3, 1 ],
                 structure = 'Metric(1,2)')

        #VVS2 = self.Lorentz(name = 'VVS2',
        #         spins = [ 3, 3, 1 ],
        #         structure = 'Metric(2,1)')
        
        abstract = create_aloha.AbstractRoutineBuilder(VVS1).compute_routine(1)
        abstract.add_symmetry(2)
        abstract.add_combine(('VVS2',))
        
        text =  abstract.write(None, 'Fortran')

        goal = """subroutine VVS1_1(V2, S3, COUP, M1, W1,V1)
implicit none
 complex*16 CI
 parameter (CI=(0d0,1d0))
 complex*16 V2(*)
 complex*16 S3(*)
 real*8 P1(0:3)
 real*8 M1
 complex*16 TMP0
 real*8 W1
 complex*16 denom
 real*8 OM1
 complex*16 COUP
 complex*16 V1(6)
entry VVS1_2(V2, S3, COUP, M1, W1,V1)

    OM1 = 0d0
    if (M1.ne.0d0) OM1=1d0/M1**2
    V1(1) = +V2(1)+S3(1)
    V1(2) = +V2(2)+S3(2)
P1(0) = -dble(V1(1))
P1(1) = -dble(V1(2))
P1(2) = -dimag(V1(2))
P1(3) = -dimag(V1(1))
 TMP0 = (V2(3)*P1(0)-V2(4)*P1(1)-V2(5)*P1(2)-V2(6)*P1(3))
    denom = COUP/(P1(0)**2-P1(1)**2-P1(2)**2-P1(3)**2 - M1 * (M1 -CI* W1))
    V1(3)= denom*S3(3)*(-CI*(V2(3))+CI*(P1(0)*OM1*TMP0))
    V1(4)= denom*S3(3)*(-CI*(V2(4))+CI*(P1(1)*OM1*TMP0))
    V1(5)= denom*S3(3)*(-CI*(V2(5))+CI*(P1(2)*OM1*TMP0))
    V1(6)= denom*S3(3)*(-CI*(V2(6))+CI*(P1(3)*OM1*TMP0))
end



subroutine VVS1_2_1(V2, S3, COUP1, COUP2, M1, W1,V1)
implicit none
 complex*16 CI
 parameter (CI=(0d0,1d0))
 complex*16 V2(*)
 complex*16 COUP2
 complex*16 S3(*)
 real*8 P1(0:3)
 real*8 M1
 real*8 W1
 complex*16 COUP1
 complex*16 denom
 integer*4 i
 complex*16 Vtmp(6)
 real*8 OM1
 complex*16 V1(6)
entry VVS1_2_2(V2, S3, COUP1, COUP2, M1, W1,V1)

    call VVS1_1(V2,S3,COUP1,M1,W1,V1)
    call VVS2_1(V2,S3,COUP2,M1,W1,Vtmp)
 do i = 3, 6
        V1(i) = V1(i) + Vtmp(i)
 enddo
end

"""

        self.assertEqual(text.split('\n'),goal.split('\n')) 
        text_h, text_cpp =  abstract.write(None, 'CPP')
    
        goal_h = """#ifndef VVS1_1_guard
#define VVS1_1_guard
#include <complex>
using namespace std;

void VVS1_1(complex<double> V2[], complex<double> S3[], complex<double> COUP, double M1, double W1,complex<double> V1[]);
void VVS1_2(complex<double> V2[], complex<double> S3[], complex<double> COUP, double M1, double W1,complex<double> V1[]);
#endif

#ifndef VVS1_2_1_guard
#define VVS1_2_1_guard
#include <complex>
using namespace std;

void VVS1_2_1(complex<double> V2[], complex<double> S3[], complex<double> COUP1, complex<double> COUP2, double M1, double W1,complex<double> V1[]);
void VVS1_2_2(complex<double> V2[], complex<double> S3[], complex<double> COUP1, complex<double> COUP2, double M1, double W1,complex<double> V1[]);
#endif

"""
        goal_cpp = """#include "VVS1_1.h"

void VVS1_1(complex<double> V2[], complex<double> S3[], complex<double> COUP, double M1, double W1,complex<double> V1[])
{
 complex<double> cI = complex<double>(0.,1.);
 double  P1[4];
 complex<double>  TMP0;
 complex<double>  denom;
 double  OM1;
    OM1 = 0.;
    if (M1 != 0.)
 OM1=1./pow(M1,2);
    V1[0] = +V2[0]+S3[0];
    V1[1] = +V2[1]+S3[1];
P1[0] = -V1[0].real();
P1[1] = -V1[1].real();
P1[2] = -V1[1].imag();
P1[3] = -V1[0].imag();
 TMP0 = (V2[2]*P1[0]-V2[3]*P1[1]-V2[4]*P1[2]-V2[5]*P1[3]);
    denom = COUP/(pow(P1[0],2)-pow(P1[1],2)-pow(P1[2],2)-pow(P1[3],2) - M1 * (M1 -cI* W1));
    V1[2]= denom*S3[2]*(-cI*(V2[2])+cI*(P1[0]*OM1*TMP0));
    V1[3]= denom*S3[2]*(-cI*(V2[3])+cI*(P1[1]*OM1*TMP0));
    V1[4]= denom*S3[2]*(-cI*(V2[4])+cI*(P1[2]*OM1*TMP0));
    V1[5]= denom*S3[2]*(-cI*(V2[5])+cI*(P1[3]*OM1*TMP0));
}

void VVS1_2(complex<double> V2[], complex<double> S3[], complex<double> COUP, double M1, double W1,complex<double> V1[])
{

 VVS1_1(V2,S3,COUP,M1,W1,V1);
}
void VVS1_2_1(complex<double> V2[], complex<double> S3[], complex<double> COUP1, complex<double> COUP2, double M1, double W1,complex<double> V1[])
{
 complex<double> cI = complex<double>(0.,1.);
 double  P1[4];
 complex<double>  denom;
 int i;
 complex<double>  Vtmp[6];
 double  OM1;
    VVS1_1(V2,S3,COUP1,M1,W1,V1);
    VVS2_1(V2,S3,COUP2,M1,W1,Vtmp);
 i= 2;
while (i < 6)
{
 V1[i] = V1[i] + Vtmp[i];
 i++;
}
}
void VVS1_2_2(complex<double> V2[], complex<double> S3[], complex<double> COUP1, complex<double> COUP2, double M1, double W1,complex<double> V1[])
{
 complex<double> cI = complex<double>(0.,1.);
 double  P1[4];
 complex<double>  denom;
 int i;
 complex<double>  Vtmp[6];
 double  OM1;
    VVS1_1(V2,S3,COUP1,M1,W1,V1);
    VVS2_1(V2,S3,COUP2,M1,W1,Vtmp);
 i= 2;
while (i < 6)
{
 V1[i] = V1[i] + Vtmp[i];
 i++;
}
}
"""
        self.assertEqual(text_h.split('\n'),goal_h.split('\n'))
        self.assertEqual(text_cpp.split('\n'),goal_cpp.split('\n'))
        
        
        text =  abstract.write(None, 'Python')

        goal = """import wavefunctions
def VVS1_1(V2,S3,COUP,M1,W1):
    OM1 = 0.0
    if (M1): OM1=1.0/M1**2
    V1 = wavefunctions.WaveFunction(size=6)
    V1[0] = +V2[0]+S3[0]
    V1[1] = +V2[1]+S3[1]
    P1 = [-complex(V1[0]).real, -complex(V1[1]).real, -complex(V1[1]).imag, -complex(V1[0]).imag]
    TMP0 = (V2[2]*P1[0]-V2[3]*P1[1]-V2[4]*P1[2]-V2[5]*P1[3])
    denom = COUP/(P1[0]**2-P1[1]**2-P1[2]**2-P1[3]**2 - M1 * (M1 -1j* W1))
    V1[2]= denom*S3[2]*(-1j*(V2[2])+1j*(P1[0]*OM1*TMP0))
    V1[3]= denom*S3[2]*(-1j*(V2[3])+1j*(P1[1]*OM1*TMP0))
    V1[4]= denom*S3[2]*(-1j*(V2[4])+1j*(P1[2]*OM1*TMP0))
    V1[5]= denom*S3[2]*(-1j*(V2[5])+1j*(P1[3]*OM1*TMP0))
    return V1


import wavefunctions
def VVS1_2(V2,S3,COUP,M1,W1):

    return VVS1_1(V2,S3,COUP,M1,W1)
import wavefunctions
def VVS1_2_1(V2,S3,COUP1,COUP2,M1,W1):
    V1 = VVS1_1(V2,S3,COUP1,M1,W1)
    tmp = VVS2_1(V2,S3,COUP2,M1,W1)
    for i in range(2,6):
        V1[i] += tmp[i]
    return V1

import wavefunctions
def VVS1_2_2(V2,S3,COUP1,COUP2,M1,W1):
    V1 = VVS1_1(V2,S3,COUP1,M1,W1)
    tmp = VVS2_1(V2,S3,COUP2,M1,W1)
    for i in range(2,6):
        V1[i] += tmp[i]
    return V1

"""
        self.assertEqual(text.split('\n'),goal.split('\n'))
        
        
    def test_full_sm_aloha(self):
        """test that the full SM seems to work"""
        # Note that this test check also some of the routine define inside this
        #because of use of some global.
        
        helas_suite = create_aloha.AbstractALOHAModel('sm')
        self.assertEqual(helas_suite.look_for_conjugate(), {})
        start = time.time()
        helas_suite.compute_all()
        timing = time.time()-start
        if timing > 5:
            print "WARNING ALOHA SLOW (taking %s s for the full sm)" % timing
        lorentz_index = {1:0, 2:0,3:1}
        spin_index = {1:0, 2:1, 3:0}
        error = 'wrong contraction for %s'
        for (name, output_part), abstract in helas_suite.items():
            if not output_part:
                self.assertEqual(abstract.expr.nb_lor, 0, error % name)
                self.assertEqual(abstract.expr.nb_spin, 0, error % abstract.expr.spin_ind)
                continue
            helas = self.find_helas(name, helas_suite.model)
            lorentz_solution = lorentz_index[helas.spins[output_part -1]]
            self.assertEqual(abstract.expr.nb_lor, lorentz_solution)
            spin_solution = spin_index[helas.spins[output_part -1]]
            self.assertEqual(abstract.expr.nb_spin, spin_solution, \
                             error % name)
            
    def test_multiple_lorentz_subset(self):
        """test if we create the correct set of routine/files for multiple lorentz"""
        
        helas_suite = create_aloha.AbstractALOHAModel('sm')
        requested_routines=[(('FFV1',) , (), 0), 
                            (('FFV1','FFV2') , ('C1',), 0)]
        
        helas_suite.compute_subset(requested_routines)

        # Check that the 3 base routines are created
        # FFV1, FFV1C1, FFV2C1
        self.assertEqual(len(helas_suite), 3)
        
        # Check that FFV1C1 are correctly connected to the associate
        # lorentz
        linked = helas_suite[('FFV1C1',0)].combined
        self.assertEqual(linked, [('FFV2',)])        
        linked = helas_suite[('FFV1',0)].combined
        self.assertEqual(linked, [])
        
        # Check that the file are correctly written
        os.system('rm -r /tmp/mg5 &> /dev/null; mkdir /tmp/mg5 &> /dev/null')
        helas_suite.write('/tmp/mg5', 'Fortran')
        
        content = set(os.listdir('/tmp/mg5'))
        self.assertEqual(content, set(['FFV1_0.f',
                                       'FFV1C1_0.f','FFV2C1_0.f']))
        
        # Check the content of FFV1__FFV2C1_0.f
        fsock = open('/tmp/mg5/FFV1C1_0.f')
        goal = """
      SUBROUTINE FFV1_2C1_0(F2, F1, V3, COUP1, COUP2,VERTEX)
      IMPLICIT NONE
      COMPLEX*16 F1(*)
      COMPLEX*16 F2(*)
      COMPLEX*16 V3(*)
      COMPLEX*16 COUP1
      COMPLEX*16 COUP2
      COMPLEX*16 VERTEX
      COMPLEX*16 TMP
      CALL FFV1C1_0(F2,F1,V3,COUP1,VERTEX)
      CALL FFV2C1_0(F2,F1,V3,COUP2,TMP)
      VERTEX = VERTEX + TMP
      END"""

        data = fsock.read().split('\n')
        for line in goal.split('\n'):
                self.assertTrue(line in data)
        
        
        
    
    def test_mssm_subset_creation(self):
        """ test the creation of subpart of ALOHA routines 
        including clash routines """
        helas_suite = create_aloha.AbstractALOHAModel('mssm')
        
        requested_routines=[(('FFV1',) , (), 0), 
                            (('FFV1',), (), 2),
                            (('FFV1',), ('C1',), 0),
                            (('FFV2',), ('C1',), 3),
                            (('VVV1',), (), 3)]
        
        helas_suite.compute_subset(requested_routines)        
        self.assertEqual(len(helas_suite), 5)
        
        # Apply basic check for coherence
        error = 'wrong contraction for %s'
        for (name, output_part), abstract in helas_suite.items():
            if not output_part:
                self.assertEqual(abstract.expr.nb_lor, 0, error % name)
                self.assertEqual(abstract.expr.nb_spin, 0, error % abstract.expr.spin_ind)
            elif name in ['FFV2C1','VVV1']:
                self.assertEqual(abstract.expr.nb_lor, 1, error % name)
                self.assertEqual(abstract.expr.nb_spin, 0, error % name)
            elif name in ['FFV1']:
                self.assertEqual(abstract.expr.nb_lor, 0, error % name)
                self.assertEqual(abstract.expr.nb_spin, 1, error % name)
            else:
                raise Exception, 'not expected routine %s' % name
            
    def find_helas(self, name, model):
        for lorentz in model.all_lorentz:
            if lorentz.name == name:
                return lorentz
            
        raise Exception('the test is confuse by name %s' % name)     

    def test_aloha_FFVC(self):
        """ test the FFV creation of vertex """
        from models.mssm.object_library import Lorentz

        FFV = Lorentz(name = 'FFV',
                 spins = [ 2, 2, 3 ],
                 structure = 'Gamma(3,1,2)')        
        builder = create_aloha.AbstractRoutineBuilder(FFV)
        conjg_builder= builder.define_conjugate_builder()
        amp = builder.compute_routine(0)
        conjg_amp = conjg_builder.compute_routine(0)
        
        # Check correct contraction
        self.assertEqual(conjg_amp.expr.nb_lor, 0)
        self.assertEqual(conjg_amp.expr.nb_spin, 0)
      
        # Check expr are different
        self.assertNotEqual(str(amp.expr), str(conjg_amp.expr))
        self.assertEqual(amp.name, conjg_amp.name)
        self.assertEqual(amp.tag + ['C1'], conjg_amp.tag)
        
    def test_aloha_expr_FFV2C1(self):
        """Test analytical expression for fermion clash routine"""
        
        from models.mssm.object_library import Lorentz
        FFV = Lorentz(name = 'FFV2',
                 spins = [ 2, 2, 3 ],
                 structure = 'Gamma(3,2,\'s1\')*ProjM(\'s1\',1)')
        builder = create_aloha.AbstractRoutineBuilder(FFV)
        conjg_builder= builder.define_conjugate_builder()
        amp = conjg_builder.compute_routine(0, factorize=False)

        self.assertEqual(amp.expr.nb_spin, 0)
        F1_1, F1_2, F1_3, F1_4 = 1,2,3,4
        F2_1, F2_2, F2_3, F2_4 = 5,5,6,7
        V3_1, V3_2, V3_3, V3_4 = 8,9,10,11
        # For V4:
        cImag = complex(0,1)

        for name, expr in amp.contracted.items():
            exec('%s = %s' % (name,expr))
            
        ufo_value = eval(str(amp.expr.get_rep([0])))
    
        #v4_value = ( (F2_1*F1_3+F2_2*F1_4)*V3_1 \
        #            -(F2_1*F1_4+F2_2*F1_3)*V3_2 \
        #            +(F2_1*F1_4-F2_2*F1_3)*V3_3*cImag \
        #            -(F2_1*F1_3-F2_2*F1_4)*V3_4       )
        v4_value = ( (F1_1*F2_3+F1_2*F2_4)*V3_1 \
                    -(F1_1*F2_4+F1_2*F2_3)*V3_2 \
                    +(F1_1*F2_4-F1_2*F2_3)*V3_3*cImag \
                    -(F1_1*F2_3-F1_2*F2_4)*V3_4       )

        self.assertEqual(complex(0,-1)*ufo_value, v4_value)

        FFV = Lorentz(name = 'FFV2',
                 spins = [ 2, 2, 3 ],
                 structure = 'Gamma(3,2,\'s1\')*ProjP(\'s1\',1)')
        builder = create_aloha.AbstractRoutineBuilder(FFV)
        conjg_builder= builder.define_conjugate_builder()
        amp = conjg_builder.compute_routine(0, factorize=False)
        for name, expr in amp.contracted.items():
            exec('%s = %s' % (name,expr))
                    
        ufo_value = eval(str(amp.expr.get_rep([0])))
        self.assertNotEqual(complex(0,1)*ufo_value, v4_value)
        v4_value = (F1_3*F2_1+F1_4*F2_2)*V3_1 \
                          +(F1_3*F2_2+F1_4*F2_1)*V3_2 \
                          -(F1_3*F2_2-F1_4*F2_1)*V3_3*cImag \
                          +(F1_3*F2_1-F1_4*F2_2)*V3_4
               
        self.assertEqual(complex(0,-1)*ufo_value, v4_value)
        
    def test_aloha_expr_FFFF(self):
        """Test analytical expression for fermion clash routine"""
        
        from models.mssm.object_library import Lorentz
        FFFF = Lorentz(name = 'FFFF1',
                spins = [ 2, 2, 2, 2 ],
                structure = 'Identity(1,2)*Identity(4,3)')
        
        builder = create_aloha.AbstractRoutineBuilder(FFFF)
        conjg_builder= builder.define_conjugate_builder()
        conjg_builder= conjg_builder.define_conjugate_builder(pairs=2)
        amp = conjg_builder.compute_routine(0)

        self.assertEqual(builder.conjg,[])
        self.assertEqual(amp.expr.nb_spin, 0)
        self.assertEqual(amp.expr.nb_lor, 0)

        conjg_builder= builder.define_conjugate_builder(pairs=1)
        amp = conjg_builder.compute_routine(0)

        self.assertEqual(amp.expr.nb_spin, 0)
        self.assertEqual(amp.expr.nb_lor, 0)   
        
        conjg_builder= builder.define_conjugate_builder(pairs=2)
        amp = conjg_builder.compute_routine(0)

        self.assertEqual(amp.expr.nb_spin, 0)
        self.assertEqual(amp.expr.nb_lor, 0)        

        

class UFOLorentz(object):
    """ simple UFO LORENTZ OBJECT """
    
    def __init__(self, name='',spins=[],structure='1'):
        """fake lorentz initialization"""
        self.name = name
        self.spins=spins
        self.structure = structure
        
class AbstractRoutineBuilder(create_aloha.AbstractRoutineBuilder):
    
    
    def compute_routine(self, mode):
        """avoid computation"""
        self.outgoing = mode
        self.expr = aloha_obj.C(1,2)
        self.expr.tag=[]
        return self.define_simple_output()

class TestAlohaWriter(unittest.TestCase):
    """ simple unittest of the writer more test are in test_export_v4
    and test_export_pythia"""
    
    def old_test_reorder_call_listFFVV(self):
        
        FFVV = UFOLorentz(name = 'FFVV',
               spins = [ 2, 2, 3, 3])
        
        abstract = AbstractRoutineBuilder(FFVV).compute_routine(1)
        abstract.add_symmetry(2)
        
        writer = aloha_writers.ALOHAWriterForFortran(abstract, '/tmp')
        call_list= writer.calllist['CallList']
        new_call = writer.reorder_call_list(call_list, 1, 2)
        self.assertEqual(['F2', 'V3', 'V4'], new_call)

    def old_test_reorder_call_listFVVV(self):
        FVVV = UFOLorentz(name = 'FVVV',
               spins = [ 2, 3, 3, 3])
        
        abstract = AbstractRoutineBuilder(FVVV).compute_routine(2)
        writer = aloha_writers.ALOHAWriterForFortran(abstract, '/tmp')
        call_list= writer.calllist['CallList']
        self.assertEqual(['F1', 'V3', 'V4'], call_list)
        #vertex UAAW
        #vertex_3 receives UAW with label 134
        #vertex_2 expects UAW => need label 134 
        new_call = writer.reorder_call_list(call_list, 2, 3)
        self.assertEqual(['F1', 'V3', 'V4'], new_call)
        
        #vertex UAWA
        #vertex_4 receives UAW with label 134 
        #vertex_2 expects UWA => need label 143
        new_call = writer.reorder_call_list(call_list, 2, 4)
        self.assertEqual(['F1', 'V4', 'V3'], new_call)                  
    
    def old_test_reorder_call_listVVVV(self):
        VVVV = UFOLorentz(name = 'VVVV',
               spins = [ 3, 3, 3, 3])
    
            
        abstract = AbstractRoutineBuilder(VVVV).compute_routine(1)
        writer = aloha_writers.ALOHAWriterForFortran(abstract, '/tmp')
        call_list= writer.calllist['CallList']
        # Vertex AAW+W-
        # vertex_2 receives AW+W- with label 234
        # vertex_1 ask for AW+W- so should be label 234
        
        new_call = writer.reorder_call_list(call_list, 1, 2)
        self.assertEqual(['V2', 'V3', 'V4'], new_call)
        
        # Vertex Aw+AW-
        #vertex_3 receives AW+W-  with label 234
        #vertex_1 ask for w+Aw- so should be call with 324
        new_call = writer.reorder_call_list(call_list, 1, 3)
        self.assertEqual(['V3', 'V2', 'V4'], new_call) 
        # Vertex Aw+w-A
        #vertex_4 receives Aw+w-  with label 234
        #vertex_1 ask for w+w-A so should be call with 342        
        new_call = writer.reorder_call_list(call_list, 1, 4)
        self.assertEqual(['V3', 'V4', 'V2'], new_call)        
        
        abstract = create_aloha.AbstractRoutineBuilder(VVVV).compute_routine(2)
        writer = aloha_writers.ALOHAWriterForFortran(abstract, '/tmp')
        call_list= writer.calllist['CallList']
        self.assertEqual(['V1', 'V3', 'V4'], call_list)
        # Vertex W+AAW-
        # vertex3 receives W+AW- with label 134
        # vertex2 ask for W+AW- so we should use label 134
        new_call = writer.reorder_call_list(call_list, 2, 3)
        self.assertEqual(['V1', 'V3', 'V4'], new_call)
        # Vertex W+AW-A
        # vertex4 receives W+AW- with label 134
        # vertex2 ask for W+W-A so we should use label 143        
        new_call = writer.reorder_call_list(call_list, 2, 4)
        self.assertEqual(['V1', 'V4', 'V3'], new_call)

        abstract = create_aloha.AbstractRoutineBuilder(VVVV).compute_routine(3)
        writer = aloha_writers.ALOHAWriterForFortran(abstract, '/tmp')
        call_list= writer.calllist['CallList']
        self.assertEqual(['V1', 'V2', 'V4'], call_list)
        # Vertex W+W-AA
        # vertex4 receives W+W-A with label 124
        # vertex3 ask for W+W-A so we should use label 124
        new_call = writer.reorder_call_list(call_list, 3, 4)
        self.assertEqual(['V1', 'V2', 'V4'], new_call)

    def old_test_reorder_call_listUVVS(self):
        UVVS = UFOLorentz(name = 'UVVS',
               spins = [ 2, 3, 3, 1])
    
        
        abstract = AbstractRoutineBuilder(UVVS).compute_routine(2)
        writer = aloha_writers.ALOHAWriterForFortran(abstract, '/tmp')
        call_list= writer.calllist['CallList']
        # Vertex UAAH
        # vertex_3 receives UAH with label 134
        # vertex_2 ask for UAH so should be label 134
        
        new_call = writer.reorder_call_list(call_list, 2, 3)
        self.assertEqual(['F1', 'V3', 'S4'], new_call)
        
        UVVS = UFOLorentz(name = 'UVVS',
               spins = [ 2, 3, 3, 1])
    
        
        abstract = AbstractRoutineBuilder(UVVS).compute_routine(2)
        writer = aloha_writers.ALOHAWriterForFortran(abstract, '/tmp')
        call_list= writer.calllist['CallList']
        # Vertex UAAH
        # vertex_3 receives UAH with label 134
        # vertex_2 ask for UAH so should be label 134
        
        new_call = writer.reorder_call_list(call_list, 2, 3)
        self.assertEqual(['F1', 'V3', 'S4'], new_call)        
    
    
    def test_change_number_format_fortran(self):
        """ Check that the number are correctly written in fortranwriter """
        
        SSS = UFOLorentz(name = 'SSS',
               spins = [ 1, 1, 1])
    
        
        abstract = AbstractRoutineBuilder(SSS).compute_routine(0)
        writer = aloha_writers.ALOHAWriterForFortran(abstract, '/tmp')
        
        numbers = [complex(0,1), complex(0,1/2), 3*complex(1.0,3), complex(1,0)]
        numbers +=[0, 1, 2, -3, 3.0, 3.00, 1.01, 2000, 1/3, 1/4, 3/4]
 
        solution = ['CI', '1d0/2d0 * CI', '(3d0 + 9d0*CI)', '1d0', '0d0', '1d0', '2d0', '-3d0', '3d0', '3d0', '101d0/100d0', '2000d0', '1d0/3d0', '1d0/4d0', '3d0/4d0']
#        converted = [writer.change_number_format(number) for number in numbers]
        for i, number in enumerate(numbers):
            value = writer.change_number_format(number)
            self.assertEqual(value, solution[i])
        #map(self.assertEqual, converted, solution)
 
 
    def test_pythonwriter(self):
        """ test that python writer works """
        
        solution ="""import wavefunctions
def SSS1_1(S2,S3,COUP,M1,W1):
    S1 = wavefunctions.WaveFunction(size=3)
    S1[0] = +S2[0]+S3[0]
    S1[1] = +S2[1]+S3[1]
    P1 = [-complex(S1[0]).real, -complex(S1[1]).real, -complex(S1[1]).imag, -complex(S1[0]).imag]
    denom = COUP/(P1[0]**2-P1[1]**2-P1[2]**2-P1[3]**2 - M1 * (M1 -1j* W1))
    S1[2]= denom*1j * S3[2]*S2[2]
    return S1


import wavefunctions
def SSS1_2(S2,S3,COUP,M1,W1):

    return SSS1_1(S2,S3,COUP,M1,W1)
import wavefunctions
def SSS1_3(S2,S3,COUP,M1,W1):

    return SSS1_1(S2,S3,COUP,M1,W1)
"""
        
        SSS = UFOLorentz(name = 'SSS1',
                 spins = [ 1, 1, 1 ],
                 structure = '1')        
        builder = create_aloha.AbstractRoutineBuilder(SSS)
        amp = builder.compute_routine(1)
        amp.add_symmetry(2)
        amp.add_symmetry(3)
        
        routine = amp.write(output_dir=None, language='Python')

        split_solution = solution.split('\n')
        split_routine = routine.split('\n')
        self.assertEqual(split_solution, split_routine)
        self.assertEqual(len(split_routine), len(split_solution))

    
    @set_global()
    def test_pythonwriter_spin3half(self):
        """ test that python writer works """


        solution ="""import wavefunctions
def RFSC1_1(R1,S3,COUP,M2,W2):
    F2 = wavefunctions.WaveFunction(size=6)
    F2[0] = +R1[0]+S3[0]
    F2[1] = +R1[1]+S3[1]
    P2 = [-complex(F2[0]).real, -complex(F2[1]).real, -complex(F2[1]).imag, -complex(F2[0]).imag]
    denom = COUP/(P2[0]**2-P2[1]**2-P2[2]**2-P2[3]**2 - M2 * (M2 -1j* W2))
    F2[2]= denom*1j * S3[2]*(P2[0]*-1*(R1[7]+R1[14]+1j*(R1[11])-R1[2])+(P2[1]*(R1[3]+R1[15]+1j*(R1[10])-R1[6])+(P2[2]*(-1j*(R1[6])+1j*(R1[3]+R1[15])-R1[10])-P2[3]*(R1[7]+R1[14]+1j*(R1[11])-R1[2]))))
    F2[3]= denom*1j * S3[2]*(P2[0]*(R1[3]+R1[15]+1j*(R1[10])-R1[6])+(P2[1]*-1*(R1[7]+R1[14]+1j*(R1[11])-R1[2])+(P2[2]*(-1j*(R1[2])+1j*(R1[7]+R1[14])-R1[11])-P2[3]*(R1[3]+R1[15]+1j*(R1[10])-R1[6]))))
    F2[4]= denom*1j * M2*S3[2]*(R1[7]+R1[14]+1j*(R1[11])-R1[2])
    F2[5]= denom*-1j * M2*S3[2]*(R1[3]+R1[15]+1j*(R1[10])-R1[6])
    return F2


"""
        
        RFS = UFOLorentz(name = 'RFS',
                 spins = [ 4, 2, 1 ],
                 structure = 'Gamma(1,2,-1)*ProjM(-1,1)')        
        builder = create_aloha.AbstractRoutineBuilder(RFS)
        builder.apply_conjugation()
        amp = builder.compute_routine(1)
        
        routine = amp.write(output_dir=None, language='Python')
        
        split_solution = solution.split('\n')
        split_routine = routine.split('\n')
        self.assertEqual(split_solution, split_routine)
        self.assertEqual(len(split_routine), len(split_solution))

        solution = """import wavefunctions
def RFSC1_0(F2,R1,S3,COUP):
    TMP0 = (F2[4]*(R1[7]+R1[14]+1j*(R1[11])-R1[2])-F2[5]*(R1[3]+R1[15]+1j*(R1[10])-R1[6]))
    vertex = COUP*-1j * TMP0*S3[2]
    return vertex   
    
    
"""

        
        amp = builder.compute_routine(0)
        routine = amp.write(output_dir=None, language='Python')
        split_solution = [l.strip() for l in solution.split('\n')]
        split_routine = [l.strip() for l in routine.split('\n')]
        self.assertEqual(split_solution, split_routine)
        self.assertEqual(len(split_routine), len(split_solution))
        
        solution = """import wavefunctions
def RFSC1_2(F2,S3,COUP,M1,W1):
    OM1 = 0.0
    if (M1): OM1=1.0/M1**2
    R1 = wavefunctions.WaveFunction(size=18)
    R1[0] = +F2[0]+S3[0]
    R1[1] = +F2[1]+S3[1]
    P1 = [-complex(R1[0]).real, -complex(R1[1]).real, -complex(R1[1]).imag, -complex(R1[0]).imag]
    denom = COUP/(P1[0]**2-P1[1]**2-P1[2]**2-P1[3]**2 - M1 * (M1 -1j* W1))
    R1[2]= denom*-0.333333333333 * M1*OM1*S3[2]*(F2[4]*(P1[0]*(M1*M1*OM1*(P1[0]-P1[3])+(+(2+0j)*(P1[3])-P1[0]))+(P1[1]*-1.0*(P1[1]+2j*(P1[2]))+(P1[2]*P1[2]-P1[3]*P1[3])))+F2[5]*(P1[0]*(M1*M1*OM1*(+1j*(P1[2])-P1[1])+(2+0j)*(P1[1]))+2j*(P1[2]*P1[3])))
    R1[6]= denom*-0.333333333333 * M1*OM1*S3[2]*(F2[5]*(P1[1]*(M1*M1*OM1*(+1j*(P1[2])-P1[1])+(P1[1]-2j*(P1[2])))+(P1[0]*(P1[0]+2.0*(P1[3]))+(P1[3]*P1[3]-P1[2]*P1[2])))+F2[4]*(P1[1]*(M1*M1*OM1*(P1[0]-P1[3])+(-2+0j)*(P1[0]))-2j*(P1[2]*P1[3])))
    R1[10]= denom*-0.333333333333 * M1*OM1*S3[2]*(F2[5]*(P1[2]*(M1*M1*OM1*(+1j*(P1[2])-P1[1])+(+(2+0j)*(P1[1])-1j*(P1[2])))+(P1[0]*(+1j*(P1[0])+2j*(P1[3]))+(+1j*(P1[1]*P1[1]+P1[3]*P1[3]))))+F2[4]*(P1[2]*(M1*M1*OM1*(P1[0]-P1[3])+(2+0j)*(P1[3]))-2j*(P1[0]*P1[1])))
    R1[14]= denom*-0.333333333333 * M1*OM1*S3[2]*(F2[4]*(P1[3]*(M1*M1*OM1*(P1[0]-P1[3])+(P1[3]+(-2+0j)*(P1[0])))+(P1[1]*(P1[1]+2j*(P1[2]))+(P1[0]*P1[0]-P1[2]*P1[2])))+F2[5]*(P1[3]*(M1*M1*OM1*(+1j*(P1[2])-P1[1])-2j*(P1[2]))-2.0*(P1[0]*P1[1])))
    R1[3]= denom*-0.333333333333 * M1*OM1*S3[2]*(F2[5]*(P1[0]*(M1*M1*OM1*(P1[0]+P1[3])+(+(-2+0j)*(P1[3])-P1[0]))+(P1[1]*(+2j*(P1[2])-P1[1])+(P1[2]*P1[2]-P1[3]*P1[3])))+F2[4]*(P1[0]*(M1*-M1*OM1*(P1[1]+1j*(P1[2]))+(2+0j)*(P1[1]))+2j*(P1[2]*P1[3])))
    R1[7]= denom*-0.333333333333 * M1*OM1*S3[2]*(F2[4]*(P1[1]*(M1*-M1*OM1*(P1[1]+1j*(P1[2]))+(P1[1]+2j*(P1[2])))+(P1[0]*(P1[0]-2.0*(P1[3]))+(P1[3]*P1[3]-P1[2]*P1[2])))+F2[5]*(P1[1]*(M1*M1*OM1*(P1[0]+P1[3])+(-2+0j)*(P1[0]))-2j*(P1[2]*P1[3])))
    R1[11]= denom*-0.333333333333 * M1*OM1*S3[2]*(F2[4]*(P1[2]*(M1*-M1*OM1*(P1[1]+1j*(P1[2]))+(+(2+0j)*(P1[1])+1j*(P1[2])))+(P1[0]*(-1j*(P1[0])+2j*(P1[3]))+(-1j*(P1[3]*P1[3]+P1[1]*P1[1]))))+F2[5]*(P1[2]*(M1*M1*OM1*(P1[0]+P1[3])+(-2+0j)*(P1[3]))+2j*(P1[0]*P1[1])))
    R1[15]= denom*-0.333333333333 * M1*OM1*S3[2]*(F2[5]*(P1[3]*(M1*M1*OM1*(P1[0]+P1[3])+(-P1[3]+(-2+0j)*(P1[0])))+(P1[1]*(+2j*(P1[2])-P1[1])+(P1[2]*P1[2]-P1[0]*P1[0])))+F2[4]*(P1[3]*(M1*-M1*OM1*(P1[1]+1j*(P1[2]))+2j*(P1[2]))+2.0*(P1[0]*P1[1])))
    R1[4]= denom*-0.333333333333 * M1*M1*OM1*S3[2]*(P1[0]*(OM1*(F2[4]*(P1[0]*(+2.0*(P1[3])-P1[0])+(P1[1]*-1.0*(P1[1]+2j*(P1[2]))+(P1[2]*P1[2]-P1[3]*P1[3])))+2.0*(F2[5]*(P1[0]*P1[1]+1j*(P1[2]*P1[3]))))+F2[4])+(F2[5]*(+1j*(P1[2])-P1[1])-F2[4]*P1[3]))
    R1[8]= denom*-0.333333333333 * M1*M1*OM1*S3[2]*(P1[1]*(OM1*(F2[4]*(P1[0]*(+2.0*(P1[3])-P1[0])+(P1[1]*-1.0*(P1[1]+2j*(P1[2]))+(P1[2]*P1[2]-P1[3]*P1[3])))+2.0*(F2[5]*(P1[0]*P1[1]+1j*(P1[2]*P1[3]))))-F2[4])+(F2[5]*(P1[0]+P1[3])-1j*(F2[4]*P1[2])))
    R1[12]= denom*-0.333333333333j * M1*M1*OM1*S3[2]*(P1[2]*(OM1*(F2[4]*(P1[0]*(-2j*(P1[3])+1j*(P1[0]))+(P1[1]*(+1j*(P1[1])+(-2+0j)*(P1[2]))+(-1j*(P1[2]*P1[2])+1j*(P1[3]*P1[3]))))+2.0*(F2[5]*(P1[2]*P1[3]-1j*(P1[0]*P1[1]))))-1j*(F2[4]))+(F2[5]*(P1[0]+P1[3])-F2[4]*P1[1]))
    R1[16]= denom*-0.333333333333 * M1*M1*OM1*S3[2]*(P1[3]*(OM1*(F2[4]*(P1[0]*(+2.0*(P1[3])-P1[0])+(P1[1]*-1.0*(P1[1]+2j*(P1[2]))+(P1[2]*P1[2]-P1[3]*P1[3])))+2.0*(F2[5]*(P1[0]*P1[1]+1j*(P1[2]*P1[3]))))-F2[4])+(F2[5]*(+1j*(P1[2])-P1[1])+F2[4]*P1[0]))
    R1[5]= denom*-0.333333333333 * M1*M1*OM1*S3[2]*(P1[0]*(OM1*(F2[5]*(P1[0]*-1.0*(P1[0]+2.0*(P1[3]))+(P1[1]*(+2j*(P1[2])-P1[1])+(P1[2]*P1[2]-P1[3]*P1[3])))+2.0*(F2[4]*(P1[0]*P1[1]+1j*(P1[2]*P1[3]))))+F2[5])+(F2[4]*-1.0*(P1[1]+1j*(P1[2]))+F2[5]*P1[3]))
    R1[9]= denom*-0.333333333333 * M1*M1*OM1*S3[2]*(P1[1]*(OM1*(F2[5]*(P1[0]*-1.0*(P1[0]+2.0*(P1[3]))+(P1[1]*(+2j*(P1[2])-P1[1])+(P1[2]*P1[2]-P1[3]*P1[3])))+2.0*(F2[4]*(P1[0]*P1[1]+1j*(P1[2]*P1[3]))))-F2[5])+(F2[4]*(P1[0]-P1[3])+1j*(F2[5]*P1[2])))
    R1[13]= denom*0.333333333333j * M1*M1*OM1*S3[2]*(P1[2]*(OM1*(F2[5]*(P1[0]*-1.0*(+1j*(P1[0])+2j*(P1[3]))+(P1[1]*-1.0*(+(2+0j)*(P1[2])+1j*(P1[1]))+(-1j*(P1[3]*P1[3])+1j*(P1[2]*P1[2]))))+2.0*(F2[4]*(+1j*(P1[0]*P1[1])-P1[2]*P1[3])))+1j*(F2[5]))+(F2[4]*(P1[0]-P1[3])-F2[5]*P1[1]))
    R1[17]= denom*0.333333333333 * M1*M1*OM1*S3[2]*(P1[3]*(OM1*(F2[5]*(P1[0]*(P1[0]+2.0*(P1[3]))+(P1[1]*(P1[1]-2j*(P1[2]))+(P1[3]*P1[3]-P1[2]*P1[2])))-2.0*(F2[4]*(P1[0]*P1[1]+1j*(P1[2]*P1[3]))))+F2[5])+(F2[4]*-1.0*(P1[1]+1j*(P1[2]))+F2[5]*P1[0]))
    return R1
        
    
"""

        
        amp = builder.compute_routine(2)
        routine = amp.write(output_dir=None, language='Python')
        split_solution = [l.strip() for l in solution.split('\n')]
        split_routine = [l.strip() for l in routine.split('\n')]
        self.assertEqual(split_solution, split_routine)
        self.assertEqual(len(split_routine), len(split_solution))        
        

    def test_Fortranwriter_spin3half(self):
        """ test that python writer works """
        
        aloha_lib.KERNEL.clean()

        solution ="""subroutine RFSC1_1(R1, S3, COUP, M2, W2,F2)
implicit none
 complex*16 CI
 parameter (CI=(0d0,1d0))
 complex*16 R1(*)
 complex*16 S3(*)
 complex*16 F2(6)
 real*8 P2(0:3)
 real*8 W2
 real*8 M2
 complex*16 denom
 complex*16 COUP
    F2(1) = +R1(1)+S3(1)
    F2(2) = +R1(2)+S3(2)
P2(0) = -dble(F2(1))
P2(1) = -dble(F2(2))
P2(2) = -dimag(F2(2))
P2(3) = -dimag(F2(1))
    denom = COUP/(P2(0)**2-P2(1)**2-P2(2)**2-P2(3)**2 - M2 * (M2 -CI* W2))
    F2(3)= denom*CI * S3(3)*(P2(0)*-1d0*(R1(8)+R1(15)+CI*(R1(12))-R1(3))+(P2(1)*(R1(4)+R1(16)+CI*(R1(11))-R1(7))+(P2(2)*(-CI*(R1(7))+CI*(R1(4)+R1(16))-R1(11))-P2(3)*(R1(8)+R1(15)+CI*(R1(12))-R1(3)))))
    F2(4)= denom*CI * S3(3)*(P2(0)*(R1(4)+R1(16)+CI*(R1(11))-R1(7))+(P2(1)*-1d0*(R1(8)+R1(15)+CI*(R1(12))-R1(3))+(P2(2)*(-CI*(R1(3))+CI*(R1(8)+R1(15))-R1(12))-P2(3)*(R1(4)+R1(16)+CI*(R1(11))-R1(7)))))
    F2(5)= denom*CI * M2*S3(3)*(R1(8)+R1(15)+CI*(R1(12))-R1(3))
    F2(6)= denom*-CI * M2*S3(3)*(R1(4)+R1(16)+CI*(R1(11))-R1(7))
end


"""
        
        RFS = UFOLorentz(name = 'RFS',
                 spins = [ 4, 2, 1 ],
                 structure = 'Gamma(1,2,-1)*ProjM(-1,1)')        
        builder = create_aloha.AbstractRoutineBuilder(RFS)
        builder.apply_conjugation()
        amp = builder.compute_routine(1)
        
        routine = amp.write(output_dir=None, language='Fortran')
        split_solution = solution.split('\n')
        split_routine = routine.split('\n')
        self.assertEqual(split_solution, split_routine)
        self.assertEqual(len(split_routine), len(split_solution))

        solution = """subroutine RFSC1_0(F2, R1, S3, COUP,vertex)
implicit none 
complex*16 CI
parameter (CI=(0d0,1d0))
complex*16 R1(*)
complex*16 S3(*)
complex*16 TMP0
complex*16 F2(*)
complex*16 vertex
complex*16 COUP
TMP0 = (F2(5)*(R1(8)+R1(15)+CI*(R1(12))-R1(3))-F2(6)*(R1(4)+R1(16)+CI*(R1(11))-R1(7)))
vertex = COUP*-CI * TMP0*S3(3)
end
    
    
"""

        
        amp = builder.compute_routine(0)
        routine = amp.write(output_dir=None, language='Fortran')
        split_solution = [l.strip() for l in solution.split('\n')]
        split_routine = [l.strip() for l in routine.split('\n')]
        self.assertEqual(split_solution, split_routine)
        self.assertEqual(len(split_routine), len(split_solution))

        solution = """subroutine RFSC1_2(F2, S3, COUP, M1, W1,R1)
implicit none
 complex*16 CI
 parameter (CI=(0d0,1d0))
 complex*16 F2(*)
 complex*16 S3(*)
 real*8 P1(0:3)
 real*8 M1
 complex*16 R1(18)
 real*8 W1
 complex*16 denom
 real*8 OM1
 complex*16 COUP
    OM1 = 0d0
    if (M1.ne.0d0) OM1=1d0/M1**2
    R1(1) = +F2(1)+S3(1)
    R1(2) = +F2(2)+S3(2)
P1(0) = -dble(R1(1))
P1(1) = -dble(R1(2))
P1(2) = -dimag(R1(2))
P1(3) = -dimag(R1(1))
    denom = COUP/(P1(0)**2-P1(1)**2-P1(2)**2-P1(3)**2 - M1 * (M1 -CI* W1))
    R1(3)= denom*-1d0/3d0 * M1*OM1*S3(3)*(F2(5)*(P1(0)*(M1*M1*OM1*(P1(0)-P1(3))+(+2d0*(P1(3))-P1(0)))+(P1(1)*-1d0*(P1(1)+2d0 * CI*(P1(2)))+(P1(2)*P1(2)-P1(3)*P1(3))))+F2(6)*(P1(0)*(M1*M1*OM1*(+CI*(P1(2))-P1(1))+2d0*(P1(1)))+2d0 * CI*(P1(2)*P1(3))))
    R1(4)= denom*-1d0/3d0 * M1*OM1*S3(3)*(F2(6)*(P1(0)*(M1*M1*OM1*(P1(0)+P1(3))+(-2d0*(P1(3))-P1(0)))+(P1(1)*(+2d0 * CI*(P1(2))-P1(1))+(P1(2)*P1(2)-P1(3)*P1(3))))+F2(5)*(P1(0)*(M1*-M1*OM1*(P1(1)+CI*(P1(2)))+2d0*(P1(1)))+2d0 * CI*(P1(2)*P1(3))))
    R1(5)= denom*-1d0/3d0 * M1*M1*OM1*S3(3)*(P1(0)*(OM1*(F2(5)*(P1(0)*(+2d0*(P1(3))-P1(0))+(P1(1)*-1d0*(P1(1)+2d0 * CI*(P1(2)))+(P1(2)*P1(2)-P1(3)*P1(3))))+2d0*(F2(6)*(P1(0)*P1(1)+CI*(P1(2)*P1(3)))))+F2(5))+(F2(6)*(+CI*(P1(2))-P1(1))-F2(5)*P1(3)))
    R1(6)= denom*-1d0/3d0 * M1*M1*OM1*S3(3)*(P1(0)*(OM1*(F2(6)*(P1(0)*-1d0*(P1(0)+2d0*(P1(3)))+(P1(1)*(+2d0 * CI*(P1(2))-P1(1))+(P1(2)*P1(2)-P1(3)*P1(3))))+2d0*(F2(5)*(P1(0)*P1(1)+CI*(P1(2)*P1(3)))))+F2(6))+(F2(5)*-1d0*(P1(1)+CI*(P1(2)))+F2(6)*P1(3)))
    R1(7)= denom*-1d0/3d0 * M1*OM1*S3(3)*(F2(6)*(P1(1)*(M1*M1*OM1*(+CI*(P1(2))-P1(1))+(P1(1)-2d0 * CI*(P1(2))))+(P1(0)*(P1(0)+2d0*(P1(3)))+(P1(3)*P1(3)-P1(2)*P1(2))))+F2(5)*(P1(1)*(M1*M1*OM1*(P1(0)-P1(3))-2d0*(P1(0)))-2d0 * CI*(P1(2)*P1(3))))
    R1(8)= denom*-1d0/3d0 * M1*OM1*S3(3)*(F2(5)*(P1(1)*(M1*-M1*OM1*(P1(1)+CI*(P1(2)))+(P1(1)+2d0 * CI*(P1(2))))+(P1(0)*(P1(0)-2d0*(P1(3)))+(P1(3)*P1(3)-P1(2)*P1(2))))+F2(6)*(P1(1)*(M1*M1*OM1*(P1(0)+P1(3))-2d0*(P1(0)))-2d0 * CI*(P1(2)*P1(3))))
    R1(9)= denom*-1d0/3d0 * M1*M1*OM1*S3(3)*(P1(1)*(OM1*(F2(5)*(P1(0)*(+2d0*(P1(3))-P1(0))+(P1(1)*-1d0*(P1(1)+2d0 * CI*(P1(2)))+(P1(2)*P1(2)-P1(3)*P1(3))))+2d0*(F2(6)*(P1(0)*P1(1)+CI*(P1(2)*P1(3)))))-F2(5))+(F2(6)*(P1(0)+P1(3))-CI*(F2(5)*P1(2))))
    R1(10)= denom*-1d0/3d0 * M1*M1*OM1*S3(3)*(P1(1)*(OM1*(F2(6)*(P1(0)*-1d0*(P1(0)+2d0*(P1(3)))+(P1(1)*(+2d0 * CI*(P1(2))-P1(1))+(P1(2)*P1(2)-P1(3)*P1(3))))+2d0*(F2(5)*(P1(0)*P1(1)+CI*(P1(2)*P1(3)))))-F2(6))+(F2(5)*(P1(0)-P1(3))+CI*(F2(6)*P1(2))))
    R1(11)= denom*-1d0/3d0 * M1*OM1*S3(3)*(F2(6)*(P1(2)*(M1*M1*OM1*(+CI*(P1(2))-P1(1))+(+2d0*(P1(1))-CI*(P1(2))))+(P1(0)*(+CI*(P1(0))+2d0 * CI*(P1(3)))+(+CI*(P1(1)*P1(1)+P1(3)*P1(3)))))+F2(5)*(P1(2)*(M1*M1*OM1*(P1(0)-P1(3))+2d0*(P1(3)))-2d0 * CI*(P1(0)*P1(1))))
    R1(12)= denom*-1d0/3d0 * M1*OM1*S3(3)*(F2(5)*(P1(2)*(M1*-M1*OM1*(P1(1)+CI*(P1(2)))+(+2d0*(P1(1))+CI*(P1(2))))+(P1(0)*(-CI*(P1(0))+2d0 * CI*(P1(3)))+(-CI*(P1(3)*P1(3)+P1(1)*P1(1)))))+F2(6)*(P1(2)*(M1*M1*OM1*(P1(0)+P1(3))-2d0*(P1(3)))+2d0 * CI*(P1(0)*P1(1))))
    R1(13)= denom*-1d0/3d0 * CI * M1*M1*OM1*S3(3)*(P1(2)*(OM1*(F2(5)*(P1(0)*(-2d0 * CI*(P1(3))+CI*(P1(0)))+(P1(1)*(+CI*(P1(1))-2d0*(P1(2)))+(-CI*(P1(2)*P1(2))+CI*(P1(3)*P1(3)))))+2d0*(F2(6)*(P1(2)*P1(3)-CI*(P1(0)*P1(1)))))-CI*(F2(5)))+(F2(6)*(P1(0)+P1(3))-F2(5)*P1(1)))
    R1(14)= denom*1d0/3d0 * CI * M1*M1*OM1*S3(3)*(P1(2)*(OM1*(F2(6)*(P1(0)*-1d0*(+CI*(P1(0))+2d0 * CI*(P1(3)))+(P1(1)*-1d0*(+2d0*(P1(2))+CI*(P1(1)))+(-CI*(P1(3)*P1(3))+CI*(P1(2)*P1(2)))))+2d0*(F2(5)*(+CI*(P1(0)*P1(1))-P1(2)*P1(3))))+CI*(F2(6)))+(F2(5)*(P1(0)-P1(3))-F2(6)*P1(1)))
    R1(15)= denom*-1d0/3d0 * M1*OM1*S3(3)*(F2(5)*(P1(3)*(M1*M1*OM1*(P1(0)-P1(3))+(P1(3)-2d0*(P1(0))))+(P1(1)*(P1(1)+2d0 * CI*(P1(2)))+(P1(0)*P1(0)-P1(2)*P1(2))))+F2(6)*(P1(3)*(M1*M1*OM1*(+CI*(P1(2))-P1(1))-2d0 * CI*(P1(2)))-2d0*(P1(0)*P1(1))))
    R1(16)= denom*-1d0/3d0 * M1*OM1*S3(3)*(F2(6)*(P1(3)*(M1*M1*OM1*(P1(0)+P1(3))+(-P1(3)-2d0*(P1(0))))+(P1(1)*(+2d0 * CI*(P1(2))-P1(1))+(P1(2)*P1(2)-P1(0)*P1(0))))+F2(5)*(P1(3)*(M1*-M1*OM1*(P1(1)+CI*(P1(2)))+2d0 * CI*(P1(2)))+2d0*(P1(0)*P1(1))))
    R1(17)= denom*-1d0/3d0 * M1*M1*OM1*S3(3)*(P1(3)*(OM1*(F2(5)*(P1(0)*(+2d0*(P1(3))-P1(0))+(P1(1)*-1d0*(P1(1)+2d0 * CI*(P1(2)))+(P1(2)*P1(2)-P1(3)*P1(3))))+2d0*(F2(6)*(P1(0)*P1(1)+CI*(P1(2)*P1(3)))))-F2(5))+(F2(6)*(+CI*(P1(2))-P1(1))+F2(5)*P1(0)))
    R1(18)= denom*1d0/3d0 * M1*M1*OM1*S3(3)*(P1(3)*(OM1*(F2(6)*(P1(0)*(P1(0)+2d0*(P1(3)))+(P1(1)*(P1(1)-2d0 * CI*(P1(2)))+(P1(3)*P1(3)-P1(2)*P1(2))))-2d0*(F2(5)*(P1(0)*P1(1)+CI*(P1(2)*P1(3)))))+F2(6))+(F2(5)*-1d0*(P1(1)+CI*(P1(2)))+F2(6)*P1(0)))
end


"""


        amp = builder.compute_routine(2)
        routine = amp.write(output_dir=None, language='Fortran')
        split_solution = [l.strip() for l in solution.split('\n')]
        split_routine = [l.strip() for l in routine.split('\n')]
        self.assertEqual(split_solution, split_routine)
        self.assertEqual(len(split_routine), len(split_solution))

    def test_pythonwriter_C(self):
        """ test that python writer works """
        aloha_lib.KERNEL.clean()
        solution ="""import wavefunctions
def FFV1C1_1(F1,V3,COUP,M2,W2):
    F2 = wavefunctions.WaveFunction(size=6)
    F2[0] = +F1[0]+V3[0]
    F2[1] = +F1[1]+V3[1]
    P2 = [-complex(F2[0]).real, -complex(F2[1]).real, -complex(F2[1]).imag, -complex(F2[0]).imag]
    denom = COUP/(P2[0]**2-P2[1]**2-P2[2]**2-P2[3]**2 - M2 * (M2 -1j* W2))
    F2[2]= denom*1j*(F1[2]*(P2[0]*(V3[2]-V3[5])+(P2[1]*(+1j*(V3[4])-V3[3])+(P2[2]*-1.0*(V3[4]+1j*(V3[3]))+P2[3]*(V3[2]-V3[5]))))+(F1[3]*(P2[0]*-1.0*(V3[3]+1j*(V3[4]))+(P2[1]*(V3[2]+V3[5])+(P2[2]*(+1j*(V3[2]+V3[5]))-P2[3]*(V3[3]+1j*(V3[4])))))+M2*(F1[4]*-1.0*(V3[2]+V3[5])-F1[5]*(V3[3]+1j*(V3[4])))))
    F2[3]= denom*-1j*(F1[2]*(P2[0]*(V3[3]-1j*(V3[4]))+(P2[1]*(V3[5]-V3[2])+(P2[2]*(-1j*(V3[5])+1j*(V3[2]))+P2[3]*(+1j*(V3[4])-V3[3]))))+(F1[3]*(P2[0]*-1.0*(V3[2]+V3[5])+(P2[1]*(V3[3]+1j*(V3[4]))+(P2[2]*(V3[4]-1j*(V3[3]))+P2[3]*(V3[2]+V3[5]))))+M2*(F1[4]*(V3[3]-1j*(V3[4]))+F1[5]*(V3[2]-V3[5]))))
    F2[4]= denom*1j*(F1[4]*(P2[0]*(V3[2]+V3[5])+(P2[1]*(+1j*(V3[4])-V3[3])+(P2[2]*-1.0*(V3[4]+1j*(V3[3]))-P2[3]*(V3[2]+V3[5]))))+(F1[5]*(P2[0]*(V3[3]+1j*(V3[4]))+(P2[1]*(V3[5]-V3[2])+(P2[2]*(-1j*(V3[2])+1j*(V3[5]))-P2[3]*(V3[3]+1j*(V3[4])))))+M2*(F1[2]*(V3[5]-V3[2])+F1[3]*(V3[3]+1j*(V3[4])))))
    F2[5]= denom*-1j*(F1[4]*(P2[0]*(+1j*(V3[4])-V3[3])+(P2[1]*(V3[2]+V3[5])+(P2[2]*-1.0*(+1j*(V3[2]+V3[5]))+P2[3]*(+1j*(V3[4])-V3[3]))))+(F1[5]*(P2[0]*(V3[5]-V3[2])+(P2[1]*(V3[3]+1j*(V3[4]))+(P2[2]*(V3[4]-1j*(V3[3]))+P2[3]*(V3[5]-V3[2]))))+M2*(F1[2]*(+1j*(V3[4])-V3[3])+F1[3]*(V3[2]+V3[5]))))
    return F2


"""
        
        FFV = UFOLorentz(name = 'FFV1',
                 spins = [ 2, 2, 3 ],
                 structure = 'Gamma(3,2,1)')        
        builder = create_aloha.AbstractRoutineBuilder(FFV)
        builder.apply_conjugation()
        amp = builder.compute_routine(1)
        routine = amp.write(output_dir=None, language='Python')
        split_solution = solution.split('\n')
        split_routine = routine.split('\n')
        self.assertEqual(split_solution, split_routine)
        self.assertEqual(len(split_routine), len(split_solution))

        solution ="""import wavefunctions
def FFV1C1_2(F2,V3,COUP,M1,W1):
    F1 = wavefunctions.WaveFunction(size=6)
    F1[0] = +F2[0]+V3[0]
    F1[1] = +F2[1]+V3[1]
    P1 = [-complex(F1[0]).real, -complex(F1[1]).real, -complex(F1[1]).imag, -complex(F1[0]).imag]
    denom = COUP/(P1[0]**2-P1[1]**2-P1[2]**2-P1[3]**2 - M1 * (M1 -1j* W1))
    F1[2]= denom*1j*(F2[2]*(P1[0]*-1*(V3[2]+V3[5])+(P1[1]*(V3[3]+1j*(V3[4]))+(P1[2]*(V3[4]-1j*(V3[3]))+P1[3]*(V3[2]+V3[5]))))+(F2[3]*(P1[0]*(+1j*(V3[4])-V3[3])+(P1[1]*(V3[2]-V3[5])+(P1[2]*(-1j*(V3[2])+1j*(V3[5]))+P1[3]*(V3[3]-1j*(V3[4])))))+M1*(F2[4]*(V3[5]-V3[2])+F2[5]*(V3[3]-1j*(V3[4])))))
    F1[3]= denom*1j*(F2[2]*(P1[0]*-1*(V3[3]+1j*(V3[4]))+(P1[1]*(V3[2]+V3[5])+(P1[2]*(+1j*(V3[2]+V3[5]))-P1[3]*(V3[3]+1j*(V3[4])))))+(F2[3]*(P1[0]*(V3[5]-V3[2])+(P1[1]*(V3[3]-1j*(V3[4]))+(P1[2]*(V3[4]+1j*(V3[3]))+P1[3]*(V3[5]-V3[2]))))+M1*(F2[4]*(V3[3]+1j*(V3[4]))-F2[5]*(V3[2]+V3[5]))))
    F1[4]= denom*1j*(F2[4]*(P1[0]*(V3[5]-V3[2])+(P1[1]*(V3[3]+1j*(V3[4]))+(P1[2]*(V3[4]-1j*(V3[3]))+P1[3]*(V3[5]-V3[2]))))+(F2[5]*(P1[0]*(V3[3]-1j*(V3[4]))+(P1[1]*-1.0*(V3[2]+V3[5])+(P1[2]*(+1j*(V3[2]+V3[5]))+P1[3]*(V3[3]-1j*(V3[4])))))+M1*(F2[2]*-1.0*(V3[2]+V3[5])+F2[3]*(+1j*(V3[4])-V3[3]))))
    F1[5]= denom*1j*(F2[4]*(P1[0]*(V3[3]+1j*(V3[4]))+(P1[1]*(V3[5]-V3[2])+(P1[2]*(-1j*(V3[2])+1j*(V3[5]))-P1[3]*(V3[3]+1j*(V3[4])))))+(F2[5]*(P1[0]*-1*(V3[2]+V3[5])+(P1[1]*(V3[3]-1j*(V3[4]))+(P1[2]*(V3[4]+1j*(V3[3]))+P1[3]*(V3[2]+V3[5]))))+M1*(F2[2]*-1.0*(V3[3]+1j*(V3[4]))+F2[3]*(V3[5]-V3[2]))))
    return F1


"""

        amp = builder.compute_routine(2)
        
        routine = amp.write(output_dir=None, language='Python')
        
        split_solution = solution.split('\n')
        split_routine = routine.split('\n')
        self.assertEqual(split_solution, split_routine)
        self.assertEqual(len(split_routine), len(split_solution))

        solution = """import wavefunctions
def FFV1C1_1(F1,V3,COUP,M2,W2):
    F2 = wavefunctions.WaveFunction(size=6)
    F2[0] = +F1[0]+V3[0]
    F2[1] = +F1[1]+V3[1]
    P2 = [-complex(F2[0]).real, -complex(F2[1]).real, -complex(F2[1]).imag, -complex(F2[0]).imag]
    denom = COUP/(P2[0]**2-P2[1]**2-P2[2]**2-P2[3]**2 - M2 * (M2 -1j* W2))
    F2[2]= denom*1j*(F1[2]*(P2[0]*(V3[2]-V3[5])+(P2[1]*(+1j*(V3[4])-V3[3])+(P2[2]*-1.0*(V3[4]+1j*(V3[3]))+P2[3]*(V3[2]-V3[5]))))+(F1[3]*(P2[0]*-1.0*(V3[3]+1j*(V3[4]))+(P2[1]*(V3[2]+V3[5])+(P2[2]*(+1j*(V3[2]+V3[5]))-P2[3]*(V3[3]+1j*(V3[4])))))+M2*(F1[4]*-1.0*(V3[2]+V3[5])-F1[5]*(V3[3]+1j*(V3[4])))))
    F2[3]= denom*-1j*(F1[2]*(P2[0]*(V3[3]-1j*(V3[4]))+(P2[1]*(V3[5]-V3[2])+(P2[2]*(-1j*(V3[5])+1j*(V3[2]))+P2[3]*(+1j*(V3[4])-V3[3]))))+(F1[3]*(P2[0]*-1.0*(V3[2]+V3[5])+(P2[1]*(V3[3]+1j*(V3[4]))+(P2[2]*(V3[4]-1j*(V3[3]))+P2[3]*(V3[2]+V3[5]))))+M2*(F1[4]*(V3[3]-1j*(V3[4]))+F1[5]*(V3[2]-V3[5]))))
    F2[4]= denom*1j*(F1[4]*(P2[0]*(V3[2]+V3[5])+(P2[1]*(+1j*(V3[4])-V3[3])+(P2[2]*-1.0*(V3[4]+1j*(V3[3]))-P2[3]*(V3[2]+V3[5]))))+(F1[5]*(P2[0]*(V3[3]+1j*(V3[4]))+(P2[1]*(V3[5]-V3[2])+(P2[2]*(-1j*(V3[2])+1j*(V3[5]))-P2[3]*(V3[3]+1j*(V3[4])))))+M2*(F1[2]*(V3[5]-V3[2])+F1[3]*(V3[3]+1j*(V3[4])))))
    F2[5]= denom*-1j*(F1[4]*(P2[0]*(+1j*(V3[4])-V3[3])+(P2[1]*(V3[2]+V3[5])+(P2[2]*-1.0*(+1j*(V3[2]+V3[5]))+P2[3]*(+1j*(V3[4])-V3[3]))))+(F1[5]*(P2[0]*(V3[5]-V3[2])+(P2[1]*(V3[3]+1j*(V3[4]))+(P2[2]*(V3[4]-1j*(V3[3]))+P2[3]*(V3[5]-V3[2]))))+M2*(F1[2]*(+1j*(V3[4])-V3[3])+F1[3]*(V3[2]+V3[5]))))
    return F2


import wavefunctions
def FFV1_2C1_1(F1,V3,COUP1,COUP2,M2,W2):
    F2 = FFV1C1_1(F1,V3,COUP1,M2,W2)
    tmp = FFV2C1_1(F1,V3,COUP2,M2,W2)
    for i in range(2,6):
        F2[i] += tmp[i]
    return F2

"""



        FFV = UFOLorentz(name = 'FFV1',
                 spins = [ 2, 2, 3 ],
                 structure = 'Gamma(3,2,1)')        
        builder = create_aloha.AbstractRoutineBuilder(FFV) 
        builder.apply_conjugation()
        amp = builder.compute_routine(1)
        amp.add_combine(('FFV2',))
        routine = amp.write(output_dir=None, language='Python')
        split_solution = solution.split('\n')
        split_routine = routine.split('\n')
        self.assertEqual(split_solution, split_routine)
        self.assertEqual(len(split_routine), len(split_solution))


       
    def test_pythonwriter_4_fermion(self):
        """ test that python writer works """
        aloha_lib.KERNEL.clean()
        solution ="""import wavefunctions
def FFFF1_1(F2,F3,F4,COUP,M1,W1):
    F1 = wavefunctions.WaveFunction(size=6)
    F1[0] = +F2[0]+F3[0]+F4[0]
    F1[1] = +F2[1]+F3[1]+F4[1]
    P1 = [-complex(F1[0]).real, -complex(F1[1]).real, -complex(F1[1]).imag, -complex(F1[0]).imag]
    TMP0 = (F4[2]*F3[2]+F4[3]*F3[3]+F4[4]*F3[4]+F4[5]*F3[5])
    denom = COUP/(P1[0]**2-P1[1]**2-P1[2]**2-P1[3]**2 - M1 * (M1 -1j* W1))
    F1[2]= denom*-1j * TMP0*(F2[4]*(P1[0]+P1[3])+(F2[5]*(P1[1]+1j*(P1[2]))-F2[2]*M1))
    F1[3]= denom*-1j * TMP0*(F2[4]*(P1[1]-1j*(P1[2]))+(F2[5]*(P1[0]-P1[3])-F2[3]*M1))
    F1[4]= denom*-1j * TMP0*(F2[2]*(P1[0]-P1[3])+(F2[3]*-1*(P1[1]+1j*(P1[2]))-F2[4]*M1))
    F1[5]= denom*-1j * TMP0*(F2[2]*(+1j*(P1[2])-P1[1])+(F2[3]*(P1[0]+P1[3])-F2[5]*M1))
    return F1


"""
        
        FFFF = UFOLorentz(name = 'FFFF1',
                spins = [ 2, 2, 2, 2 ],
                structure = 'Identity(1,2)*Identity(4,3)')       
        builder = create_aloha.AbstractRoutineBuilder(FFFF)
        amp = builder.compute_routine(1)
        
        routine = amp.write(output_dir=None, language='Python')
        split_solution = solution.split('\n')
        split_routine = routine.split('\n')
        self.assertEqual(split_solution, split_routine)
        self.assertEqual(len(split_routine), len(split_solution))
        
        solution ="""import wavefunctions
def FFFF1C1_1(F1,F3,F4,COUP,M2,W2):
    F2 = wavefunctions.WaveFunction(size=6)
    F2[0] = +F1[0]+F3[0]+F4[0]
    F2[1] = +F1[1]+F3[1]+F4[1]
    P2 = [-complex(F2[0]).real, -complex(F2[1]).real, -complex(F2[1]).imag, -complex(F2[0]).imag]
    TMP0 = (F4[2]*F3[2]+F4[3]*F3[3]+F4[4]*F3[4]+F4[5]*F3[5])
    denom = COUP/(P2[0]**2-P2[1]**2-P2[2]**2-P2[3]**2 - M2 * (M2 -1j* W2))
    F2[2]= denom*-1j * TMP0*(F1[4]*(P2[0]+P2[3])+(F1[5]*(P2[1]+1j*(P2[2]))-F1[2]*M2))
    F2[3]= denom*-1j * TMP0*(F1[4]*(P2[1]-1j*(P2[2]))+(F1[5]*(P2[0]-P2[3])-F1[3]*M2))
    F2[4]= denom*-1j * TMP0*(F1[2]*(P2[0]-P2[3])+(F1[3]*-1.0*(P2[1]+1j*(P2[2]))-F1[4]*M2))
    F2[5]= denom*-1j * TMP0*(F1[2]*(+1j*(P2[2])-P2[1])+(F1[3]*(P2[0]+P2[3])-F1[5]*M2))
    return F2


"""
        
        FFFF = UFOLorentz(name = 'FFFF1',
                spins = [ 2, 2, 2, 2 ],
                structure = 'Identity(1,2)*Identity(4,3)')       
        builder = create_aloha.AbstractRoutineBuilder(FFFF)
        builder.apply_conjugation(1)
        amp = builder.compute_routine(1)
        
        routine = amp.write(output_dir=None, language='Python')
        split_solution = solution.split('\n')
        split_routine = routine.split('\n')
        self.assertEqual(split_solution, split_routine)
        self.assertEqual(len(split_routine), len(split_solution))
       
        solution ="""import wavefunctions
def FFFF1C2_1(F2,F4,F3,COUP,M1,W1):
    F1 = wavefunctions.WaveFunction(size=6)
    F1[0] = +F2[0]+F3[0]+F4[0]
    F1[1] = +F2[1]+F3[1]+F4[1]
    P1 = [-complex(F1[0]).real, -complex(F1[1]).real, -complex(F1[1]).imag, -complex(F1[0]).imag]
    TMP0 = (F4[2]*F3[2]+F4[3]*F3[3]+F4[4]*F3[4]+F4[5]*F3[5])
    denom = COUP/(P1[0]**2-P1[1]**2-P1[2]**2-P1[3]**2 - M1 * (M1 -1j* W1))
    F1[2]= denom*-1j * TMP0*(F2[4]*(P1[0]+P1[3])+(F2[5]*(P1[1]+1j*(P1[2]))-F2[2]*M1))
    F1[3]= denom*-1j * TMP0*(F2[4]*(P1[1]-1j*(P1[2]))+(F2[5]*(P1[0]-P1[3])-F2[3]*M1))
    F1[4]= denom*-1j * TMP0*(F2[2]*(P1[0]-P1[3])+(F2[3]*-1*(P1[1]+1j*(P1[2]))-F2[4]*M1))
    F1[5]= denom*-1j * TMP0*(F2[2]*(+1j*(P1[2])-P1[1])+(F2[3]*(P1[0]+P1[3])-F2[5]*M1))
    return F1


"""
        
        FFFF = UFOLorentz(name = 'FFFF1',
                spins = [ 2, 2, 2, 2 ],
                structure = 'Identity(1,2)*Identity(4,3)')       
        builder = create_aloha.AbstractRoutineBuilder(FFFF)
        builder.apply_conjugation(2)
        amp = builder.compute_routine(1)
        
        routine = amp.write(output_dir=None, language='Python')
        split_solution = solution.split('\n')
        split_routine = routine.split('\n')
        self.assertEqual(split_solution, split_routine)
        self.assertEqual(len(split_routine), len(split_solution))       

    def test_pythonwriter_Plorentz(self):
        """ test that python writer works """
        
        aloha_lib.KERNEL.clean()
        solution ="""import wavefunctions
def FFV13C1_0(F2,F1,V3,COUP):
    P2 = [complex(F2[0]).real, complex(F2[1]).real, complex(F2[1]).imag, complex(F2[0]).imag]
    P3 = [complex(V3[0]).real, complex(V3[1]).real, complex(V3[1]).imag, complex(V3[0]).imag]
    TMP5 = (F1[4]*(F2[2]*(P2[1]*(P3[2]*-1.0*(V3[5]+V3[2])+V3[4]*(P3[3]+P3[0]))+(P2[2]*(P3[1]*(V3[5]+V3[2])-V3[3]*(P3[3]+P3[0]))+(P3[1]*-V3[4]*(P2[3]+P2[0])+P3[2]*V3[3]*(P2[3]+P2[0]))))+F2[3]*(P2[0]*(P3[3]*(V3[4]+1j*(V3[3]))-V3[5]*(P3[2]+1j*(P3[1])))+(P2[3]*(P3[0]*-1.0*(V3[4]+1j*(V3[3]))+V3[2]*(P3[2]+1j*(P3[1])))+(P3[0]*V3[5]*(P2[2]+1j*(P2[1]))-P3[3]*V3[2]*(P2[2]+1j*(P2[1]))))))+F1[5]*(F2[2]*(P2[0]*(P3[3]*(V3[4]-1j*(V3[3]))+V3[5]*(+1j*(P3[1])-P3[2]))+(P2[3]*(P3[0]*(+1j*(V3[3])-V3[4])+V3[2]*(P3[2]-1j*(P3[1])))+(P3[0]*V3[5]*(P2[2]-1j*(P2[1]))+P3[3]*V3[2]*(+1j*(P2[1])-P2[2]))))+F2[3]*(P2[1]*(P3[2]*(V3[2]-V3[5])+V3[4]*(P3[3]-P3[0]))+(P2[2]*(P3[1]*(V3[5]-V3[2])+V3[3]*(P3[0]-P3[3]))+(P3[1]*V3[4]*(P2[0]-P2[3])+P3[2]*V3[3]*(P2[3]-P2[0]))))))
    TMP4 = (P2[0]*P3[0]-P2[1]*P3[1]-P2[2]*P3[2]-P2[3]*P3[3])
    TMP7 = -1*(F1[4]*(F2[2]*(V3[2]+V3[5])+F2[3]*(V3[3]-1j*(V3[4])))+F1[5]*(F2[2]*(V3[3]+1j*(V3[4]))+F2[3]*(V3[2]-V3[5])))
    TMP6 = -1*(F1[4]*(F2[2]*(P3[0]+P3[3])+F2[3]*(P3[1]-1j*(P3[2])))+F1[5]*(F2[2]*(P3[1]+1j*(P3[2]))+F2[3]*(P3[0]-P3[3])))
    TMP1 = (V3[2]*P2[0]-V3[3]*P2[1]-V3[4]*P2[2]-V3[5]*P2[3])
    TMP0 = (F1[2]*(F2[4]*(P2[1]*(P3[2]*(V3[2]-V3[5])+V3[4]*(P3[3]-P3[0]))+(P2[2]*(P3[1]*(V3[5]-V3[2])+V3[3]*(P3[0]-P3[3]))+(P3[1]*V3[4]*(P2[0]-P2[3])+P3[2]*V3[3]*(P2[3]-P2[0]))))+F2[5]*(P2[0]*(P3[3]*-1.0*(V3[4]+1j*(V3[3]))+V3[5]*(P3[2]+1j*(P3[1])))+(P2[3]*(P3[0]*(V3[4]+1j*(V3[3]))-V3[2]*(P3[2]+1j*(P3[1])))+(P3[0]*-V3[5]*(P2[2]+1j*(P2[1]))+P3[3]*V3[2]*(P2[2]+1j*(P2[1]))))))+F1[3]*(F2[4]*(P2[0]*(P3[3]*(+1j*(V3[3])-V3[4])+V3[5]*(P3[2]-1j*(P3[1])))+(P2[3]*(P3[0]*(V3[4]-1j*(V3[3]))+V3[2]*(+1j*(P3[1])-P3[2]))+(P3[0]*V3[5]*(+1j*(P2[1])-P2[2])+P3[3]*V3[2]*(P2[2]-1j*(P2[1])))))+F2[5]*(P2[1]*(P3[2]*-1.0*(V3[5]+V3[2])+V3[4]*(P3[3]+P3[0]))+(P2[2]*(P3[1]*(V3[5]+V3[2])-V3[3]*(P3[3]+P3[0]))+(P3[1]*-V3[4]*(P2[3]+P2[0])+P3[2]*V3[3]*(P2[3]+P2[0]))))))
    TMP3 = -1*(F1[2]*(F2[4]*(V3[2]-V3[5])+F2[5]*(+1j*(V3[4])-V3[3]))+F1[3]*(F2[4]*-1.0*(V3[3]+1j*(V3[4]))+F2[5]*(V3[2]+V3[5])))
    TMP2 = (F1[2]*(F2[4]*(P3[3]-P3[0])+F2[5]*(P3[1]-1j*(P3[2])))+F1[3]*(F2[4]*(P3[1]+1j*(P3[2]))-F2[5]*(P3[0]+P3[3])))
    vertex = COUP*(TMP1*(TMP2+TMP6)+(TMP4*-1.0*(TMP3+TMP7)+(-1j*(TMP0)+1j*(TMP5))))
    return vertex


"""
        
        FFV = UFOLorentz(name = 'FFV13',
                spins = [ 2, 2, 3 ],
        structure = 'Epsilon(3,-1,-2,-3)*P(-2,2)*P(-1,3)*Gamma(-3,2,-4)*ProjM(-4,1) + complex(0,1)*P(-1,3)*P(3,2)*Gamma(-1,2,-2)*ProjM(-2,1) - complex(0,1)*P(-1\
,2)*P(-1,3)*Gamma(3,2,-2)*ProjM(-2,1) - Epsilon(3,-1,-2,-3)*P(-2,2)*P(-1,3)*Gamma(-3,2,-4)*ProjP(-4,1) + complex(0,1)*P(-1,3)*P(3,2)*Gamma(-1,2,-2)*ProjP(-2,1) - comple\
x(0,1)*P(-1,2)*P(-1,3)*Gamma(3,2,-2)*ProjP(-2,1)')
      
        builder = create_aloha.AbstractRoutineBuilder(FFV)
        builder.apply_conjugation()
        amp = builder.compute_routine(0)
        
        routine = amp.write(output_dir=None, language='Python')
        split_solution = solution.split('\n')
        split_routine = routine.split('\n')
        self.assertEqual(len(split_routine), len(split_solution))
        self.assertEqual(split_solution, split_routine)
            
    
    @set_global(loop=True, unitary=False, mp=True, cms=False)
    def R_test_aloha_Loop_feynmangauge(self):
        """Test the definition of the momenta"""
        aloha_lib.KERNEL.clean()

        FFV_M = UFOLorentz(name = 'FFVM',
             spins = [ 2, 2, 3 ],
             structure = 'Gamma(3,1,\'s1\')*ProjM(\'s1\',2)') 
        
        abstract = create_aloha.AbstractRoutineBuilder(FFV_M).compute_routine(3,'L')
        text = abstract.write('/tmp')
        
        target = """subroutine FFVML_3(F1, F2, COUP, M3, W3,V3)
implicit none
 complex*16 CI
 parameter (CI=(0d0,1d0))
 complex*16 V3(8)
 real*8 W3
 real*8 M3
 complex*16 F1(*)
 complex*16 F2(*)
 complex*16 COUP
    V3(1) = +F1(1)+F2(1)
    V3(2) = +F1(2)+F2(2)
    V3(3) = +F1(3)+F2(3)
    V3(4) = +F1(4)+F2(4)
    V3(5)= COUP*-CI*(F2(5)*F1(7)+F2(6)*F1(8))
    V3(6)= COUP*-CI*(-F2(6)*F1(7)-F2(5)*F1(8))
    V3(7)= COUP*-CI*(-CI*(F2(5)*F1(8))+CI*(F2(6)*F1(7)))
    V3(8)= COUP*-CI*(F2(6)*F1(8)-F2(5)*F1(7))
end


subroutine MP_FFVML_3(F1, F2, COUP, M3, W3,V3)
implicit none
 complex*32 CI
 parameter (CI=(0q0,1q0))
 complex*32 V3(8)
 real*16 W3
 real*16 M3
 complex*32 F1(*)
 complex*32 F2(*)
 complex*32 COUP
    V3(1) = +F1(1)+F2(1)
    V3(2) = +F1(2)+F2(2)
    V3(3) = +F1(3)+F2(3)
    V3(4) = +F1(4)+F2(4)
    V3(5)= COUP*-CI*(F2(5)*F1(7)+F2(6)*F1(8))
    V3(6)= COUP*-CI*(-F2(6)*F1(7)-F2(5)*F1(8))
    V3(7)= COUP*-CI*(-CI*(F2(5)*F1(8))+CI*(F2(6)*F1(7)))
    V3(8)= COUP*-CI*(F2(6)*F1(8)-F2(5)*F1(7))
end


"""
        self.assertEqual(text.split('\n'), target.split('\n'))
            
 
    
    @set_global(loop=True, unitary=True, mp=True, cms=False)
    def test_aloha_MP_mode(self):
        """ """
        aloha_lib.KERNEL.clean()

        FFV_M = UFOLorentz(name = 'FFVM',
             spins = [ 2, 2, 3 ],
             structure = 'Gamma(3,1,\'s1\')*ProjM(\'s1\',2)') 
        
        abstract = create_aloha.AbstractRoutineBuilder(FFV_M).compute_routine(3)
        text = abstract.write('/tmp')

        # Not performed the Fortran formatting
        target = """subroutine FFVM_3(F1, F2, COUP, M3, W3,V3)
implicit none
 complex*16 CI
 parameter (CI=(0d0,1d0))
 complex*16 denom
 complex*16 V3(8)
 real*8 W3
 complex*16 TMP0
 real*8 M3
 complex*16 F1(*)
 complex*16 P3(0:3)
 complex*16 F2(*)
 real*8 OM3
 complex*16 COUP
    OM3 = 0d0
    if (M3.ne.0d0) OM3=1d0/M3**2
    V3(1) = +F1(1)+F2(1)
    V3(2) = +F1(2)+F2(2)
    V3(3) = +F1(3)+F2(3)
    V3(4) = +F1(4)+F2(4)
P3(0) = -V3(1)
P3(1) = -V3(2)
P3(2) = -V3(3)
P3(3) = -V3(4)
 TMP0 = (F1(7)*(F2(5)*(P3(0)+P3(3))+F2(6)*(P3(1)-CI*(P3(2))))+F1(8)*(F2(5)*(P3(1)+CI*(P3(2)))+F2(6)*(P3(0)-P3(3))))
    denom = COUP/(P3(0)**2-P3(1)**2-P3(2)**2-P3(3)**2 - M3 * (M3 -CI* W3))
    V3(5)= denom*-CI*(F2(5)*F1(7)+F2(6)*F1(8)-P3(0)*OM3*TMP0)
    V3(6)= denom*-CI*(-F2(6)*F1(7)-F2(5)*F1(8)-P3(1)*OM3*TMP0)
    V3(7)= denom*-CI*(-CI*(F2(5)*F1(8))+CI*(F2(6)*F1(7))-P3(2)*OM3*TMP0)
    V3(8)= denom*-CI*(F2(6)*F1(8)-F2(5)*F1(7)-P3(3)*OM3*TMP0)
end


subroutine MP_FFVM_3(F1, F2, COUP, M3, W3,V3)
implicit none
 complex*32 CI
 parameter (CI=(0q0,1q0))
 complex*32 denom
 complex*32 V3(8)
 real*16 W3
 complex*32 TMP0
 real*16 M3
 complex*32 F1(*)
 complex*32 P3(0:3)
 complex*32 F2(*)
 real*16 OM3
 complex*32 COUP
    OM3 = 0q0
    if (M3.ne.0q0) OM3=1q0/M3**2
    V3(1) = +F1(1)+F2(1)
    V3(2) = +F1(2)+F2(2)
    V3(3) = +F1(3)+F2(3)
    V3(4) = +F1(4)+F2(4)
P3(0) = -V3(1)
P3(1) = -V3(2)
P3(2) = -V3(3)
P3(3) = -V3(4)
 TMP0 = (F1(7)*(F2(5)*(P3(0)+P3(3))+F2(6)*(P3(1)-CI*(P3(2))))+F1(8)*(F2(5)*(P3(1)+CI*(P3(2)))+F2(6)*(P3(0)-P3(3))))
    denom = COUP/(P3(0)**2-P3(1)**2-P3(2)**2-P3(3)**2 - M3 * (M3 -CI* W3))
    V3(5)= denom*-CI*(F2(5)*F1(7)+F2(6)*F1(8)-P3(0)*OM3*TMP0)
    V3(6)= denom*-CI*(-F2(6)*F1(7)-F2(5)*F1(8)-P3(1)*OM3*TMP0)
    V3(7)= denom*-CI*(-CI*(F2(5)*F1(8))+CI*(F2(6)*F1(7))-P3(2)*OM3*TMP0)
    V3(8)= denom*-CI*(F2(6)*F1(8)-F2(5)*F1(7)-P3(3)*OM3*TMP0)
end


"""
        target2="""subroutine FFVM_3(F1, F2, COUP, M3, W3,V3)
implicit none
 complex*16 CI
 parameter (CI=(0d0,1d0))
 complex*16 denom
 complex*16 V3(8)
 real*8 W3
 complex*16 TMP0
 real*8 M3
 complex*16 F1(*)
 complex*16 P3(0:3)
 complex*16 F2(*)
 real*8 OM3
 complex*16 COUP
    OM3 = 0d0
    if (M3.ne.0d0) OM3=1d0/M3**2
    V3(1) = +F1(1)+F2(1)
    V3(2) = +F1(2)+F2(2)
    V3(3) = +F1(3)+F2(3)
    V3(4) = +F1(4)+F2(4)
P3(0) = -V3(1)
P3(1) = -V3(2)
P3(2) = -V3(3)
P3(3) = -V3(4)
 TMP0 = (F1(7)*(F2(5)*(P3(0)+P3(3))+F2(6)*(P3(1)-CI*(P3(2))))+F1(8)*(F2(5)*(P3(1)+CI*(P3(2)))+F2(6)*(P3(0)-P3(3))))
    denom = COUP/(P3(0)**2-P3(1)**2-P3(2)**2-P3(3)**2 - M3 * (M3 -CI* W3))
    V3(5)= denom*-CI*(F1(7)*F2(5)+F1(8)*F2(6)-P3(0)*OM3*TMP0)
    V3(6)= denom*-CI*(-F1(7)*F2(6)-F1(8)*F2(5)-P3(1)*OM3*TMP0)
    V3(7)= denom*-CI*(-CI*(F1(8)*F2(5))+CI*(F1(7)*F2(6))-P3(2)*OM3*TMP0)
    V3(8)= denom*-CI*(F1(8)*F2(6)-F1(7)*F2(5)-P3(3)*OM3*TMP0)
end


subroutine MP_FFVM_3(F1, F2, COUP, M3, W3,V3)
implicit none
 complex*32 CI
 parameter (CI=(0q0,1q0))
 complex*32 denom
 complex*32 V3(8)
 real*16 W3
 complex*32 TMP0
 real*16 M3
 complex*32 F1(*)
 complex*32 P3(0:3)
 complex*32 F2(*)
 real*16 OM3
 complex*32 COUP
    OM3 = 0q0
    if (M3.ne.0q0) OM3=1q0/M3**2
    V3(1) = +F1(1)+F2(1)
    V3(2) = +F1(2)+F2(2)
    V3(3) = +F1(3)+F2(3)
    V3(4) = +F1(4)+F2(4)
P3(0) = -V3(1)
P3(1) = -V3(2)
P3(2) = -V3(3)
P3(3) = -V3(4)
 TMP0 = (F1(7)*(F2(5)*(P3(0)+P3(3))+F2(6)*(P3(1)-CI*(P3(2))))+F1(8)*(F2(5)*(P3(1)+CI*(P3(2)))+F2(6)*(P3(0)-P3(3))))
    denom = COUP/(P3(0)**2-P3(1)**2-P3(2)**2-P3(3)**2 - M3 * (M3 -CI* W3))
    V3(5)= denom*-CI*(F1(7)*F2(5)+F1(8)*F2(6)-P3(0)*OM3*TMP0)
    V3(6)= denom*-CI*(-F1(7)*F2(6)-F1(8)*F2(5)-P3(1)*OM3*TMP0)
    V3(7)= denom*-CI*(-CI*(F1(8)*F2(5))+CI*(F1(7)*F2(6))-P3(2)*OM3*TMP0)
    V3(8)= denom*-CI*(F1(8)*F2(6)-F1(7)*F2(5)-P3(3)*OM3*TMP0)
end


"""
        try:
            self.assertEqual(text.split('\n'), target.split('\n'))         
        except Exception:
            self.assertEqual(text.split('\n'), target2.split('\n'))         
    def test_fortranwriter_C(self):
        """ test that python writer works """

        solution = """subroutine FFV1C1_1(F1, V3, COUP, M2, W2,F2)
implicit none
 complex*16 CI
 parameter (CI=(0d0,1d0))
 complex*16 F2(6)
 complex*16 V3(*)
 real*8 P2(0:3)
 real*8 W2
 complex*16 F1(*)
 real*8 M2
 complex*16 denom
 complex*16 COUP
    F2(1) = +F1(1)+V3(1)
    F2(2) = +F1(2)+V3(2)
P2(0) = -dble(F2(1))
P2(1) = -dble(F2(2))
P2(2) = -dimag(F2(2))
P2(3) = -dimag(F2(1))
    denom = COUP/(P2(0)**2-P2(1)**2-P2(2)**2-P2(3)**2 - M2 * (M2 -CI* W2))
    F2(3)= denom*CI*(F1(3)*(P2(0)*(V3(3)-V3(6))+(P2(1)*(+CI*(V3(5))-V3(4))+(P2(2)*-1d0*(V3(5)+CI*(V3(4)))+P2(3)*(V3(3)-V3(6)))))+(F1(4)*(P2(0)*-1d0*(V3(4)+CI*(V3(5)))+(P2(1)*(V3(3)+V3(6))+(P2(2)*(+CI*(V3(3)+V3(6)))-P2(3)*(V3(4)+CI*(V3(5))))))+M2*(F1(5)*-1d0*(V3(3)+V3(6))-F1(6)*(V3(4)+CI*(V3(5))))))
    F2(4)= denom*-CI*(F1(3)*(P2(0)*(V3(4)-CI*(V3(5)))+(P2(1)*(V3(6)-V3(3))+(P2(2)*(-CI*(V3(6))+CI*(V3(3)))+P2(3)*(+CI*(V3(5))-V3(4)))))+(F1(4)*(P2(0)*-1d0*(V3(3)+V3(6))+(P2(1)*(V3(4)+CI*(V3(5)))+(P2(2)*(V3(5)-CI*(V3(4)))+P2(3)*(V3(3)+V3(6)))))+M2*(F1(5)*(V3(4)-CI*(V3(5)))+F1(6)*(V3(3)-V3(6)))))
    F2(5)= denom*CI*(F1(5)*(P2(0)*(V3(3)+V3(6))+(P2(1)*(+CI*(V3(5))-V3(4))+(P2(2)*-1d0*(V3(5)+CI*(V3(4)))-P2(3)*(V3(3)+V3(6)))))+(F1(6)*(P2(0)*(V3(4)+CI*(V3(5)))+(P2(1)*(V3(6)-V3(3))+(P2(2)*(-CI*(V3(3))+CI*(V3(6)))-P2(3)*(V3(4)+CI*(V3(5))))))+M2*(F1(3)*(V3(6)-V3(3))+F1(4)*(V3(4)+CI*(V3(5))))))
    F2(6)= denom*-CI*(F1(5)*(P2(0)*(+CI*(V3(5))-V3(4))+(P2(1)*(V3(3)+V3(6))+(P2(2)*-1d0*(+CI*(V3(3)+V3(6)))+P2(3)*(+CI*(V3(5))-V3(4)))))+(F1(6)*(P2(0)*(V3(6)-V3(3))+(P2(1)*(V3(4)+CI*(V3(5)))+(P2(2)*(V3(5)-CI*(V3(4)))+P2(3)*(V3(6)-V3(3)))))+M2*(F1(3)*(+CI*(V3(5))-V3(4))+F1(4)*(V3(3)+V3(6)))))
end


"""        
        FFV = UFOLorentz(name = 'FFV1',
                 spins = [ 2, 2, 3 ],
                 structure = 'Gamma(3,2,1)')        
        builder = create_aloha.AbstractRoutineBuilder(FFV)
        builder.apply_conjugation()
        amp = builder.compute_routine(1)
        routine = amp.write(output_dir=None, language='Fortran')
        
        split_solution = solution.split('\n')
        split_routine = routine.split('\n')
        self.assertEqual(split_solution, split_routine)
        self.assertEqual(len(split_routine), len(split_solution))

        solution="""subroutine FFV1C1_2(F2, V3, COUP, M1, W1,F1)
implicit none
 complex*16 CI
 parameter (CI=(0d0,1d0))
 complex*16 F2(*)
 complex*16 V3(*)
 real*8 P1(0:3)
 real*8 M1
 real*8 W1
 complex*16 F1(6)
 complex*16 denom
 complex*16 COUP
    F1(1) = +F2(1)+V3(1)
    F1(2) = +F2(2)+V3(2)
P1(0) = -dble(F1(1))
P1(1) = -dble(F1(2))
P1(2) = -dimag(F1(2))
P1(3) = -dimag(F1(1))
    denom = COUP/(P1(0)**2-P1(1)**2-P1(2)**2-P1(3)**2 - M1 * (M1 -CI* W1))
    F1(3)= denom*CI*(F2(3)*(P1(0)*-1d0*(V3(3)+V3(6))+(P1(1)*(V3(4)+CI*(V3(5)))+(P1(2)*(V3(5)-CI*(V3(4)))+P1(3)*(V3(3)+V3(6)))))+(F2(4)*(P1(0)*(+CI*(V3(5))-V3(4))+(P1(1)*(V3(3)-V3(6))+(P1(2)*(-CI*(V3(3))+CI*(V3(6)))+P1(3)*(V3(4)-CI*(V3(5))))))+M1*(F2(5)*(V3(6)-V3(3))+F2(6)*(V3(4)-CI*(V3(5))))))
    F1(4)= denom*CI*(F2(3)*(P1(0)*-1d0*(V3(4)+CI*(V3(5)))+(P1(1)*(V3(3)+V3(6))+(P1(2)*(+CI*(V3(3)+V3(6)))-P1(3)*(V3(4)+CI*(V3(5))))))+(F2(4)*(P1(0)*(V3(6)-V3(3))+(P1(1)*(V3(4)-CI*(V3(5)))+(P1(2)*(V3(5)+CI*(V3(4)))+P1(3)*(V3(6)-V3(3)))))+M1*(F2(5)*(V3(4)+CI*(V3(5)))-F2(6)*(V3(3)+V3(6)))))
    F1(5)= denom*CI*(F2(5)*(P1(0)*(V3(6)-V3(3))+(P1(1)*(V3(4)+CI*(V3(5)))+(P1(2)*(V3(5)-CI*(V3(4)))+P1(3)*(V3(6)-V3(3)))))+(F2(6)*(P1(0)*(V3(4)-CI*(V3(5)))+(P1(1)*-1d0*(V3(3)+V3(6))+(P1(2)*(+CI*(V3(3)+V3(6)))+P1(3)*(V3(4)-CI*(V3(5))))))+M1*(F2(3)*-1d0*(V3(3)+V3(6))+F2(4)*(+CI*(V3(5))-V3(4)))))
    F1(6)= denom*CI*(F2(5)*(P1(0)*(V3(4)+CI*(V3(5)))+(P1(1)*(V3(6)-V3(3))+(P1(2)*(-CI*(V3(3))+CI*(V3(6)))-P1(3)*(V3(4)+CI*(V3(5))))))+(F2(6)*(P1(0)*-1d0*(V3(3)+V3(6))+(P1(1)*(V3(4)-CI*(V3(5)))+(P1(2)*(V3(5)+CI*(V3(4)))+P1(3)*(V3(3)+V3(6)))))+M1*(F2(3)*-1d0*(V3(4)+CI*(V3(5)))+F2(4)*(V3(6)-V3(3)))))
end


"""
        amp = builder.compute_routine(2)
        
        routine = amp.write(output_dir=None, language='Fortran')
        split_solution = solution.split('\n')
        split_routine = routine.split('\n')
        self.assertEqual(split_solution, split_routine)
        self.assertEqual(len(split_routine), len(split_solution))

    def test_Cppwriter_C(self):
        """ test that python writer works """

 
        solution_h = """#ifndef FFV1C1_1_guard
#define FFV1C1_1_guard
#include <complex>
using namespace std;

void FFV1C1_1(complex<double> F1[], complex<double> V3[], complex<double> COUP, double M2, double W2,complex<double> F2[]);
#endif

"""
        solution_c="""#include "FFV1C1_1.h"

void FFV1C1_1(complex<double> F1[], complex<double> V3[], complex<double> COUP, double M2, double W2,complex<double> F2[])
{
<<<<<<< HEAD
=======
 complex<double> cI = complex<double>(0.,1.);
 double  P2[4];
 complex<double>  denom;
    F2[0] = +F1[0]+V3[0];
    F2[1] = +F1[1]+V3[1];
P2[0] = -F2[0].real();
P2[1] = -F2[1].real();
P2[2] = -F2[1].imag();
P2[3] = -F2[0].imag();
    denom = COUP/(pow(P2[0],2)-pow(P2[1],2)-pow(P2[2],2)-pow(P2[3],2) - M2 * (M2 -cI* W2));
    F2[2]= denom*cI*(F1[2]*(P2[0]*(V3[2]-V3[5])+(P2[1]*(+cI*(V3[4])-V3[3])+(P2[2]*-1.*(V3[4]+cI*(V3[3]))+P2[3]*(V3[2]-V3[5]))))+(F1[3]*(P2[0]*-1.*(V3[3]+cI*(V3[4]))+(P2[1]*(V3[2]+V3[5])+(P2[2]*(+cI*(V3[2]+V3[5]))-P2[3]*(V3[3]+cI*(V3[4])))))+M2*(F1[4]*-1.*(V3[2]+V3[5])-F1[5]*(V3[3]+cI*(V3[4])))));
    F2[3]= denom*-cI*(F1[2]*(P2[0]*(V3[3]-cI*(V3[4]))+(P2[1]*(V3[5]-V3[2])+(P2[2]*(-cI*(V3[5])+cI*(V3[2]))+P2[3]*(+cI*(V3[4])-V3[3]))))+(F1[3]*(P2[0]*-1.*(V3[2]+V3[5])+(P2[1]*(V3[3]+cI*(V3[4]))+(P2[2]*(V3[4]-cI*(V3[3]))+P2[3]*(V3[2]+V3[5]))))+M2*(F1[4]*(V3[3]-cI*(V3[4]))+F1[5]*(V3[2]-V3[5]))));
    F2[4]= denom*cI*(F1[4]*(P2[0]*(V3[2]+V3[5])+(P2[1]*(+cI*(V3[4])-V3[3])+(P2[2]*-1.*(V3[4]+cI*(V3[3]))-P2[3]*(V3[2]+V3[5]))))+(F1[5]*(P2[0]*(V3[3]+cI*(V3[4]))+(P2[1]*(V3[5]-V3[2])+(P2[2]*(-cI*(V3[2])+cI*(V3[5]))-P2[3]*(V3[3]+cI*(V3[4])))))+M2*(F1[2]*(V3[5]-V3[2])+F1[3]*(V3[3]+cI*(V3[4])))));
    F2[5]= denom*-cI*(F1[4]*(P2[0]*(+cI*(V3[4])-V3[3])+(P2[1]*(V3[2]+V3[5])+(P2[2]*-1.*(+cI*(V3[2]+V3[5]))+P2[3]*(+cI*(V3[4])-V3[3]))))+(F1[5]*(P2[0]*(V3[5]-V3[2])+(P2[1]*(V3[3]+cI*(V3[4]))+(P2[2]*(V3[4]-cI*(V3[3]))+P2[3]*(V3[5]-V3[2]))))+M2*(F1[2]*(+cI*(V3[4])-V3[3])+F1[3]*(V3[2]+V3[5]))));
}

"""

        solution2_c = """#include "FFV1C1_1.h"

void FFV1C1_1(complex<double> F1[], complex<double> V3[], complex<double> COUP, double M2, double W2,complex<double> F2[])
{
>>>>>>> 55c2d250
 complex<double> cI = complex<double>(0.,1.);
 double  P2[4];
 complex<double>  denom;
    F2[0] = +F1[0]+V3[0];
    F2[1] = +F1[1]+V3[1];
P2[0] = -F2[0].real();
P2[1] = -F2[1].real();
P2[2] = -F2[1].imag();
P2[3] = -F2[0].imag();
<<<<<<< HEAD
    denom = COUP/(pow(P2[0],2)-pow(P2[1],2)-pow(P2[2],2)-pow(P2[3],2) - M2 * (M2 -cI* W2));"""
=======
    denom = COUP/(pow(P2[0],2)-pow(P2[1],2)-pow(P2[2],2)-pow(P2[3],2) - M2 * (M2 -cI* W2));
    F2[2]= denom*cI*(F1[2]*(P2[0]*(V3[2]-V3[5])+(P2[1]*(+cI*(V3[4])-V3[3])+(P2[2]*-1.*(V3[4]+cI*(V3[3]))+P2[3]*(V3[2]-V3[5]))))+(F1[3]*(P2[0]*-1.*(V3[3]+cI*(V3[4]))+(P2[1]*(V3[2]+V3[5])+(P2[2]*(+cI*(V3[2]+V3[5]))-P2[3]*(V3[3]+cI*(V3[4])))))+M2*(F1[4]*-1.*(V3[2]+V3[5])-F1[5]*(V3[3]+cI*(V3[4])))));
    F2[3]= denom*cI*(F1[2]*(P2[0]*(+cI*(V3[4])-V3[3])+(P2[1]*(V3[2]-V3[5])+(P2[2]*(-cI*(V3[2])+cI*(V3[5]))+P2[3]*(V3[3]-cI*(V3[4])))))+(F1[3]*(P2[0]*(V3[2]+V3[5])+(P2[1]*-1.*(V3[3]+cI*(V3[4]))+(P2[2]*(+cI*(V3[3])-V3[4])-P2[3]*(V3[2]+V3[5]))))+M2*(F1[4]*(+cI*(V3[4])-V3[3])+F1[5]*(V3[5]-V3[2]))));
    F2[4]= denom*-cI*(F1[4]*(P2[0]*-1.*(V3[2]+V3[5])+(P2[1]*(V3[3]-cI*(V3[4]))+(P2[2]*(V3[4]+cI*(V3[3]))+P2[3]*(V3[2]+V3[5]))))+(F1[5]*(P2[0]*-1.*(V3[3]+cI*(V3[4]))+(P2[1]*(V3[2]-V3[5])+(P2[2]*(-cI*(V3[5])+cI*(V3[2]))+P2[3]*(V3[3]+cI*(V3[4])))))+M2*(F1[2]*(V3[2]-V3[5])-F1[3]*(V3[3]+cI*(V3[4])))));
    F2[5]= denom*cI*(F1[4]*(P2[0]*(V3[3]-cI*(V3[4]))+(P2[1]*-1.*(V3[2]+V3[5])+(P2[2]*(+cI*(V3[2]+V3[5]))+P2[3]*(V3[3]-cI*(V3[4])))))+(F1[5]*(P2[0]*(V3[2]-V3[5])+(P2[1]*-1.*(V3[3]+cI*(V3[4]))+(P2[2]*(+cI*(V3[3])-V3[4])+P2[3]*(V3[2]-V3[5]))))+M2*(F1[2]*(V3[3]-cI*(V3[4]))-F1[3]*(V3[2]+V3[5]))));
}

"""
>>>>>>> 55c2d250
        
        FFV = UFOLorentz(name = 'FFV1',
                 spins = [ 2, 2, 3 ],
                 structure = 'Gamma(3,2,1)')        
        builder = create_aloha.AbstractRoutineBuilder(FFV)
        builder.apply_conjugation()
        amp = builder.compute_routine(1)
        routine = amp.write(output_dir=None, language='CPP')
        
        split_solution = solution_h.split('\n')
        split_routine = routine[0].split('\n')
        self.assertEqual(split_solution, split_routine)
        self.assertEqual(len(split_routine), len(split_solution))

        split_solution = solution_c.split('\n')
<<<<<<< HEAD
        split_routine = routine[1].split('\n')[:len(split_solution)]
        self.assertEqual(split_solution, split_routine)
=======
        split_solution2 = solution2_c.split('\n')
        split_routine = routine[1].split('\n')
        for i in range(len(split_routine)):
            try:
                self.assertEqual(split_solution[i], split_routine[i])
            except:
                self.assertEqual(split_solution2[i], split_routine[i])
>>>>>>> 55c2d250
        self.assertEqual(len(split_routine), len(split_solution))

        solution_h = """#ifndef FFV1C1_2_guard
#define FFV1C1_2_guard
#include <complex>
using namespace std;

void FFV1C1_2(complex<double> F2[], complex<double> V3[], complex<double> COUP, double M1, double W1,complex<double> F1[]);
#endif

"""

        solution_c = """#include "FFV1C1_2.h"

void FFV1C1_2(complex<double> F2[], complex<double> V3[], complex<double> COUP, double M1, double W1,complex<double> F1[])
{
 complex<double> cI = complex<double>(0.,1.);
 double  P1[4];
 complex<double>  denom;
    F1[0] = +F2[0]+V3[0];
    F1[1] = +F2[1]+V3[1];
P1[0] = -F1[0].real();
P1[1] = -F1[1].real();
P1[2] = -F1[1].imag();
P1[3] = -F1[0].imag();
<<<<<<< HEAD
    denom = COUP/(pow(P1[0],2)-pow(P1[1],2)-pow(P1[2],2)-pow(P1[3],2) - M1 * (M1 -cI* W1));"""
        
=======
    denom = COUP/(pow(P1[0],2)-pow(P1[1],2)-pow(P1[2],2)-pow(P1[3],2) - M1 * (M1 -cI* W1));
    F1[2]= denom*cI*(F2[2]*(P1[0]*-1.*(V3[2]+V3[5])+(P1[1]*(V3[3]+cI*(V3[4]))+(P1[2]*(V3[4]-cI*(V3[3]))+P1[3]*(V3[2]+V3[5]))))+(F2[3]*(P1[0]*(+cI*(V3[4])-V3[3])+(P1[1]*(V3[2]-V3[5])+(P1[2]*(-cI*(V3[2])+cI*(V3[5]))+P1[3]*(V3[3]-cI*(V3[4])))))+M1*(F2[4]*(V3[5]-V3[2])+F2[5]*(V3[3]-cI*(V3[4])))));
    F1[3]= denom*cI*(F2[2]*(P1[0]*-1.*(V3[3]+cI*(V3[4]))+(P1[1]*(V3[2]+V3[5])+(P1[2]*(+cI*(V3[2]+V3[5]))-P1[3]*(V3[3]+cI*(V3[4])))))+(F2[3]*(P1[0]*(V3[5]-V3[2])+(P1[1]*(V3[3]-cI*(V3[4]))+(P1[2]*(V3[4]+cI*(V3[3]))+P1[3]*(V3[5]-V3[2]))))+M1*(F2[4]*(V3[3]+cI*(V3[4]))-F2[5]*(V3[2]+V3[5]))));
    F1[4]= denom*cI*(F2[4]*(P1[0]*(V3[5]-V3[2])+(P1[1]*(V3[3]+cI*(V3[4]))+(P1[2]*(V3[4]-cI*(V3[3]))+P1[3]*(V3[5]-V3[2]))))+(F2[5]*(P1[0]*(V3[3]-cI*(V3[4]))+(P1[1]*-1.*(V3[2]+V3[5])+(P1[2]*(+cI*(V3[2]+V3[5]))+P1[3]*(V3[3]-cI*(V3[4])))))+M1*(F2[2]*-1.*(V3[2]+V3[5])+F2[3]*(+cI*(V3[4])-V3[3]))));
    F1[5]= denom*cI*(F2[4]*(P1[0]*(V3[3]+cI*(V3[4]))+(P1[1]*(V3[5]-V3[2])+(P1[2]*(-cI*(V3[2])+cI*(V3[5]))-P1[3]*(V3[3]+cI*(V3[4])))))+(F2[5]*(P1[0]*-1.*(V3[2]+V3[5])+(P1[1]*(V3[3]-cI*(V3[4]))+(P1[2]*(V3[4]+cI*(V3[3]))+P1[3]*(V3[2]+V3[5]))))+M1*(F2[2]*-1.*(V3[3]+cI*(V3[4]))+F2[3]*(V3[5]-V3[2]))));
}

"""
        solution2_c="""#include "FFV1C1_2.h"

void FFV1C1_2(complex<double> F2[], complex<double> V3[], complex<double> COUP, double M1, double W1,complex<double> F1[])
{
 complex<double> cI = complex<double>(0.,1.);
 double  P1[4];
 complex<double>  denom;
    F1[0] = +F2[0]+V3[0];
    F1[1] = +F2[1]+V3[1];
P1[0] = -F1[0].real();
P1[1] = -F1[1].real();
P1[2] = -F1[1].imag();
P1[3] = -F1[0].imag();
    denom = COUP/(pow(P1[0],2)-pow(P1[1],2)-pow(P1[2],2)-pow(P1[3],2) - M1 * (M1 -cI* W1));
    F1[2]= denom*-cI*(F2[2]*(P1[0]*(V3[2]+V3[5])+(P1[1]*-1.*(V3[3]+cI*(V3[4]))+(P1[2]*(+cI*(V3[3])-V3[4])-P1[3]*(V3[2]+V3[5]))))+(F2[3]*(P1[0]*(V3[3]-cI*(V3[4]))+(P1[1]*(V3[5]-V3[2])+(P1[2]*(-cI*(V3[5])+cI*(V3[2]))+P1[3]*(+cI*(V3[4])-V3[3]))))+M1*(F2[4]*(V3[2]-V3[5])+F2[5]*(+cI*(V3[4])-V3[3]))));
    F1[3]= denom*-cI*(F2[2]*(P1[0]*(V3[3]+cI*(V3[4]))+(P1[1]*-1.*(V3[2]+V3[5])+(P1[2]*-1.*(+cI*(V3[2]+V3[5]))+P1[3]*(V3[3]+cI*(V3[4])))))+(F2[3]*(P1[0]*(V3[2]-V3[5])+(P1[1]*(+cI*(V3[4])-V3[3])+(P1[2]*-1.*(V3[4]+cI*(V3[3]))+P1[3]*(V3[2]-V3[5]))))+M1*(F2[4]*-1.*(V3[3]+cI*(V3[4]))+F2[5]*(V3[2]+V3[5]))));
    F1[4]= denom*-cI*(F2[4]*(P1[0]*(V3[2]-V3[5])+(P1[1]*-1.*(V3[3]+cI*(V3[4]))+(P1[2]*(+cI*(V3[3])-V3[4])+P1[3]*(V3[2]-V3[5]))))+(F2[5]*(P1[0]*(+cI*(V3[4])-V3[3])+(P1[1]*(V3[2]+V3[5])+(P1[2]*-1.*(+cI*(V3[2]+V3[5]))+P1[3]*(+cI*(V3[4])-V3[3]))))+M1*(F2[2]*(V3[2]+V3[5])+F2[3]*(V3[3]-cI*(V3[4])))));
    F1[5]= denom*-cI*(F2[4]*(P1[0]*-1.*(V3[3]+cI*(V3[4]))+(P1[1]*(V3[2]-V3[5])+(P1[2]*(-cI*(V3[5])+cI*(V3[2]))+P1[3]*(V3[3]+cI*(V3[4])))))+(F2[5]*(P1[0]*(V3[2]+V3[5])+(P1[1]*(+cI*(V3[4])-V3[3])+(P1[2]*-1.*(V3[4]+cI*(V3[3]))-P1[3]*(V3[2]+V3[5]))))+M1*(F2[2]*(V3[3]+cI*(V3[4]))+F2[3]*(V3[2]-V3[5]))));
}

"""
>>>>>>> 55c2d250
        amp = builder.compute_routine(2)
        
        routine = amp.write(output_dir=None, language='CPP')
        
        split_solution = solution_h.split('\n')
        split_routine = routine[0].split('\n')
        self.assertEqual(split_solution, split_routine)
        self.assertEqual(len(split_routine), len(split_solution))

        split_solution = solution_c.split('\n')
<<<<<<< HEAD
        split_routine = routine[1].split('\n')[:len(split_solution)]
        self.assertEqual(split_solution, split_routine)
=======
        split_solution2 = solution2_c.split('\n')
        split_routine = routine[1].split('\n')
        for i in range(len(split_routine)):
            try:
                self.assertEqual(split_solution[i], split_routine[i])
            except:
                self.assertEqual(split_solution2[i], split_routine[i])
>>>>>>> 55c2d250
        self.assertEqual(len(split_routine), len(split_solution))

    @set_global(cms=True)
    def test_pythonwriter_complex_mass_scheme(self):
        """ test that python writer works """
        
        solution ="""import wavefunctions
def SSS1_1(S2,S3,COUP,M1):
    S1 = wavefunctions.WaveFunction(size=3)
    S1[0] = +S2[0]+S3[0]
    S1[1] = +S2[1]+S3[1]
    P1 = [-complex(S1[0]).real, -complex(S1[1]).real, -complex(S1[1]).imag, -complex(S1[0]).imag]
    denom = COUP/(P1[0]**2-P1[1]**2-P1[2]**2-P1[3]**2 - M1**2)
    S1[2]= denom*1j * S3[2]*S2[2]
    return S1


import wavefunctions
def SSS1_2(S2,S3,COUP,M1):

    return SSS1_1(S2,S3,COUP,M1)
import wavefunctions
def SSS1_3(S2,S3,COUP,M1):

    return SSS1_1(S2,S3,COUP,M1)
"""
        
        SSS = UFOLorentz(name = 'SSS1',
                 spins = [ 1, 1, 1 ],
                 structure = '1')        
        builder = create_aloha.AbstractRoutineBuilder(SSS)
        amp = builder.compute_routine(1)
        amp.add_symmetry(2)
        amp.add_symmetry(3)
        
        routine = amp.write(output_dir=None, language='Python')
        
        split_solution = solution.split('\n')
        split_routine = routine.split('\n')
        self.assertEqual(split_solution, split_routine)
        self.assertEqual(len(split_routine), len(split_solution))

    @set_global(cms=True)
    def test_F77writer_complex_mass_scheme(self):
        """ test that python writer works """
        
        solution = """subroutine SSS1_1(S2, S3, COUP, M1,S1)
implicit none
 complex*16 CI
 parameter (CI=(0d0,1d0))
 complex*16 S3(*)
 real*8 P1(0:3)
 complex*16 S1(3)
 complex*16 denom
 complex*16 COUP
 complex*16 M1
 complex*16 S2(*)
entry SSS1_2(S2, S3, COUP, M1,S1)

entry SSS1_3(S2, S3, COUP, M1,S1)

    S1(1) = +S2(1)+S3(1)
    S1(2) = +S2(2)+S3(2)
P1(0) = -dble(S1(1))
P1(1) = -dble(S1(2))
P1(2) = -dimag(S1(2))
P1(3) = -dimag(S1(1))
    denom = COUP/(P1(0)**2-P1(1)**2-P1(2)**2-P1(3)**2 - M1**2)
    S1(3)= denom*CI * S3(3)*S2(3)
end




"""
        SSS = UFOLorentz(name = 'SSS1',
                 spins = [ 1, 1, 1 ],
                 structure = '1')        
        builder = create_aloha.AbstractRoutineBuilder(SSS)
        amp = builder.compute_routine(1)
        amp.add_symmetry(2)
        amp.add_symmetry(3)
        
        routine = amp.write(output_dir=None, language='Fortran')
        
        split_solution = solution.split('\n')
        split_routine = routine.split('\n')
        self.assertEqual(split_solution, split_routine)
        self.assertEqual(len(split_routine), len(split_solution))


    @set_global(cms=True)
    def test_Cwriter_complex_mass_scheme(self):
        """ test that python writer works """
        
        assert aloha.complex_mass
        
        solution_h="""#ifndef SSS1_1_guard
#define SSS1_1_guard
#include <complex>
using namespace std;

void SSS1_1(complex<double> S2[], complex<double> S3[], complex<double> COUP, complex<double> M1,complex<double> S1[]);
void SSS1_2(complex<double> S2[], complex<double> S3[], complex<double> COUP, complex<double> M1,complex<double> S1[]);
void SSS1_3(complex<double> S2[], complex<double> S3[], complex<double> COUP, complex<double> M1,complex<double> S1[]);
#endif

"""     
        SSS = UFOLorentz(name = 'SSS1',
                 spins = [ 1, 1, 1 ],
                 structure = '1')        
        builder = create_aloha.AbstractRoutineBuilder(SSS)
        amp = builder.compute_routine(1)
        amp.add_symmetry(2)
        amp.add_symmetry(3)
        
        routine_h, routine_c = amp.write(output_dir=None, language='CPP')
        
        split_solution = solution_h.split('\n')
        split_routine = routine_h.split('\n')
        self.assertEqual(split_solution, split_routine)
        self.assertEqual(len(split_routine), len(split_solution))

        solution_c = """#include "SSS1_1.h"

void SSS1_1(complex<double> S2[], complex<double> S3[], complex<double> COUP, complex<double> M1,complex<double> S1[])
{
 complex<double> cI = complex<double>(0.,1.);
 double  P1[4];
 complex<double>  denom;
    S1[0] = +S2[0]+S3[0];
    S1[1] = +S2[1]+S3[1];
P1[0] = -S1[0].real();
P1[1] = -S1[1].real();
P1[2] = -S1[1].imag();
P1[3] = -S1[0].imag();
    denom = COUP/(pow(P1[0],2)-pow(P1[1],2)-pow(P1[2],2)-pow(P1[3],2) - pow(M1,2));
    S1[2]= denom*cI * S3[2]*S2[2];
}

void SSS1_2(complex<double> S2[], complex<double> S3[], complex<double> COUP, complex<double> M1,complex<double> S1[])
{

 SSS1_1(S2,S3,COUP,M1,S1);
}
void SSS1_3(complex<double> S2[], complex<double> S3[], complex<double> COUP, complex<double> M1,complex<double> S1[])
{

 SSS1_1(S2,S3,COUP,M1,S1);
}
"""
        split_solution = solution_c.split('\n')
        split_routine = routine_c.split('\n')
        self.assertEqual(split_solution, split_routine)
        self.assertEqual(len(split_routine), len(split_solution))

    @set_global(unitary=False)
    def test_F77writer_feynman(self):
        """ test that python writer works """
        
        solution = """subroutine FFV1_3(F1, F2, COUP, M3, W3,V3)
implicit none
 complex*16 CI
 parameter (CI=(0d0,1d0))
 complex*16 F2(*)
 complex*16 V3(6)
 real*8 W3
 real*8 P3(0:3)
 real*8 M3
 complex*16 F1(*)
 complex*16 denom
 complex*16 COUP
    V3(1) = +F1(1)+F2(1)
    V3(2) = +F1(2)+F2(2)
P3(0) = -dble(V3(1))
P3(1) = -dble(V3(2))
P3(2) = -dimag(V3(2))
P3(3) = -dimag(V3(1))
    denom = COUP/(P3(0)**2-P3(1)**2-P3(2)**2-P3(3)**2 - M3 * (M3 -CI* W3))
    V3(3)= denom*-CI*(F2(5)*F1(3)+F2(6)*F1(4)+F2(3)*F1(5)+F2(4)*F1(6))
    V3(4)= denom*-CI*(F2(4)*F1(5)+F2(3)*F1(6)-F2(6)*F1(3)-F2(5)*F1(4))
    V3(5)= denom*-CI*(-CI*(F2(6)*F1(3)+F2(3)*F1(6))+CI*(F2(5)*F1(4)+F2(4)*F1(5)))
    V3(6)= denom*-CI*(F2(6)*F1(4)+F2(3)*F1(5)-F2(5)*F1(3)-F2(4)*F1(6))
end


"""
        solution2 = """subroutine FFV1_3(F1, F2, COUP, M3, W3,V3)
implicit none
 complex*16 CI
 parameter (CI=(0d0,1d0))
 complex*16 F2(*)
 complex*16 V3(6)
 real*8 W3
 real*8 P3(0:3)
 real*8 M3
 complex*16 F1(*)
 complex*16 denom
 complex*16 COUP
    V3(1) = +F1(1)+F2(1)
    V3(2) = +F1(2)+F2(2)
P3(0) = -dble(V3(1))
P3(1) = -dble(V3(2))
P3(2) = -dimag(V3(2))
P3(3) = -dimag(V3(1))
    denom = COUP/(P3(0)**2-P3(1)**2-P3(2)**2-P3(3)**2 - M3 * (M3 -CI* W3))
    V3(3)= denom*-CI*(F1(3)*F2(5)+F1(4)*F2(6)+F1(5)*F2(3)+F1(6)*F2(4))
    V3(4)= denom*-CI*(F1(5)*F2(4)+F1(6)*F2(3)-F1(3)*F2(6)-F1(4)*F2(5))
    V3(5)= denom*-CI*(-CI*(F1(3)*F2(6)+F1(6)*F2(3))+CI*(F1(4)*F2(5)+F1(5)*F2(4)))
    V3(6)= denom*-CI*(F1(4)*F2(6)+F1(5)*F2(3)-F1(3)*F2(5)-F1(6)*F2(4))
end


"""
        
        SSS = UFOLorentz(name = 'FFV1',
                 spins = [ 2, 2, 3 ],
                 structure = 'Gamma(3,2,1)')        
        builder = create_aloha.AbstractRoutineBuilder(SSS)
        amp = builder.compute_routine(3)
        
        routine = amp.write(output_dir=None, language='Fortran')
        split_solution = solution.split('\n')
        split_routine = routine.split('\n')
        try:
            self.assertEqual(split_solution, split_routine)
        except Exception:
            split_solution = solution2.split('\n')
            self.assertEqual(split_solution, split_routine)
            
        self.assertEqual(len(split_routine), len(split_solution))




    def test_python_routine_are_exec(self):
        """ check if the python routine can be call """
        
        aloha_lib.KERNEL.clean()
        FFV2 = UFOLorentz(name = 'FFV2',
               spins = [ 2, 2, 3 ],
               structure = 'Gamma(3,2,\'s1\')*ProjM(\'s1\',1)')
            
        builder = create_aloha.AbstractRoutineBuilder(FFV2)
        builder.apply_conjugation()
        amp = builder.compute_routine(0)
        routine = amp.write(output_dir=None, language='Python')
        
        solution = """import wavefunctions
def FFV2C1_0(F2,F1,V3,COUP):
    TMP0 = -1*(F1[2]*(F2[4]*(V3[2]-V3[5])+F2[5]*(+1j*(V3[4])-V3[3]))+F1[3]*(F2[4]*-1.0*(V3[3]+1j*(V3[4]))+F2[5]*(V3[2]+V3[5])))
    vertex = COUP*-1j * TMP0
    return vertex


""" 

        split_solution = solution.split('\n')
        split_routine = routine.split('\n')
        self.assertEqual(split_solution,split_routine)
        self.assertEqual(len(split_routine), len(split_solution))
                 
            
class test_aloha_wavefunctions(unittest.TestCase):
    """ test the python wavefunctions against hardcoded value obtained with 
    the HELAS version (fortran)"""  
    
    def test_IR(self):
        """check that spin32 wavefunctions IR returns correct results"""

        import aloha.template_files.wavefunctions as wf


        P = [   500.000000000000      ,   110.924284443833      ,   444.830789488121      ,  -199.552929930879      ]
        M =  1.000000000000000E-013
        NHEL =           3
        IC =           -1
        Results = wf.WaveFunction(spin=4)
        Results[           2 ] =  complex(  0.00000000000000     ,  0.00000000000000     )
        Results[           3 ] =  complex(  0.00000000000000     ,  0.00000000000000     )
        Results[           4 ] =  complex(  0.00000000000000     ,  0.00000000000000     )
        Results[           5 ] =  complex(  0.00000000000000     ,  0.00000000000000     )
        Results[           6 ] =  complex( -17.1704816996215     , -6.14297559929837     )
        Results[           7 ] =  complex( -1.18355774685631     ,  11.8924011995262     )
        Results[           8 ] =  complex( 1.717048169962149E-015, 6.142975599298373E-016)
        Results[           9 ] =  complex( 1.183557746856311E-016,-1.189240119952622E-015)
        Results[          10 ] =  complex(  6.14297559929837     , -5.93237215925678     )
        Results[          11 ] =  complex( -4.74632700655791     , -2.96552335078786     )
        Results[          12 ] =  complex(-6.142975599298373E-016, 5.932372159256782E-016)
        Results[          13 ] =  complex( 4.746327006557908E-016, 2.965523350787862E-016)
        Results[          14 ] =  complex(  4.14908109764417     , -16.6387282060841     )
        Results[          15 ] =  complex( -11.2381095403647     ,  0.00000000000000     )
        Results[          16 ] =  complex(-4.149081097644176E-016, 1.663872820608413E-015)
        Results[          17 ] =  complex( 1.123810954036470E-015,  0.00000000000000     )
        Results[          0  ] =  complex( 500.000000000000     ,  -199.552929930879     )
        Results[          1  ] =  complex( 110.924284443833     , 444.830789488121     )


        results = wf.irxxxx(P, M, NHEL, IC)
        
        for i in range(18):
            self.assertAlmostEqual(results[i], Results[i])

        P = [   500.000000000000      ,   110.924284443833      ,   444.830789488121      ,  -199.552929930879      ]
        M =  1.000000000000000E-013
        NHEL =           1
        IC =           -1
        Results[           2 ] = complex( 2.612564516658314E+016,-1.047695860614032E+017)
        Results[           3 ] = complex(-7.076334621694114E+016,  0.00000000000000     )
        Results[           4 ] = complex( -2.61256451665832     ,  10.4769586061403     )
        Results[           5 ] = complex(  7.07633462169412     ,  0.00000000000000     )
        Results[           6 ] = complex( 5.795936991473430E+015,-2.324298273067542E+016)
        Results[           7 ] = complex(-1.569874708793080E+016,-1.047695860614033E-015)
        Results[           8 ] = complex(  5.91714722339943     ,  4.64859654613508     )
        Results[           9 ] = complex( 0.527184900927847     ,  10.4769586061403     )
        Results[          10 ] = complex( 2.324298273067542E+016,-9.320947536407534E+016)
        Results[          11 ] = complex(-6.295543032900642E+016, 2.612564516658316E-016)
        Results[          12 ] = complex( -4.64859654613508     ,  11.5655604511210     )
        Results[          13 ] = complex(  2.11412745966097     , -2.61256451665832     )
        Results[          14 ] = complex(-1.042689807865234E+016, 4.181415573239674E+016)
        Results[          15 ] = complex( 2.824206613860756E+016,  0.00000000000000     )
        Results[          16 ] = complex(-0.527184900927846     ,  2.11412745966097     )
        Results[          17 ] = complex( -12.7247478494156     ,-4.959591483691100E-016)
        Results[          0  ] = complex( 500.000000000000     ,  -199.552929930879     )
        Results[          1  ] = complex( 110.924284443833     , 444.830789488121     )

        results = wf.irxxxx(P, M, NHEL, IC)
        for i in range(18):
            self.assertAlmostEqual(results[i], Results[i])
       
        P = [   500.000000000000      ,   110.924284443833      ,   444.830789488121      ,  -199.552929930879      ]
        M =  1.000000000000000E-013
        NHEL =          -1
        IC =           -1
        Results[           2 ] = complex(  1.71214570486549     , -6.86608103385749     )
        Results[           3 ] = complex(  10.7977847259741     ,  0.00000000000000     )
        Results[           4 ] = complex(-1.712145704865492E+016, 6.866081033857482E+016)
        Results[           5 ] = complex(-1.079778472597411E+017,  0.00000000000000     )
        Results[           6 ] = complex( -10.0381105772710     , -3.04646050245605     )
        Results[           7 ] = complex(  3.07880047236341     ,  6.86608103385749     )
        Results[           8 ] = complex(-3.798370743515730E+015, 1.523230251228026E+016)
        Results[           9 ] = complex(-2.395473088614451E+016,-6.866081033857490E-016)
        Results[           10 ] = complex(  3.04646050245605     , -1.41919226194686     )
        Results[           11 ] = complex(  12.3466673836539     , -1.71214570486549     )
        Results[          12 ] = complex(-1.523230251228026E+016, 6.108488493960483E+016)
        Results[          13 ] = complex(-9.606374208755685E+016, 1.712145704865494E-016)
        Results[          14 ] = complex( -3.07880047236341     ,  12.3466673836539     )
        Results[          15 ] = complex(  2.17886641065001     , 1.239897870922775E-016)
        Results[          16 ] = complex( 6.833273837489574E+015,-2.740293174898197E+016)
        Results[          17 ] = complex( 4.309459157662050E+016,  2.23360143578611     )
        Results[          0  ] = complex( 500.000000000000     ,  -199.552929930879     )
        Results[          1  ] = complex( 110.924284443833     , 444.830789488121     )

        results = wf.irxxxx(P, M, NHEL, IC)
        for i in range(18):
            self.assertAlmostEqual(results[i], Results[i])

        P = [   500.000000000000      ,   110.924284443833      ,   444.830789488121      ,  -199.552929930879      ]
        M =  1.000000000000000E-013
        NHEL =          -3
        IC =           -1
        Results[           2 ] = complex(  0.00000000000000     ,  0.00000000000000     )
        Results[           3 ] = complex(  0.00000000000000     ,  0.00000000000000     )
        Results[           4 ] = complex(  0.00000000000000     ,  0.00000000000000     )
        Results[           5 ] = complex(  0.00000000000000     ,  0.00000000000000     )
        Results[           6 ] = complex(-1.182541783415517E-015,-1.729019455726596E-016)
        Results[           7 ] = complex(-1.805991723756818E-016,-1.814662461463105E-015)
        Results[           8 ] = complex(  11.8254178341552     ,  1.72901945572659     )
        Results[           9 ] = complex(  1.80599172375682     ,  18.1466246146310     )
        Results[           10 ] = complex( 1.729019455726595E-016, 5.322822608256632E-016)
        Results[           11 ] = complex(-7.242424220410862E-016, 4.525094480903831E-016)
        Results[          12 ] = complex( -1.72901945572659     , -5.32282260825663     )
        Results[          13 ] = complex(  7.24242422041086     , -4.52509448090383     )
        Results[          14 ] = complex(-2.719102757147013E-016, 1.090420039422019E-015)
        Results[          15 ] = complex(-1.714824044241181E-015,  0.00000000000000     )
        Results[          16 ] = complex(  2.71910275714701     , -10.9042003942202     )
        Results[          17 ] = complex(  17.1482404424118     , 4.959591483691100E-016)
        Results[          0 ] = complex( 500.000000000000     ,  -199.552929930879     )
        Results[          1 ] = complex( 110.924284443833     , 444.830789488121     )

        results = wf.irxxxx(P, M, NHEL, IC)
        for i in range(18):
            self.assertAlmostEqual(results[i], Results[i])


    def test_OR(self):
        """check that spin32 wavefunctions IR returns correct results"""

        import aloha.template_files.wavefunctions as wf       
        Results = wf.WaveFunction(spin=4)
        
        P = [   500.000000000000      ,  -110.924284443833      ,  -444.830789488121      ,   199.552929930879      ]
        M =  1.000000000000000E-013
        NHEL =           3
        IC =           1
        Results[           2 ] = complex (  0.00000000000000     ,  0.00000000000000     )
        Results[           3 ] = complex (  0.00000000000000     ,  0.00000000000000     )
        Results[           4 ] = complex (  0.00000000000000     ,  0.00000000000000     )
        Results[           5 ] = complex (  0.00000000000000     ,  0.00000000000000     )
        Results[           6 ] = complex (  1.80599172375682     ,  18.1466246146310     )
        Results[           7 ] = complex ( -11.8254178341552     , -1.72901945572660     )
        Results[           8 ] = complex ( 1.805991723756816E-016, 1.814662461463104E-015)
        Results[           9 ] = complex (-1.182541783415517E-015,-1.729019455726596E-016)
        Results[           10 ] = complex (  7.24242422041086     , -4.52509448090383     )
        Results[           11 ] = complex (  1.72901945572660     ,  5.32282260825663     )
        Results[          12 ] = complex ( 7.242424220410857E-016,-4.525094480903828E-016)
        Results[          13 ] = complex ( 1.729019455726596E-016, 5.322822608256632E-016)
        Results[          14 ] = complex (  17.1482404424118     ,  0.00000000000000     )
        Results[          15 ] = complex ( -2.71910275714701     ,  10.9042003942202     )
        Results[          16 ] = complex ( 1.714824044241180E-015,  0.00000000000000     )
        Results[          17 ] = complex (-2.719102757147013E-016, 1.090420039422019E-015)
        Results[          0 ] = complex (  500.000000000000     ,  199.552929930879     )
        Results[          1 ] = complex ( -110.924284443833     , -444.830789488121     )
        
        
        
        results = wf.orxxxx(P, M, NHEL, IC)
        for i in range(18):
            self.assertAlmostEqual(results[i], Results[i])
        
        
        P = [   500.000000000000      ,  -110.924284443833      ,  -444.830789488121      ,   199.552929930879      ]
        M =  1.000000000000000E-013
        NHEL =           1
        IC =           1
        Results[           2 ] = complex ( 1.079778472597411E+017,  0.00000000000000     )
        Results[           3 ] = complex (-1.712145704865493E+016, 6.866081033857489E+016)
        Results[           4 ] = complex (  10.7977847259741     ,  0.00000000000000     )
        Results[           5 ] = complex ( -1.71214570486549     ,  6.86608103385749     )
        Results[           6 ] = complex (-2.395473088614451E+016,-6.866081033857491E-016)
        Results[           7 ] = complex ( 3.798370743515733E+015,-1.523230251228028E+016)
        Results[           8 ] = complex ( -3.07880047236341     , -6.86608103385749     )
        Results[           9 ] = complex ( -10.0381105772710     , -3.04646050245606     )
        Results[           10 ] = complex (-9.606374208755686E+016, 1.712145704865494E-016)
        Results[           11 ] = complex ( 1.523230251228027E+016,-6.108488493960490E+016)
        Results[          12 ] = complex ( -12.3466673836539     ,  1.71214570486549     )
        Results[          13 ] = complex (  3.04646050245605     , -1.41919226194687     )
        Results[          14 ] = complex ( 4.309459157662049E+016,-2.753126328964350E-032)
        Results[          15 ] = complex (-6.833273837489577E+015, 2.740293174898198E+016)
        Results[          16 ] = complex ( -2.17886641065001     ,  0.00000000000000     )
        Results[          17 ] = complex ( -3.07880047236341     ,  12.3466673836539     )
        Results[          0 ] = complex (  500.000000000000     ,  199.552929930879     )
        Results[          1 ] = complex ( -110.924284443833     , -444.830789488121     )
        
        
        results = wf.orxxxx(P, M, NHEL, IC)
        for i in range(18):
            self.assertAlmostEqual(results[i], Results[i])        
        
        
        P = [   500.000000000000      ,  -110.924284443833      ,  -444.830789488121      ,   199.552929930879      ]
        M =  1.000000000000000E-013
        NHEL =          -1
        IC =           1
        Results[           2 ] = complex ( -7.07633462169412     ,-2.479795741845550E-016)
        Results[           3 ] = complex ( -2.61256451665831     ,  10.4769586061403     )
        Results[           4 ] = complex (-7.076334621694121E+016, -4.46720287157222     )
        Results[           5 ] = complex (-2.612564516658315E+016, 1.047695860614032E+017)
        Results[           6 ] = complex ( 0.527184900927848     ,  10.4769586061403     )
        Results[           7 ] = complex ( -5.91714722339944     , -4.64859654613509     )
        Results[           8 ] = complex ( 1.569874708793082E+016,  1.11680071789306     )
        Results[           9 ] = complex ( 5.795936991473431E+015,-2.324298273067542E+016)
        Results[           10 ] = complex (  2.11412745966097     , -2.61256451665831     )
        Results[           11 ] = complex (  4.64859654613508     , -11.5655604511209     )
        Results[          12 ] = complex ( 6.295543032900648E+016,  2.23360143578611     )
        Results[          13 ] = complex ( 2.324298273067542E+016,-9.320947536407533E+016)
        Results[          14 ] = complex ( -12.7247478494156     ,-1.239897870922775E-016)
        Results[          15 ] = complex ( 0.527184900927848     , -2.11412745966098     )
        Results[          16 ] = complex (-2.824206613860757E+016, -1.11680071789306     )
        Results[          17 ] = complex (-1.042689807865234E+016, 4.181415573239673E+016)
        Results[          0 ] = complex (  500.000000000000     ,  199.552929930879     )
        Results[          1 ] = complex ( -110.924284443833     , -444.830789488121     )
        
        results = wf.orxxxx(P, M, NHEL, IC)
        for i in range(18):
            self.assertAlmostEqual(results[i], Results[i])        
        
        P = [   500.000000000000      ,  -110.924284443833      ,  -444.830789488121      ,   199.552929930879      ]
        M =  1.000000000000000E-013
        NHEL =          -3
        IC =           1
        Results[           2 ] = complex (  0.00000000000000     ,  0.00000000000000     )
        Results[           3 ] = complex (  0.00000000000000     ,  0.00000000000000     )
        Results[           4 ] = complex (  0.00000000000000     ,  0.00000000000000     )
        Results[           5 ] = complex (  0.00000000000000     ,  0.00000000000000     )
        Results[           6 ] = complex ( 1.183557746856311E-016,-1.189240119952622E-015)
        Results[           7 ] = complex (-1.717048169962148E-015,-6.142975599298370E-016)
        Results[           8 ] = complex (  1.18355774685631     , -11.8924011995262     )
        Results[           9 ] = complex ( -17.1704816996215     , -6.14297559929837     )
        Results[           10 ] = complex ( 4.746327006557909E-016, 2.965523350787862E-016)
        Results[           11 ] = complex ( 6.142975599298370E-016,-5.932372159256777E-016)
        Results[          12 ] = complex (  4.74632700655791     ,  2.96552335078786     )
        Results[          13 ] = complex (  6.14297559929837     , -5.93237215925678     )
        Results[          14 ] = complex ( 1.123810954036471E-015, 5.506252657928701E-032)
        Results[          15 ] = complex ( 4.149081097644174E-016,-1.663872820608412E-015)
        Results[          16 ] = complex (  11.2381095403647     ,  0.00000000000000     )
        Results[          17 ] = complex (  4.14908109764417     , -16.6387282060841     )
        Results[          0 ] = complex (  500.000000000000     ,  199.552929930879     )
        Results[          1 ] = complex ( -110.924284443833     , -444.830789488121     )
        
        
        results = wf.orxxxx(P, M, NHEL, IC)
        for i in range(18):
            self.assertAlmostEqual(results[i], Results[i])<|MERGE_RESOLUTION|>--- conflicted
+++ resolved
@@ -4439,8 +4439,6 @@
 
 void FFV1C1_1(complex<double> F1[], complex<double> V3[], complex<double> COUP, double M2, double W2,complex<double> F2[])
 {
-<<<<<<< HEAD
-=======
  complex<double> cI = complex<double>(0.,1.);
  double  P2[4];
  complex<double>  denom;
@@ -4463,7 +4461,6 @@
 
 void FFV1C1_1(complex<double> F1[], complex<double> V3[], complex<double> COUP, double M2, double W2,complex<double> F2[])
 {
->>>>>>> 55c2d250
  complex<double> cI = complex<double>(0.,1.);
  double  P2[4];
  complex<double>  denom;
@@ -4473,9 +4470,6 @@
 P2[1] = -F2[1].real();
 P2[2] = -F2[1].imag();
 P2[3] = -F2[0].imag();
-<<<<<<< HEAD
-    denom = COUP/(pow(P2[0],2)-pow(P2[1],2)-pow(P2[2],2)-pow(P2[3],2) - M2 * (M2 -cI* W2));"""
-=======
     denom = COUP/(pow(P2[0],2)-pow(P2[1],2)-pow(P2[2],2)-pow(P2[3],2) - M2 * (M2 -cI* W2));
     F2[2]= denom*cI*(F1[2]*(P2[0]*(V3[2]-V3[5])+(P2[1]*(+cI*(V3[4])-V3[3])+(P2[2]*-1.*(V3[4]+cI*(V3[3]))+P2[3]*(V3[2]-V3[5]))))+(F1[3]*(P2[0]*-1.*(V3[3]+cI*(V3[4]))+(P2[1]*(V3[2]+V3[5])+(P2[2]*(+cI*(V3[2]+V3[5]))-P2[3]*(V3[3]+cI*(V3[4])))))+M2*(F1[4]*-1.*(V3[2]+V3[5])-F1[5]*(V3[3]+cI*(V3[4])))));
     F2[3]= denom*cI*(F1[2]*(P2[0]*(+cI*(V3[4])-V3[3])+(P2[1]*(V3[2]-V3[5])+(P2[2]*(-cI*(V3[2])+cI*(V3[5]))+P2[3]*(V3[3]-cI*(V3[4])))))+(F1[3]*(P2[0]*(V3[2]+V3[5])+(P2[1]*-1.*(V3[3]+cI*(V3[4]))+(P2[2]*(+cI*(V3[3])-V3[4])-P2[3]*(V3[2]+V3[5]))))+M2*(F1[4]*(+cI*(V3[4])-V3[3])+F1[5]*(V3[5]-V3[2]))));
@@ -4484,7 +4478,6 @@
 }
 
 """
->>>>>>> 55c2d250
         
         FFV = UFOLorentz(name = 'FFV1',
                  spins = [ 2, 2, 3 ],
@@ -4500,10 +4493,6 @@
         self.assertEqual(len(split_routine), len(split_solution))
 
         split_solution = solution_c.split('\n')
-<<<<<<< HEAD
-        split_routine = routine[1].split('\n')[:len(split_solution)]
-        self.assertEqual(split_solution, split_routine)
-=======
         split_solution2 = solution2_c.split('\n')
         split_routine = routine[1].split('\n')
         for i in range(len(split_routine)):
@@ -4511,7 +4500,6 @@
                 self.assertEqual(split_solution[i], split_routine[i])
             except:
                 self.assertEqual(split_solution2[i], split_routine[i])
->>>>>>> 55c2d250
         self.assertEqual(len(split_routine), len(split_solution))
 
         solution_h = """#ifndef FFV1C1_2_guard
@@ -4537,10 +4525,6 @@
 P1[1] = -F1[1].real();
 P1[2] = -F1[1].imag();
 P1[3] = -F1[0].imag();
-<<<<<<< HEAD
-    denom = COUP/(pow(P1[0],2)-pow(P1[1],2)-pow(P1[2],2)-pow(P1[3],2) - M1 * (M1 -cI* W1));"""
-        
-=======
     denom = COUP/(pow(P1[0],2)-pow(P1[1],2)-pow(P1[2],2)-pow(P1[3],2) - M1 * (M1 -cI* W1));
     F1[2]= denom*cI*(F2[2]*(P1[0]*-1.*(V3[2]+V3[5])+(P1[1]*(V3[3]+cI*(V3[4]))+(P1[2]*(V3[4]-cI*(V3[3]))+P1[3]*(V3[2]+V3[5]))))+(F2[3]*(P1[0]*(+cI*(V3[4])-V3[3])+(P1[1]*(V3[2]-V3[5])+(P1[2]*(-cI*(V3[2])+cI*(V3[5]))+P1[3]*(V3[3]-cI*(V3[4])))))+M1*(F2[4]*(V3[5]-V3[2])+F2[5]*(V3[3]-cI*(V3[4])))));
     F1[3]= denom*cI*(F2[2]*(P1[0]*-1.*(V3[3]+cI*(V3[4]))+(P1[1]*(V3[2]+V3[5])+(P1[2]*(+cI*(V3[2]+V3[5]))-P1[3]*(V3[3]+cI*(V3[4])))))+(F2[3]*(P1[0]*(V3[5]-V3[2])+(P1[1]*(V3[3]-cI*(V3[4]))+(P1[2]*(V3[4]+cI*(V3[3]))+P1[3]*(V3[5]-V3[2]))))+M1*(F2[4]*(V3[3]+cI*(V3[4]))-F2[5]*(V3[2]+V3[5]))));
@@ -4570,7 +4554,6 @@
 }
 
 """
->>>>>>> 55c2d250
         amp = builder.compute_routine(2)
         
         routine = amp.write(output_dir=None, language='CPP')
@@ -4581,10 +4564,6 @@
         self.assertEqual(len(split_routine), len(split_solution))
 
         split_solution = solution_c.split('\n')
-<<<<<<< HEAD
-        split_routine = routine[1].split('\n')[:len(split_solution)]
-        self.assertEqual(split_solution, split_routine)
-=======
         split_solution2 = solution2_c.split('\n')
         split_routine = routine[1].split('\n')
         for i in range(len(split_routine)):
@@ -4592,7 +4571,6 @@
                 self.assertEqual(split_solution[i], split_routine[i])
             except:
                 self.assertEqual(split_solution2[i], split_routine[i])
->>>>>>> 55c2d250
         self.assertEqual(len(split_routine), len(split_solution))
 
     @set_global(cms=True)

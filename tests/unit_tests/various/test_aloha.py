--- conflicted
+++ resolved
@@ -2418,7 +2418,6 @@
                 spins = [ 2, 2, 2, 2 ],
                 structure = 'Identity(1,2)*Identity(4,3)')
         
-<<<<<<< HEAD
         builder = create_aloha.AbstractRoutineBuilder(FFFF)
         conjg_builder= builder.define_conjugate_builder()
         conjg_builder= conjg_builder.define_conjugate_builder(pairs=2)
@@ -2434,18 +2433,13 @@
 
         self.assertEqual(amp.expr.nb_spin, 0)
         self.assertEqual(amp.expr.nb_lor, 0)   
-=======
- 
-        
-
-        
->>>>>>> 931e0812
         
         conjg_builder= builder.define_conjugate_builder(pairs=2)
         amp = conjg_builder.compute_routine(0)
 
         self.assertEqual(amp.expr.nb_spin, 0)
         self.assertEqual(amp.expr.nb_lor, 0)        
+
         
 
 class UFOLorentz(object):

PRECISION= QP
#PRECISION= MP
CTS_VERSION = v1.9.3
SRC = ./src
CTS_DIR = cuttools_$(CTS_VERSION)
CTS_TAR = $(CTS_DIR).tar.gz

# Check for ../make_opts
ifeq ($(wildcard ../make_opts), ../make_opts)
  include ../make_opts
else
  FFLAGS = 
  FC=gfortran
endif

# These flags are vital for CT, so we enforce them here
<<<<<<< HEAD
FFLAGS += -fno-automatic -O2 -funroll-all-loops -fPIC
=======
FFLAGS += -fPIC -fno-automatic -O2 -funroll-all-loops
>>>>>>> 8f03aff7
#FFLAGS += -fno-automatic -Ofast -funroll-all-loops  

EXE = 
BLD = includects

ARGS = \
  EXE="$(EXE)" \
  FC="$(FC)" \
  FFLAGS="$(FFLAGS)" \

ifeq ($(PRECISION),MP)
#
# For building of the version with internal multiprecision routines:
#
mp: cpmp clean$(BLD)
else
#
# For building of the version with quadruple precision compiler (if present):
#
qp: cpqp clean$(BLD)
endif

cpmp:   
	cp  -p ./src/cts/cts_mpr.in ./src/cts/cts_mpr.h
	cp  -p ./src/cts/cts_mpc.in ./src/cts/cts_mpc.h
	cp  -p ./src/cts/cts_mprec.in ./src/cts/cts_mprec.h 
	cp  -p ./src/cts/cts_mpinit.in ./src/cts/cts_mpinit.h
cpqp:   
	cp  -p ./src/cts/cts_qpr.in ./src/cts/cts_mpr.h
	cp  -p ./src/cts/cts_qpc.in ./src/cts/cts_mpc.h
	cp  -p ./src/cts/cts_qprec.in ./src/cts/cts_mprec.h
	cp  -p ./src/cts/cts_qpinit.in ./src/cts/cts_mpinit.h

clean$(BLD): default
	rm -fr  $(BLD)/*.f
	rm -fr  $(BLD)/*.f90
	rm -fr  $(BLD)/*.o
	rm -fr  $(BLD)/makefile

default: force
	cd $(BLD) && $(MAKE) $(ARGS) $@
	$(FC) -dumpversion > $(BLD)/compiler_version.log
# Below was an overkill
#	$(FC) --version | egrep -o "\d*\.\d*?(\.\d*)" | sed -n 1p > $(BLD)/compiler_version.log

force: $(BLD)/version.h

$(BLD)/version.h: 
	-mkdir -p $(BLD)
	cp  -p ./src/avh/* $(BLD)/ 
	cp  -p ./src/cts/* $(BLD)/ 
	cp  -p ./src/mpfun90/* $(BLD)/ 
	cp  -p ./src/qcdloop/* $(BLD)/ 
	cp  -p ./src/makefile $(BLD)/ 

tar:
	tar -czvf $(CTS_TAR) *

clean:
	rm -fr $(BLD) $(CTS_TAR)
<|MERGE_RESOLUTION|>--- conflicted
+++ resolved
@@ -14,11 +14,7 @@
 endif
 
 # These flags are vital for CT, so we enforce them here
-<<<<<<< HEAD
-FFLAGS += -fno-automatic -O2 -funroll-all-loops -fPIC
-=======
 FFLAGS += -fPIC -fno-automatic -O2 -funroll-all-loops
->>>>>>> 8f03aff7
 #FFLAGS += -fno-automatic -Ofast -funroll-all-loops  
 
 EXE = 
